--- conflicted
+++ resolved
@@ -29,13 +29,10 @@
  * 24/06/2013	Massimiliano Pinto	Added: fetch passwords from service users' hashtable
  * 02/09/2013	Massimiliano Pinto	Added: session refcount
  * 16/12/2013	Massimiliano Pinto	Added: client closed socket detection with recv(..., MSG_PEEK)
-<<<<<<< HEAD
- * 07/02/2014   Massimiliano Pinto	Added: client IPv4 in dcb->ipv4 and inet_ntop for string representation
-=======
  * 24/02/2014	Massimiliano Pinto	Added: on failed authentication a new users' table is loaded with time and frequency limitations
  * 					If current user is authenticated the new users' table will replace the old one
- *
->>>>>>> 78799e50
+ * 28/02/2014   Massimiliano Pinto	Added: client IPv4 in dcb->ipv4 and inet_ntop for string representation
+ *
  */
 
 #include <skygw_utils.h>
