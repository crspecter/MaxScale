--- conflicted
+++ resolved
@@ -1668,20 +1668,14 @@
             session_dump_statements(session);
         }
 
-<<<<<<< HEAD
+        if (session_get_session_trace())
+        {
+            session_dump_log(session);
+        }
+
         // The client did not send a COM_QUIT packet
         std::string errmsg {"Connection killed by MaxScale"};
         std::string extra {session_get_close_reason(dcb->session)};
-=======
-            if (session_get_session_trace())
-            {
-                session_dump_log(session);
-            }
-
-            // The client did not send a COM_QUIT packet
-            std::string errmsg {"Connection killed by MaxScale"};
-            std::string extra {session_get_close_reason(dcb->session)};
->>>>>>> a9b01ff4
 
         if (!extra.empty())
         {
