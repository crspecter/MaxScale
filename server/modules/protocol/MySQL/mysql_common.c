--- conflicted
+++ resolved
@@ -1396,9 +1396,6 @@
     return rval;
 }
 
-<<<<<<< HEAD
-int gw_decode_mysql_server_handshake(MySQLProtocol *conn, uint8_t *payload)
-=======
 int send_mysql_native_password_response(DCB* dcb)
 {
     MySQLProtocol* proto = (MySQLProtocol*) dcb->protocol;
@@ -1425,9 +1422,7 @@
  * @return 0 on success, < 0 on failure
  *
  */
-static int
-gw_decode_mysql_server_handshake(MySQLProtocol *conn, uint8_t *payload)
->>>>>>> 362234b5
+int gw_decode_mysql_server_handshake(MySQLProtocol *conn, uint8_t *payload)
 {
     uint8_t *server_version_end = NULL;
     uint16_t mysql_server_capabilities_one = 0;
