/*
 * Copyright (c) 2016 MariaDB Corporation Ab
 *
 * Use of this software is governed by the Business Source License included
 * in the LICENSE.TXT file and at www.mariadb.com/bsl11.
 *
 * Change Date: 2020-01-01
 *
 * On the date above, in accordance with the Business Source License, use
 * of this software will be governed by version 2 or later of the General
 * Public License.
 */

/**
 * @file A MariaDB replication cluster monitor
 */

#define MXS_MODULE_NAME "mariadbmon"

#include "mariadbmon.hh"
#include <inttypes.h>
#include <limits>
#include <sstream>
#include <maxscale/alloc.h>
#include <maxscale/dcb.h>
#include <maxscale/debug.h>
#include <maxscale/hk_heartbeat.h>
#include <maxscale/modulecmd.h>
#include <maxscale/modutil.h>
#include <maxscale/mysql_utils.h>
#include <maxscale/secrets.h>
#include <maxscale/utils.h>
// TODO: For monitorAddParameters
#include "../../../core/internal/monitor.h"
#include "utilities.hh"

/** Column positions for SHOW SLAVE STATUS */
#define MYSQL55_STATUS_MASTER_LOG_POS 5
#define MYSQL55_STATUS_MASTER_LOG_FILE 6
#define MYSQL55_STATUS_IO_RUNNING 10
#define MYSQL55_STATUS_SQL_RUNNING 11
#define MYSQL55_STATUS_MASTER_ID 39

/** Column positions for SHOW SLAVE STATUS */
#define MARIA10_STATUS_MASTER_LOG_FILE 7
#define MARIA10_STATUS_MASTER_LOG_POS 8
#define MARIA10_STATUS_IO_RUNNING 12
#define MARIA10_STATUS_SQL_RUNNING 13
#define MARIA10_STATUS_MASTER_ID 41
#define MARIA10_STATUS_HEARTBEATS 55
#define MARIA10_STATUS_HEARTBEAT_PERIOD 56
#define MARIA10_STATUS_SLAVE_GTID 57

/** Column positions for SHOW SLAVE HOSTS */
#define SLAVE_HOSTS_SERVER_ID 0
#define SLAVE_HOSTS_HOSTNAME 1
#define SLAVE_HOSTS_PORT 2

using std::string;

class MySqlServerInfo;
class MariaDBMonitor;

enum slave_down_setting_t
{
    ACCEPT_DOWN,
    REJECT_DOWN
};

static void monitorMain(void *);
static void *startMonitor(MXS_MONITOR *, const MXS_CONFIG_PARAMETER*);
static void stopMonitor(MXS_MONITOR *);
static bool stop_monitor(MXS_MONITOR *);
static void diagnostics(DCB *, const MXS_MONITOR *);
static json_t* diagnostics_json(const MXS_MONITOR *);
static MXS_MONITORED_SERVER *getServerByNodeId(MXS_MONITORED_SERVER *, long);
static MXS_MONITORED_SERVER *getSlaveOfNodeId(MXS_MONITORED_SERVER *, long, slave_down_setting_t);
static MXS_MONITORED_SERVER *get_replication_tree(MXS_MONITOR *, int);
static void set_master_heartbeat(MariaDBMonitor *, MXS_MONITORED_SERVER *);
static void set_slave_heartbeat(MXS_MONITOR *, MXS_MONITORED_SERVER *);
static int add_slave_to_master(long *, int, long);
static bool isMySQLEvent(mxs_monitor_event_t event);
void check_maxscale_schema_replication(MXS_MONITOR *monitor);

static bool update_replication_settings(MXS_MONITORED_SERVER *database, MySqlServerInfo* info);
static void read_server_variables(MXS_MONITORED_SERVER* database, MySqlServerInfo* serv_info);
<<<<<<< HEAD

static void disable_setting(MariaDBMonitor* mon, const char* setting);

=======
static bool server_is_rejoin_suspect(MYSQL_MONITOR* mon, MXS_MONITORED_SERVER* server,
                                     MySqlServerInfo* master_info, json_t** output);
static bool get_joinable_servers(MYSQL_MONITOR* mon, ServerVector* output);
static uint32_t do_rejoin(MYSQL_MONITOR* mon, const ServerVector& servers);
static bool join_cluster(MXS_MONITORED_SERVER* server, const char* change_cmd);
static void disable_setting(MYSQL_MONITOR* mon, const char* setting);
static bool cluster_can_be_joined(MYSQL_MONITOR* mon);
static bool can_replicate_from(MYSQL_MONITOR* mon,
                               MXS_MONITORED_SERVER* slave, MySqlServerInfo* slave_info,
                               MXS_MONITORED_SERVER* master, MySqlServerInfo* master_info);
static bool wait_cluster_stabilization(MYSQL_MONITOR* mon, MXS_MONITORED_SERVER* new_master,
                                       const ServerVector& slaves, int seconds_remaining);
>>>>>>> 633b08ed
static string get_connection_errors(const ServerVector& servers);
static int64_t scan_server_id(const char* id_string);

static bool report_version_err = true;
static const char* hb_table_name = "maxscale_schema.replication_heartbeat";

static const char CN_AUTO_FAILOVER[]      = "auto_failover";
static const char CN_FAILOVER_TIMEOUT[]   = "failover_timeout";
static const char CN_SWITCHOVER_TIMEOUT[] = "switchover_timeout";
static const char CN_AUTO_REJOIN[]        = "auto_rejoin";
static const char CN_FAILCOUNT[]          = "failcount";
static const char CN_NO_PROMOTE_SERVERS[] = "servers_no_promotion";

// Parameters for master failure verification and timeout
static const char CN_VERIFY_MASTER_FAILURE[]    = "verify_master_failure";
static const char CN_MASTER_FAILURE_TIMEOUT[]   = "master_failure_timeout";

// Replication credentials parameters for failover/switchover/join
static const char CN_REPLICATION_USER[]     = "replication_user";
static const char CN_REPLICATION_PASSWORD[] = "replication_password";

/** Default failover timeout */
#define DEFAULT_FAILOVER_TIMEOUT "90"

/** Default switchover timeout */
#define DEFAULT_SWITCHOVER_TIMEOUT "90"

/** Default master failure verification timeout */
#define DEFAULT_MASTER_FAILURE_TIMEOUT "10"

/** Server id default value */
const int64_t SERVER_ID_UNKNOWN = -1;

/** Default port */
const int PORT_UNKNOWN = 0;

MariaDBMonitor::MariaDBMonitor(MXS_MONITOR* monitor_base)
    : monitor(monitor_base)
    , id(config_get_global_options()->id)
    , warn_set_standalone_master(true)
    , master_gtid_domain(-1)
    , external_master_port(PORT_UNKNOWN)
{}

MariaDBMonitor::~MariaDBMonitor()
{}

bool MariaDBMonitor::uses_gtid(MXS_MONITORED_SERVER* mon_server, json_t** error_out)
{
    bool rval = false;
    const MySqlServerInfo* info = get_server_info(this, mon_server);
    if (info->slave_status.gtid_io_pos.server_id == SERVER_ID_UNKNOWN)
    {
        string slave_not_gtid_msg = string("Slave server ") + mon_server->server->unique_name +
                                    " is not using gtid replication.";
        PRINT_MXS_JSON_ERROR(error_out, "%s", slave_not_gtid_msg.c_str());
    }
    else
    {
        rval = true;
    }
    return rval;
}

/**
 * Check that the given server is a master and it's the only master.
 *
 * @param mon                       Cluster monitor.
 * @param suggested_curr_master     The server to check, given by user.
 * @param error_out                 On output, error object if function failed.
 *
 * @return False, if there is some error with the specified current master,
 *         True otherwise.
 */
bool mysql_switchover_check_current(const MariaDBMonitor* mon,
                                    const MXS_MONITORED_SERVER* suggested_curr_master,
                                    json_t** error_out)
{
    bool server_is_master = false;
    MXS_MONITORED_SERVER* extra_master = NULL; // A master server which is not the suggested one
    for (MXS_MONITORED_SERVER* mon_serv = mon->monitor->monitored_servers;
         mon_serv != NULL && extra_master == NULL;
         mon_serv = mon_serv->next)
    {
        if (SERVER_IS_MASTER(mon_serv->server))
        {
            if (mon_serv == suggested_curr_master)
            {
                server_is_master = true;
            }
            else
            {
                extra_master = mon_serv;
            }
        }
    }

    if (!server_is_master)
    {
        PRINT_MXS_JSON_ERROR(error_out, "Server '%s' is not the current master or it's in maintenance.",
                             suggested_curr_master->server->unique_name);
    }
    else if (extra_master)
    {
        PRINT_MXS_JSON_ERROR(error_out, "Cluster has an additional master server '%s'.",
                             extra_master->server->unique_name);
    }
    return server_is_master && !extra_master;
}

/**
 * Check whether specified new master is acceptable.
 *
 * @param monitored_server      The server to check against.
 * @param error                 On output, error object if function failed.
 *
 * @return True, if suggested new master is a viable promotion candidate.
 */
bool mysql_switchover_check_new(const MXS_MONITORED_SERVER* monitored_server, json_t** error)
{
    SERVER* server = monitored_server->server;
    const char* name = server->unique_name;
    bool is_master = SERVER_IS_MASTER(server);
    bool is_slave = SERVER_IS_SLAVE(server);

    if (is_master)
    {
        const char IS_MASTER[] = "Specified new master '%s' is already the current master.";
        PRINT_MXS_JSON_ERROR(error, IS_MASTER, name);
    }
    else if (!is_slave)
    {
        const char NOT_SLAVE[] = "Specified new master '%s' is not a slave.";
        PRINT_MXS_JSON_ERROR(error, NOT_SLAVE, name);
    }

    return !is_master && is_slave;
}

/**
 * Check that preconditions for a failover are met.
 *
 * @param error_out JSON error out
 * @return True if failover may proceed
 */
bool MariaDBMonitor::failover_check(json_t** error_out)
{
    // Check that there is no running master and that there is at least one running server in the cluster.
    // Also, all slaves must be using gtid-replication.
    int slaves = 0;
    bool error = false;

    for (MXS_MONITORED_SERVER* mon_server = monitor->monitored_servers;
         mon_server != NULL;
         mon_server = mon_server->next)
    {
        uint64_t status_bits = mon_server->server->status;
        uint64_t master_up = (SERVER_MASTER | SERVER_RUNNING);
        if ((status_bits & master_up) == master_up)
        {
            string master_up_msg = string("Master server '") + mon_server->server->unique_name +
                                   "' is running";
            if (status_bits & SERVER_MAINT)
            {
                master_up_msg += ", although in maintenance mode";
            }
            master_up_msg += ".";
            PRINT_MXS_JSON_ERROR(error_out, "%s", master_up_msg.c_str());
            error = true;
        }
        else if (SERVER_IS_SLAVE(mon_server->server))
        {
            if (uses_gtid(mon_server, error_out))
            {
                 slaves++;
            }
            else
            {
                 error = true;
            }
        }
    }

    if (error)
    {
        PRINT_MXS_JSON_ERROR(error_out, "Failover not allowed due to errors.");
    }
    else if (slaves == 0)
    {
        PRINT_MXS_JSON_ERROR(error_out, "No running slaves, cannot failover.");
    }
    return !error && slaves > 0;
}

/**
 * Handle switchover
 *
 * @mon             The monitor.
 * @new_master      The specified new master.
 * @current_master  The specified current master.
 * @output          Pointer where to place output object.
 *
 * @return True, if switchover was performed, false otherwise.
 */
bool mysql_switchover(MXS_MONITOR* mon, MXS_MONITORED_SERVER* new_master, MXS_MONITORED_SERVER* current_master, json_t** error_out)
{
    bool stopped = stop_monitor(mon);
    if (stopped)
    {
        MXS_NOTICE("Stopped the monitor %s for the duration of switchover.", mon->name);
    }
    else
    {
        MXS_NOTICE("Monitor %s already stopped, switchover can proceed.", mon->name);
    }

    bool rval = false;
    MariaDBMonitor* handle = static_cast<MariaDBMonitor*>(mon->handle);

    bool current_ok = mysql_switchover_check_current(handle, current_master, error_out);
    bool new_ok = mysql_switchover_check_new(new_master, error_out);
    // Check that all slaves are using gtid-replication
    bool gtid_ok = true;
    for (MXS_MONITORED_SERVER* mon_serv = mon->monitored_servers; mon_serv != NULL; mon_serv = mon_serv->next)
    {
        if (SERVER_IS_SLAVE(mon_serv->server))
        {
            if (!handle->uses_gtid(mon_serv, error_out))
            {
                 gtid_ok = false;
            }
        }
    }

    if (current_ok && new_ok && gtid_ok)
    {
        bool switched = handle->do_switchover(current_master, new_master, error_out);

        const char* curr_master_name = current_master->server->unique_name;
        const char* new_master_name = new_master->server->unique_name;

        if (switched)
        {
            MXS_NOTICE("Switchover %s -> %s performed.", curr_master_name, new_master_name);
            rval = true;
        }
        else
        {
            string format = "Switchover %s -> %s failed";
            bool failover = config_get_bool(mon->parameters, CN_AUTO_FAILOVER);
            if (failover)
            {
                disable_setting(handle, CN_AUTO_FAILOVER);
                format += ", failover has been disabled.";
            }
            format += ".";
            PRINT_MXS_JSON_ERROR(error_out, format.c_str(), curr_master_name, new_master_name);
        }
    }

    if (stopped)
    {
        startMonitor(mon, mon->parameters);
    }
    return rval;
}

/**
 * Command handler for 'switchover'
 *
 * @param args    The provided arguments.
 * @param output  Pointer where to place output object.
 *
 * @return True, if the command was executed, false otherwise.
 */
bool mysql_handle_switchover(const MODULECMD_ARG* args, json_t** error_out)
{
    ss_dassert((args->argc == 2) || (args->argc == 3));
    ss_dassert(MODULECMD_GET_TYPE(&args->argv[0].type) == MODULECMD_ARG_MONITOR);
    ss_dassert(MODULECMD_GET_TYPE(&args->argv[1].type) == MODULECMD_ARG_SERVER);
    ss_dassert((args->argc == 2) || (MODULECMD_GET_TYPE(&args->argv[2].type) == MODULECMD_ARG_SERVER));

    MXS_MONITOR* mon = args->argv[0].value.monitor;
    SERVER* new_master = args->argv[1].value.server;
    SERVER* current_master = (args->argc == 3) ? args->argv[2].value.server : NULL;
    bool error = false;

    const char NO_SERVER[] = "Server '%s' is not a member of monitor '%s'.";
    MXS_MONITORED_SERVER* mon_new_master = mon_get_monitored_server(mon, new_master);
    if (mon_new_master == NULL)
    {
        PRINT_MXS_JSON_ERROR(error_out, NO_SERVER, new_master->unique_name, mon->name);
        error = true;
    }

    MXS_MONITORED_SERVER* mon_curr_master = NULL;
    if (current_master)
    {
        mon_curr_master = mon_get_monitored_server(mon, current_master);
        if (mon_curr_master == NULL)
        {
            PRINT_MXS_JSON_ERROR(error_out, NO_SERVER, current_master->unique_name, mon->name);
             error = true;
        }
    }
    else
    {
        // Autoselect current master
        MariaDBMonitor* handle = static_cast<MariaDBMonitor*>(mon->handle);
        if (handle->master)
        {
            mon_curr_master = handle->master;
        }
        else
        {
            const char NO_MASTER[] = "Monitor '%s' has no master server.";
            PRINT_MXS_JSON_ERROR(error_out, NO_MASTER, mon->name);
            error = true;
        }
    }
    if (error)
    {
        return false;
    }

    bool rval = false;
    if (!config_get_global_options()->passive)
    {
        rval = mysql_switchover(mon, mon_new_master, mon_curr_master, error_out);
    }
    else
    {
        const char MSG[] = "Switchover attempted but not performed, as MaxScale is in passive mode.";
        PRINT_MXS_JSON_ERROR(error_out, MSG);
    }

    return rval;
}

/**
 * Perform user-activated failover
 *
 * @param mon     Cluster monitor
 * @param output  Json error output
 * @return True on success
 */
bool mysql_failover(MXS_MONITOR* mon, json_t** output)
{
    bool stopped = stop_monitor(mon);
    if (stopped)
    {
        MXS_NOTICE("Stopped monitor %s for the duration of failover.", mon->name);
    }
    else
    {
        MXS_NOTICE("Monitor %s already stopped, failover can proceed.", mon->name);
    }

    bool rv = true;
    MariaDBMonitor *handle = static_cast<MariaDBMonitor*>(mon->handle);
    rv = handle->failover_check(output);
    if (rv)
    {
        rv = handle->do_failover(output);
        if (rv)
        {
            MXS_NOTICE("Failover performed.");
        }
        else
        {
            PRINT_MXS_JSON_ERROR(output, "Failover failed.");
        }
    }

    if (stopped)
    {
        startMonitor(mon, mon->parameters);
    }
    return rv;
}

/**
 * Command handler for 'failover'
 *
 * @param args Arguments given by user
 * @param output Json error output
 * @return True on success
 */
bool mysql_handle_failover(const MODULECMD_ARG* args, json_t** output)
{
    ss_dassert(args->argc == 1);
    ss_dassert(MODULECMD_GET_TYPE(&args->argv[0].type) == MODULECMD_ARG_MONITOR);

    MXS_MONITOR* mon = args->argv[0].value.monitor;

    bool rv = false;
    if (!config_get_global_options()->passive)
    {
        rv = mysql_failover(mon, output);
    }
    else
    {
        PRINT_MXS_JSON_ERROR(output, "Failover attempted but not performed, as MaxScale is in passive mode.");
    }
    return rv;
}

/**
 * Perform user-activated rejoin
 *
 * @param mon               Cluster monitor
 * @param rejoin_server     Server to join
 * @param output            Json error output
 * @return True on success
 */
bool mysql_rejoin(MXS_MONITOR* mon, SERVER* rejoin_server, json_t** output)
{
    bool stopped = stop_monitor(mon);
    if (stopped)
    {
        MXS_NOTICE("Stopped monitor %s for the duration of rejoin.", mon->name);
    }
    else
    {
        MXS_NOTICE("Monitor %s already stopped, rejoin can proceed.", mon->name);
    }

    bool rval = false;
    MariaDBMonitor *handle = static_cast<MariaDBMonitor*>(mon->handle);
    if (handle->cluster_can_be_joined())
    {
        const char* rejoin_serv_name = rejoin_server->unique_name;
        MXS_MONITORED_SERVER* mon_server = mon_get_monitored_server(mon, rejoin_server);
        if (mon_server)
        {
            MXS_MONITORED_SERVER* master = handle->master;
            const char* master_name = master->server->unique_name;
            MySqlServerInfo* master_info = get_server_info(handle, master);
            MySqlServerInfo* server_info = get_server_info(handle, mon_server);

<<<<<<< HEAD
            if (handle->server_is_rejoin_suspect(mon_server, master_info) &&
                handle->update_gtids(master, master_info) &&
                can_replicate_from(handle, mon_server, server_info, master, master_info))
            {
                ServerVector joinable_server;
                joinable_server.push_back(mon_server);
                if (handle->do_rejoin(joinable_server) == 1)
=======
            if (server_is_rejoin_suspect(handle, mon_server, master_info, output))
            {
                if (update_gtids(handle, master, master_info))
>>>>>>> 633b08ed
                {
                    if (can_replicate_from(handle, mon_server, server_info, master, master_info))
                    {
                        ServerVector joinable_server;
                        joinable_server.push_back(mon_server);
                        if (do_rejoin(handle, joinable_server) == 1)
                        {
                            rval = true;
                            MXS_NOTICE("Rejoin performed.");
                        }
                        else
                        {
                            PRINT_MXS_JSON_ERROR(output, "Rejoin attempted but failed.");
                        }
                    }
                    else
                    {
                        PRINT_MXS_JSON_ERROR(output, "Server '%s' cannot replicate from cluster master '%s' "
                                             "or it could not be queried.", rejoin_serv_name, master_name);
                    }
                }
                else
                {
                    PRINT_MXS_JSON_ERROR(output, "Cluster master '%s' gtid info could not be updated.",
                                         master_name);
                }
            }
        }
        else
        {
            PRINT_MXS_JSON_ERROR(output, "The given server '%s' is not monitored by this monitor.",
                                 rejoin_serv_name);
        }
    }
    else
    {
        const char BAD_CLUSTER[] = "The server cluster of monitor '%s' is not in a state valid for joining. "
                                   "Either it has no master or its gtid domain is unknown.";
        PRINT_MXS_JSON_ERROR(output, BAD_CLUSTER, mon->name);
    }

    if (stopped)
    {
        startMonitor(mon, mon->parameters);
    }
    return rval;
}

/**
 * Command handler for 'rejoin'
 *
 * @param args Arguments given by user
 * @param output Json error output
 * @return True on success
 */
bool mysql_handle_rejoin(const MODULECMD_ARG* args, json_t** output)
{
    ss_dassert(args->argc == 2);
    ss_dassert(MODULECMD_GET_TYPE(&args->argv[0].type) == MODULECMD_ARG_MONITOR);
    ss_dassert(MODULECMD_GET_TYPE(&args->argv[1].type) == MODULECMD_ARG_SERVER);

    MXS_MONITOR* mon = args->argv[0].value.monitor;
    SERVER* server = args->argv[1].value.server;

    bool rv = false;
    if (!config_get_global_options()->passive)
    {
        rv = mysql_rejoin(mon, server, output);
    }
    else
    {
        PRINT_MXS_JSON_ERROR(output, "Rejoin attempted but not performed, as MaxScale is in passive mode.");
    }
    return rv;
}

/**
 * The module entry point routine. It is this routine that
 * must populate the structure that is referred to as the
 * "module object", this is a structure with the set of
 * external entry points for this module.
 *
 * @return The module object
 */
extern "C"
{

    MXS_MODULE* MXS_CREATE_MODULE()
    {
        MXS_NOTICE("Initialise the MariaDB Monitor module.");
        static const char ARG_MONITOR_DESC[] = "Monitor name (from configuration file)";
        static modulecmd_arg_type_t switchover_argv[] =
        {
            {
                MODULECMD_ARG_MONITOR | MODULECMD_ARG_NAME_MATCHES_DOMAIN,
                ARG_MONITOR_DESC
            },
            { MODULECMD_ARG_SERVER, "New master" },
            { MODULECMD_ARG_SERVER | MODULECMD_ARG_OPTIONAL, "Current master (optional)" }
        };

        modulecmd_register_command(MXS_MODULE_NAME, "switchover", MODULECMD_TYPE_ACTIVE,
                                   mysql_handle_switchover, MXS_ARRAY_NELEMS(switchover_argv),
                                   switchover_argv, "Perform master switchover");

        static modulecmd_arg_type_t failover_argv[] =
        {
            {
                MODULECMD_ARG_MONITOR | MODULECMD_ARG_NAME_MATCHES_DOMAIN,
                ARG_MONITOR_DESC
            },
        };

        modulecmd_register_command(MXS_MODULE_NAME, "failover", MODULECMD_TYPE_ACTIVE,
                                   mysql_handle_failover, MXS_ARRAY_NELEMS(failover_argv),
                                   failover_argv, "Perform master failover");

        static modulecmd_arg_type_t rejoin_argv[] =
        {
            {
                MODULECMD_ARG_MONITOR | MODULECMD_ARG_NAME_MATCHES_DOMAIN,
                ARG_MONITOR_DESC
            },
            { MODULECMD_ARG_SERVER, "Joining server" }
        };

        modulecmd_register_command(MXS_MODULE_NAME, "rejoin", MODULECMD_TYPE_ACTIVE,
                                   mysql_handle_rejoin, MXS_ARRAY_NELEMS(rejoin_argv),
                                   rejoin_argv, "Rejoin server to a cluster");

        static MXS_MONITOR_OBJECT MyObject =
        {
            startMonitor,
            stopMonitor,
            diagnostics,
            diagnostics_json
        };

        static MXS_MODULE info =
        {
            MXS_MODULE_API_MONITOR,
            MXS_MODULE_GA,
            MXS_MONITOR_VERSION,
            "A MariaDB Master/Slave replication monitor",
            "V1.5.0",
            MXS_NO_MODULE_CAPABILITIES,
            &MyObject,
            NULL, /* Process init. */
            NULL, /* Process finish. */
            NULL, /* Thread init. */
            NULL, /* Thread finish. */
            {
                {"detect_replication_lag", MXS_MODULE_PARAM_BOOL, "false"},
                {"detect_stale_master", MXS_MODULE_PARAM_BOOL, "true"},
                {"detect_stale_slave",  MXS_MODULE_PARAM_BOOL, "true"},
                {"mysql51_replication", MXS_MODULE_PARAM_BOOL, "false"},
                {"multimaster", MXS_MODULE_PARAM_BOOL, "false"},
                {"detect_standalone_master", MXS_MODULE_PARAM_BOOL, "true"},
                {CN_FAILCOUNT, MXS_MODULE_PARAM_COUNT, "5"},
                {"allow_cluster_recovery", MXS_MODULE_PARAM_BOOL, "true"},
                {"ignore_external_masters", MXS_MODULE_PARAM_BOOL, "false"},
                {
                    "script",
                    MXS_MODULE_PARAM_PATH,
                    NULL,
                    MXS_MODULE_OPT_PATH_X_OK
                },
                {
                    "events",
                    MXS_MODULE_PARAM_ENUM,
                    MXS_MONITOR_EVENT_DEFAULT_VALUE,
                    MXS_MODULE_OPT_NONE,
                    mxs_monitor_event_enum_values
                },
                {CN_AUTO_FAILOVER, MXS_MODULE_PARAM_BOOL, "false"},
                {CN_FAILOVER_TIMEOUT, MXS_MODULE_PARAM_COUNT, DEFAULT_FAILOVER_TIMEOUT},
                {CN_SWITCHOVER_TIMEOUT, MXS_MODULE_PARAM_COUNT, DEFAULT_SWITCHOVER_TIMEOUT},
                {CN_REPLICATION_USER, MXS_MODULE_PARAM_STRING},
                {CN_REPLICATION_PASSWORD, MXS_MODULE_PARAM_STRING},
                {CN_VERIFY_MASTER_FAILURE, MXS_MODULE_PARAM_BOOL, "true"},
                {CN_MASTER_FAILURE_TIMEOUT, MXS_MODULE_PARAM_COUNT, DEFAULT_MASTER_FAILURE_TIMEOUT},
                {CN_AUTO_REJOIN, MXS_MODULE_PARAM_BOOL, "false"},
                {CN_NO_PROMOTE_SERVERS, MXS_MODULE_PARAM_SERVERLIST},
                {MXS_END_MODULE_PARAMS}
            }
        };

        return &info;
    }

}

/**
 * Initialize the server info hashtable
 *
 * @param handle MariaDB monitor handle
 */
void init_server_info(MariaDBMonitor *handle)
{
    ServerInfoMap& infos = handle->server_info;
    infos.clear();

    for (MXS_MONITORED_SERVER* server = handle->monitor->monitored_servers; server; server = server->next)
    {
        ServerInfoMap::value_type new_val(server, MySqlServerInfo());
        infos.insert(new_val);
    }
}

MySqlServerInfo* get_server_info(MariaDBMonitor* handle, const MXS_MONITORED_SERVER* db)
{
    ServerInfoMap::iterator iter = handle->server_info.find(db);
    ss_dassert(iter != handle->server_info.end());
    return &iter->second;
}

const MySqlServerInfo* get_server_info(const MariaDBMonitor* handle, const MXS_MONITORED_SERVER* db)
{
    return get_server_info(const_cast<MariaDBMonitor*>(handle), db);
}

bool MariaDBMonitor::set_replication_credentials(const MXS_CONFIG_PARAMETER* params)
{
    bool rval = false;
    string repl_user = config_get_string(params, CN_REPLICATION_USER);
    string repl_pw = config_get_string(params, CN_REPLICATION_PASSWORD);

    if (repl_user.empty() && repl_pw.empty())
    {
        // No replication credentials defined, use monitor credentials
        repl_user = monitor->user;
        repl_pw = monitor->password;
    }

    if (!repl_user.empty() && !repl_pw.empty())
    {
        m_replication_user = repl_user;
        char* decrypted = decrypt_password(repl_pw.c_str());
        m_replication_password = decrypted;
        MXS_FREE(decrypted);
        rval = true;
    }

    return rval;
}

MariaDBMonitor* MariaDBMonitor::start_monitor(MXS_MONITOR *monitor, const MXS_CONFIG_PARAMETER* params)
{
    bool error = false;
    MariaDBMonitor *handle = static_cast<MariaDBMonitor*>(monitor->handle);
    if (handle == NULL)
    {
        handle = new MariaDBMonitor(monitor);
    }

    /** Always reset these values */
    handle->shutdown = 0;
    handle->master = NULL; // TODO: Is this correct? May not be ok to delete this info every time monitor
                           // restarts.
    init_server_info(handle); // The above question also applies to this.

    if (!handle->load_config_params(params))
    {
        error = true;
    }

    if (!check_monitor_permissions(monitor, "SHOW SLAVE STATUS"))
    {
        error = true;
    }

    if (!error)
    {
        if (thread_start(&handle->m_thread, monitorMain, handle, 0) == NULL)
        {
            MXS_ERROR("Failed to start monitor thread for monitor '%s'.", monitor->name);
            error = true;
        }
        else
        {
            handle->status = MXS_MONITOR_RUNNING;
        }
    }

    if (error)
    {
        MXS_ERROR("Failed to start monitor. See earlier errors for more information.");
        delete handle;
        handle = NULL;
    }
    return handle;
}

/**
 * Load config parameters
 *
 * @param params Config parameters
 * @return True if settings are ok
 */
bool MariaDBMonitor::load_config_params(const MXS_CONFIG_PARAMETER* params)
{
    detectStaleMaster = config_get_bool(params, "detect_stale_master");
    detectStaleSlave = config_get_bool(params, "detect_stale_slave");
    replicationHeartbeat = config_get_bool(params, "detect_replication_lag");
    multimaster = config_get_bool(params, "multimaster");
    ignore_external_masters = config_get_bool(params, "ignore_external_masters");
    detect_standalone_master = config_get_bool(params, "detect_standalone_master");
    failcount = config_get_integer(params, CN_FAILCOUNT);
    allow_cluster_recovery = config_get_bool(params, "allow_cluster_recovery");
    mysql51_replication = config_get_bool(params, "mysql51_replication");
    script = config_get_string(params, "script");
    events = config_get_enum(params, "events", mxs_monitor_event_enum_values);
    failover_timeout = config_get_integer(params, CN_FAILOVER_TIMEOUT);
    switchover_timeout = config_get_integer(params, CN_SWITCHOVER_TIMEOUT);
    auto_failover = config_get_bool(params, CN_AUTO_FAILOVER);
    auto_rejoin = config_get_bool(params, CN_AUTO_REJOIN);
    verify_master_failure = config_get_bool(params, CN_VERIFY_MASTER_FAILURE);
    master_failure_timeout = config_get_integer(params, CN_MASTER_FAILURE_TIMEOUT);

    excluded_servers.clear();
    MXS_MONITORED_SERVER** excluded_array = NULL;
    int n_excluded = mon_config_get_servers(params, CN_NO_PROMOTE_SERVERS, monitor, &excluded_array);
    for (int i = 0; i < n_excluded; i++)
    {
        excluded_servers.push_back(excluded_array[i]);
    }
    MXS_FREE(excluded_array);

    bool settings_ok = true;
    if (!set_replication_credentials(params))
    {
        MXS_ERROR("Both '%s' and '%s' must be defined", CN_REPLICATION_USER, CN_REPLICATION_PASSWORD);
        settings_ok = false;
    }
    return settings_ok;
}

/**
 * Start the monitor instance and return the instance data. This function creates a thread to
 * execute the monitoring. Use stopMonitor() to stop the thread.
 *
 * @param monitor General monitor data
 * @param params Configuration parameters
 * @return A pointer to MariaDBMonitor specific data. Should be stored in MXS_MONITOR's "handle"-field.
 */
static void* startMonitor(MXS_MONITOR *monitor, const MXS_CONFIG_PARAMETER* params)
{
    return MariaDBMonitor::start_monitor(monitor, params);
}

void MariaDBMonitor::stop_monitor()
{
    shutdown = 1;
    thread_wait(m_thread);
}

/**
 * Stop a running monitor
 *
 * @param mon  The monitor that should be stopped.
 */
static void stopMonitor(MXS_MONITOR *mon)
{
    MariaDBMonitor *handle = static_cast<MariaDBMonitor*>(mon->handle);
    handle->stop_monitor();
}

/**
 * Stop a running monitor
 *
 * @param mon  The monitor that should be stopped.
 *
 * @return True, if the monitor had to be stopped.
 *         False, if the monitor already was stopped.
 */
static bool stop_monitor(MXS_MONITOR* mon)
{
    // There should be no race here as long as admin operations are performed
    // with the single admin lock locked.

    bool actually_stopped = false;

    MariaDBMonitor *handle = static_cast<MariaDBMonitor*>(mon->handle);

    if (handle->status == MXS_MONITOR_RUNNING)
    {
        stopMonitor(mon);
        actually_stopped = true;
    }

    return actually_stopped;
}

static string monitored_servers_to_string(const ServerVector& array)
{
    string rval;
    size_t array_size = array.size();
    if (array_size > 0)
    {
        const char* separator = "";
        for (size_t i = 0; i < array_size; i++)
        {
            rval += separator;
            rval += array[i]->server->unique_name;
            separator = ",";
        }
    }
    return rval;
}
/**
 * Daignostic interface
 *
 * @param dcb   DCB to print diagnostics
 * @param arg   The monitor handle
 */
static void diagnostics(DCB *dcb, const MXS_MONITOR *mon)
{
    const MariaDBMonitor *handle = (const MariaDBMonitor *)mon->handle;

    dcb_printf(dcb, "Automatic failover:     %s\n", handle->auto_failover ? "Enabled" : "Disabled");
    dcb_printf(dcb, "Failcount:              %d\n", handle->failcount);
    dcb_printf(dcb, "Failover timeout:       %u\n", handle->failover_timeout);
    dcb_printf(dcb, "Switchover timeout:     %u\n", handle->switchover_timeout);
    dcb_printf(dcb, "Automatic rejoin:       %s\n", handle->auto_rejoin ? "Enabled" : "Disabled");
    dcb_printf(dcb, "MaxScale monitor ID:    %lu\n", handle->id);
    dcb_printf(dcb, "Detect replication lag: %s\n", (handle->replicationHeartbeat) ? "Enabled" : "Disabled");
    dcb_printf(dcb, "Detect stale master:    %s\n", (handle->detectStaleMaster == 1) ?
               "Enabled" : "Disabled");
    if (handle->excluded_servers.size() > 0)
    {
        dcb_printf(dcb, "Non-promotable servers (failover): ");
        dcb_printf(dcb, "%s\n", monitored_servers_to_string(handle->excluded_servers).c_str());
    }

    dcb_printf(dcb, "\nServer information:\n-------------------\n\n");
    for (MXS_MONITORED_SERVER *db = mon->monitored_servers; db; db = db->next)
    {
        const MySqlServerInfo* serv_info = get_server_info(handle, db);
        dcb_printf(dcb, "Server:                 %s\n", db->server->unique_name);
        dcb_printf(dcb, "Server ID:              %" PRId64 "\n", serv_info->server_id);
        dcb_printf(dcb, "Read only:              %s\n", serv_info->read_only ? "YES" : "NO");
        dcb_printf(dcb, "Slave configured:       %s\n", serv_info->slave_configured ? "YES" : "NO");
        if (serv_info->slave_configured)
        {
            dcb_printf(dcb, "Slave IO running:       %s\n", serv_info->slave_status.slave_io_running ? "YES" : "NO");
            dcb_printf(dcb, "Slave SQL running:      %s\n", serv_info->slave_status.slave_sql_running ? "YES" : "NO");
            dcb_printf(dcb, "Master ID:              %" PRId64 "\n", serv_info->slave_status.master_server_id);
            dcb_printf(dcb, "Master binlog file:     %s\n", serv_info->slave_status.master_log_file.c_str());
            dcb_printf(dcb, "Master binlog position: %lu\n", serv_info->slave_status.read_master_log_pos);
        }
        if (serv_info->gtid_current_pos.server_id != SERVER_ID_UNKNOWN)
        {
            dcb_printf(dcb, "Gtid current position:  %s\n",
                       serv_info->gtid_current_pos.to_string().c_str());
        }
        if (serv_info->gtid_binlog_pos.server_id != SERVER_ID_UNKNOWN)
        {
            dcb_printf(dcb, "Gtid binlog position:   %s\n",
                       serv_info->gtid_current_pos.to_string().c_str());
        }
        if (serv_info->slave_status.gtid_io_pos.server_id != SERVER_ID_UNKNOWN)
        {
            dcb_printf(dcb, "Gtid slave IO position: %s\n",
                       serv_info->slave_status.gtid_io_pos.to_string().c_str());
        }
        if (handle->multimaster)
        {
            dcb_printf(dcb, "Master group:           %d\n", serv_info->group);
        }

        dcb_printf(dcb, "\n");
    }
}

/**
 * Diagnostic interface
 *
 * @param arg   The monitor handle
 */
static json_t* diagnostics_json(const MXS_MONITOR *mon)
{
    json_t* rval = json_object();

    const MariaDBMonitor *handle = (const MariaDBMonitor *)mon->handle;
    json_object_set_new(rval, "monitor_id", json_integer(handle->id));
    json_object_set_new(rval, "detect_stale_master", json_boolean(handle->detectStaleMaster));
    json_object_set_new(rval, "detect_stale_slave", json_boolean(handle->detectStaleSlave));
    json_object_set_new(rval, "detect_replication_lag", json_boolean(handle->replicationHeartbeat));
    json_object_set_new(rval, "multimaster", json_boolean(handle->multimaster));
    json_object_set_new(rval, "detect_standalone_master", json_boolean(handle->detect_standalone_master));
    json_object_set_new(rval, CN_FAILCOUNT, json_integer(handle->failcount));
    json_object_set_new(rval, "allow_cluster_recovery", json_boolean(handle->allow_cluster_recovery));
    json_object_set_new(rval, "mysql51_replication", json_boolean(handle->mysql51_replication));
    json_object_set_new(rval, CN_AUTO_FAILOVER, json_boolean(handle->auto_failover));
    json_object_set_new(rval, CN_FAILOVER_TIMEOUT, json_integer(handle->failover_timeout));
    json_object_set_new(rval, CN_SWITCHOVER_TIMEOUT, json_integer(handle->switchover_timeout));
    json_object_set_new(rval, CN_AUTO_REJOIN, json_boolean(handle->auto_rejoin));

    if (!handle->script.empty())
    {
        json_object_set_new(rval, "script", json_string(handle->script.c_str()));
    }
    if (handle->excluded_servers.size() > 0)
    {
        string list = monitored_servers_to_string(handle->excluded_servers);
        json_object_set_new(rval, CN_NO_PROMOTE_SERVERS, json_string(list.c_str()));
    }
    if (mon->monitored_servers)
    {
        json_t* arr = json_array();

        for (MXS_MONITORED_SERVER *db = mon->monitored_servers; db; db = db->next)
        {
            json_t* srv = json_object();
            const MySqlServerInfo* serv_info = get_server_info(handle, db);
            json_object_set_new(srv, "name", json_string(db->server->unique_name));
            json_object_set_new(srv, "server_id", json_integer(serv_info->server_id));
            json_object_set_new(srv, "master_id", json_integer(serv_info->slave_status.master_server_id));

            json_object_set_new(srv, "read_only", json_boolean(serv_info->read_only));
            json_object_set_new(srv, "slave_configured", json_boolean(serv_info->slave_configured));
            json_object_set_new(srv, "slave_io_running",
                                json_boolean(serv_info->slave_status.slave_io_running));
            json_object_set_new(srv, "slave_sql_running",
                                json_boolean(serv_info->slave_status.slave_sql_running));

            json_object_set_new(srv, "master_binlog_file",
                                json_string(serv_info->slave_status.master_log_file.c_str()));
            json_object_set_new(srv, "master_binlog_position",
                                json_integer(serv_info->slave_status.read_master_log_pos));
            json_object_set_new(srv, "gtid_current_pos",
                                json_string(serv_info->gtid_current_pos.to_string().c_str()));
            json_object_set_new(srv, "gtid_binlog_pos",
                                json_string(serv_info->gtid_binlog_pos.to_string().c_str()));
            json_object_set_new(srv, "gtid_io_pos",
                                    json_string(serv_info->slave_status.gtid_io_pos.to_string().c_str()));
            if (handle->multimaster)
            {
                json_object_set_new(srv, "master_group", json_integer(serv_info->group));
            }

            json_array_append_new(arr, srv);
        }

        json_object_set_new(rval, "server_info", arr);
    }

    return rval;
}

static enum mysql_server_version get_server_version(MXS_MONITORED_SERVER* db)
{
    unsigned long server_version = mysql_get_server_version(db->con);

    if (server_version >= 100000)
    {
        return MYSQL_SERVER_VERSION_100;
    }
    else if (server_version >= 5 * 10000 + 5 * 100)
    {
        return MYSQL_SERVER_VERSION_55;
    }

    return MYSQL_SERVER_VERSION_51;
}

bool MariaDBMonitor::do_show_slave_status(MySqlServerInfo* serv_info, MXS_MONITORED_SERVER* database)
{
    bool rval = true;
    unsigned int columns;
    int i_slave_io_running, i_slave_sql_running, i_read_master_log_pos, i_master_server_id, i_master_log_file;
    const char *query;
    mysql_server_version server_version = serv_info->version;

    if (server_version == MYSQL_SERVER_VERSION_100)
    {
        columns = 42;
        query = "SHOW ALL SLAVES STATUS";
        i_slave_io_running = MARIA10_STATUS_IO_RUNNING;
        i_slave_sql_running = MARIA10_STATUS_SQL_RUNNING;
        i_master_log_file = MARIA10_STATUS_MASTER_LOG_FILE;
        i_read_master_log_pos = MARIA10_STATUS_MASTER_LOG_POS;
        i_master_server_id = MARIA10_STATUS_MASTER_ID;
    }
    else
    {
        columns = server_version == MYSQL_SERVER_VERSION_55 ? 40 : 38;
        query = "SHOW SLAVE STATUS";
        i_slave_io_running = MYSQL55_STATUS_IO_RUNNING;
        i_slave_sql_running = MYSQL55_STATUS_SQL_RUNNING;
        i_master_log_file = MYSQL55_STATUS_MASTER_LOG_FILE;
        i_read_master_log_pos = MYSQL55_STATUS_MASTER_LOG_POS;
        i_master_server_id = MYSQL55_STATUS_MASTER_ID;
    }

    MYSQL_RES* result;
    int64_t master_server_id = SERVER_ID_UNKNOWN;
    int nconfigured = 0;
    int nrunning = 0;

    if (mxs_mysql_query(database->con, query) == 0
        && (result = mysql_store_result(database->con)) != NULL)
    {
        if (mysql_field_count(database->con) < columns)
        {
            mysql_free_result(result);
            MXS_ERROR("\"%s\" returned less than the expected amount of columns. "
                      "Expected %u columns.", query, columns);
            return false;
        }

        MYSQL_ROW row = mysql_fetch_row(result);

        if (row)
        {
            serv_info->slave_configured = true;

            do
            {
                /* get Slave_IO_Running and Slave_SQL_Running values*/
                serv_info->slave_status.slave_io_running = strncmp(row[i_slave_io_running], "Yes", 3) == 0;
                serv_info->slave_status.slave_sql_running = strncmp(row[i_slave_sql_running], "Yes", 3) == 0;

                if (serv_info->slave_status.slave_io_running && serv_info->slave_status.slave_sql_running)
                {
                    if (nrunning == 0)
                    {
                        /** Only check binlog name for the first running slave */
                        uint64_t read_master_log_pos = atol(row[i_read_master_log_pos]);
                        char* master_log_file = row[i_master_log_file];
                        if (serv_info->slave_status.master_log_file != master_log_file ||
                            read_master_log_pos != serv_info->slave_status.read_master_log_pos)
                        {
                            // IO thread is reading events from the master
                            serv_info->latest_event = time(NULL);
                        }

                        serv_info->slave_status.master_log_file = master_log_file;
                        serv_info->slave_status.read_master_log_pos = read_master_log_pos;
                    }

                    nrunning++;
                }

                /* If Slave_IO_Running = Yes, assign the master_id to current server: this allows building
                 * the replication tree, slaves ids will be added to master(s) and we will have at least the
                 * root master server.
                 * Please note, there could be no slaves at all if Slave_SQL_Running == 'No'
                 */
                const char* last_io_errno = mxs_mysql_get_value(result, row, "Last_IO_Errno");
                int io_errno = last_io_errno ? atoi(last_io_errno) : 0;
                const int connection_errno = 2003;

                if ((io_errno == 0 || io_errno == connection_errno) &&
                    server_version != MYSQL_SERVER_VERSION_51)
                {
                    /* Get Master_Server_Id */
                    master_server_id = scan_server_id(row[i_master_server_id]);
                }

                if (server_version == MYSQL_SERVER_VERSION_100)
                {
                    const char* beats = mxs_mysql_get_value(result, row, "Slave_received_heartbeats");
                    const char* period = mxs_mysql_get_value(result, row, "Slave_heartbeat_period");
                    const char* using_gtid = mxs_mysql_get_value(result, row, "Using_Gtid");
                    const char* master_host = mxs_mysql_get_value(result, row, "Master_Host");
                    const char* master_port = mxs_mysql_get_value(result, row, "Master_Port");
                    const char* last_io_error = mxs_mysql_get_value(result, row, "Last_IO_Error");
                    const char* last_sql_error = mxs_mysql_get_value(result, row, "Last_SQL_Error");
                    ss_dassert(beats && period && using_gtid && master_host && master_port &&
                               last_io_error && last_sql_error);
                    serv_info->slave_status.master_host = master_host;
                    serv_info->slave_status.master_port = atoi(master_port);
                    serv_info->slave_status.last_error = *last_io_error ? last_io_error :
                                                         (*last_sql_error ? last_sql_error : "");

                    int heartbeats = atoi(beats);
                    if (serv_info->slave_heartbeats < heartbeats)
                    {
                        serv_info->latest_event = time(NULL);
                        serv_info->slave_heartbeats = heartbeats;
                        serv_info->heartbeat_period = atof(period);
                    }
                    if (master_gtid_domain >= 0 &&
                        (strcmp(using_gtid, "Current_Pos") == 0 || strcmp(using_gtid, "Slave_Pos") == 0))
                    {
                        const char* gtid_io_pos = mxs_mysql_get_value(result, row, "Gtid_IO_Pos");
                        ss_dassert(gtid_io_pos);
                        serv_info->slave_status.gtid_io_pos = gtid_io_pos[0] != '\0' ?
                                                              Gtid(gtid_io_pos, master_gtid_domain) :
                                                              Gtid();
                    }
                    else
                    {
                        serv_info->slave_status.gtid_io_pos = Gtid();
                    }
                }

                nconfigured++;
                row = mysql_fetch_row(result);
            }
            while (row);
        }
        else
        {
            /** Query returned no rows, replication is not configured */
            serv_info->slave_configured = false;
            serv_info->slave_heartbeats = 0;
            serv_info->slave_status = SlaveStatusInfo();
        }

        serv_info->slave_status.master_server_id = master_server_id;
        mysql_free_result(result);
    }
    else
    {
        mon_report_query_error(database);
    }

    serv_info->n_slaves_configured = nconfigured;
    serv_info->n_slaves_running = nrunning;

    return rval;
}

/**
 * Check if a slave is receiving events from master.
 *
 * @param handle Cluster monitor
 * @return True, if a slave has an event more recent than master_failure_timeout.
 */
static bool slave_receiving_events(MariaDBMonitor* handle)
{
    ss_dassert(handle->master);
    bool received_event = false;
    int64_t master_id = handle->master->server->node_id;
    for (MXS_MONITORED_SERVER* server = handle->monitor->monitored_servers; server; server = server->next)
    {
        MySqlServerInfo* info = get_server_info(handle, server);

        if (info->slave_configured &&
            info->slave_status.slave_io_running &&
            info->slave_status.master_server_id == master_id &&
            difftime(time(NULL), info->latest_event) < handle->master_failure_timeout)
        {
            /**
             * The slave is still connected to the correct master and has received events. This means that
             * while MaxScale can't connect to the master, it's probably still alive.
             */
            received_event = true;
            break;
        }
    }
    return received_event;
}

void MariaDBMonitor::monitor_mysql_db(MXS_MONITORED_SERVER* database, MySqlServerInfo *serv_info)
{
    /** Clear old states */
    monitor_clear_pending_status(database, SERVER_SLAVE | SERVER_MASTER | SERVER_RELAY_MASTER |
                                 SERVER_SLAVE_OF_EXTERNAL_MASTER);

    if (do_show_slave_status(serv_info, database))
    {
        /* If all configured slaves are running set this node as slave */
        if (serv_info->slave_configured && serv_info->n_slaves_running > 0 &&
            serv_info->n_slaves_running == serv_info->n_slaves_configured)
        {
            monitor_set_pending_status(database, SERVER_SLAVE);
        }

        /** Store master_id of current node. For MySQL 5.1 it will be set at a later point. */
        database->server->master_id = serv_info->slave_status.master_server_id;
    }
}

/**
 * Build the replication tree for a MySQL 5.1 cluster
 *
 * This function queries each server with SHOW SLAVE HOSTS to determine which servers
 * have slaves replicating from them.
 * @param mon Monitor
 * @return Lowest server ID master in the monitor
 */
static MXS_MONITORED_SERVER *build_mysql51_replication_tree(MXS_MONITOR *mon)
{
    MXS_MONITORED_SERVER* database = mon->monitored_servers;
    MXS_MONITORED_SERVER *ptr, *rval = NULL;
    int i;
    MariaDBMonitor *handle = static_cast<MariaDBMonitor*>(mon->handle);

    while (database)
    {
        bool ismaster = false;
        MYSQL_RES* result;
        MYSQL_ROW row;
        int nslaves = 0;
        if (database->con)
        {
            if (mxs_mysql_query(database->con, "SHOW SLAVE HOSTS") == 0
                && (result = mysql_store_result(database->con)) != NULL)
            {
                if (mysql_field_count(database->con) < 4)
                {
                    mysql_free_result(result);
                    MXS_ERROR("\"SHOW SLAVE HOSTS\" "
                              "returned less than the expected amount of columns. "
                              "Expected 4 columns.");
                    return NULL;
                }

                if (mysql_num_rows(result) > 0)
                {
                    ismaster = true;
                    while (nslaves < MAX_NUM_SLAVES && (row = mysql_fetch_row(result)))
                    {
                        /* get Slave_IO_Running and Slave_SQL_Running values*/
                        database->server->slaves[nslaves] = atol(row[SLAVE_HOSTS_SERVER_ID]);
                        nslaves++;
                        MXS_DEBUG("Found slave at %s:%s", row[SLAVE_HOSTS_HOSTNAME], row[SLAVE_HOSTS_PORT]);
                    }
                    database->server->slaves[nslaves] = 0;
                }

                mysql_free_result(result);
            }
            else
            {
                mon_report_query_error(database);
            }

            /* Set the Slave Role */
            if (ismaster)
            {
                handle->master = database;

                MXS_DEBUG("Master server found at [%s]:%d with %d slaves",
                          database->server->name,
                          database->server->port,
                          nslaves);

                monitor_set_pending_status(database, SERVER_MASTER);
                database->server->depth = 0; // Add Depth 0 for Master

                if (rval == NULL || rval->server->node_id > database->server->node_id)
                {
                    rval = database;
                }
            }
        }
        database = database->next;
    }

    database = mon->monitored_servers;

    /** Set master server IDs */
    while (database)
    {
        ptr = mon->monitored_servers;

        while (ptr)
        {
            for (i = 0; ptr->server->slaves[i]; i++)
            {
                if (ptr->server->slaves[i] == database->server->node_id)
                {
                    database->server->master_id = ptr->server->node_id;
                    database->server->depth = 1; // Add Depth 1 for Slave
                    break;
                }
            }
            ptr = ptr->next;
        }
        if (SERVER_IS_SLAVE(database->server) &&
            (database->server->master_id <= 0 ||
             database->server->master_id != handle->master->server->node_id))
        {

            monitor_set_pending_status(database, SERVER_SLAVE);
            monitor_set_pending_status(database, SERVER_SLAVE_OF_EXTERNAL_MASTER);
        }
        database = database->next;
    }
    return rval;
}

/**
 * Monitor an individual server
 *
 * @param handle    The Monitor object
 * @param database  The database to probe
 */
static void
monitorDatabase(MXS_MONITOR *mon, MXS_MONITORED_SERVER *database)
{
    MariaDBMonitor* handle = static_cast<MariaDBMonitor*>(mon->handle);

    /* Don't probe servers in maintenance mode */
    if (SERVER_IN_MAINT(database->server))
    {
        return;
    }

    /** Store previous status */
    database->mon_prev_status = database->server->status;

    mxs_connect_result_t rval = mon_ping_or_connect_to_db(mon, database);
    if (rval == MONITOR_CONN_OK)
    {
        server_clear_status_nolock(database->server, SERVER_AUTH_ERROR);
        monitor_clear_pending_status(database, SERVER_AUTH_ERROR);
    }
    else
    {
        /**
         * The current server is not running. Clear all but the stale master bit
         * as it is used to detect masters that went down but came up.
         */
        unsigned int all_bits = ~SERVER_STALE_STATUS;
        server_clear_status_nolock(database->server, all_bits);
        monitor_clear_pending_status(database, all_bits);

        if (mysql_errno(database->con) == ER_ACCESS_DENIED_ERROR)
        {
            server_set_status_nolock(database->server, SERVER_AUTH_ERROR);
            monitor_set_pending_status(database, SERVER_AUTH_ERROR);
        }

        /* Log connect failure only once */
        if (mon_status_changed(database) && mon_print_fail_status(database))
        {
            mon_log_connect_error(database, rval);
        }

        return;
    }

    /* Store current status in both server and monitor server pending struct */
    server_set_status_nolock(database->server, SERVER_RUNNING);
    monitor_set_pending_status(database, SERVER_RUNNING);

    MySqlServerInfo *serv_info = get_server_info(handle, database);
    /* Check whether current server is MaxScale Binlog Server */
    MYSQL_RES *result;
    if (mxs_mysql_query(database->con, "SELECT @@maxscale_version") == 0 &&
        (result = mysql_store_result(database->con)) != NULL)
    {
        serv_info->binlog_relay = true;
        mysql_free_result(result);
    }
    else
    {
        serv_info->binlog_relay = false;
    }

    /* Get server version string, also get/set numeric representation. */
    mxs_mysql_set_server_version(database->con, database->server);
    /* Set monitor version enum. */
    uint64_t version_num = server_get_version(database->server);
    if (version_num >= 100000)
    {
        serv_info->version = MYSQL_SERVER_VERSION_100;
    }
    else if (version_num >= 5 * 10000 + 5 * 100)
    {
        serv_info->version = MYSQL_SERVER_VERSION_55;
    }
    else
    {
        serv_info->version = MYSQL_SERVER_VERSION_51;
    }
    /* Query a few settings. */
    read_server_variables(database, serv_info);
    /* If gtid domain exists and server is 10.0, update gtid:s */
    if (handle->master_gtid_domain >= 0 && serv_info->version == MYSQL_SERVER_VERSION_100)
    {
        handle->update_gtids(database, serv_info);
    }
    /* Check for MariaDB 10.x.x and get status for multi-master replication */
    if (serv_info->version == MYSQL_SERVER_VERSION_100 || serv_info->version == MYSQL_SERVER_VERSION_55)
    {
        handle->monitor_mysql_db(database, serv_info);
    }
    else
    {
        if (handle->mysql51_replication)
        {
            handle->monitor_mysql_db(database, serv_info);
        }
        else if (report_version_err)
        {
            report_version_err = false;
            MXS_ERROR("MySQL version is lower than 5.5 and 'mysql51_replication' option is "
                      "not enabled, replication tree cannot be resolved. To enable MySQL 5.1 replication "
                      "detection, add 'mysql51_replication=true' to the monitor section.");
        }
    }
}

/**
 * @brief A node in a graph
 */
struct graph_node
{
    int index;
    int lowest_index;
    int cycle;
    bool active;
    struct graph_node *parent;
    MySqlServerInfo *info;
    MXS_MONITORED_SERVER *db;
};

/**
 * @brief Visit a node in the graph
 *
 * This function is the main function used to determine whether the node is a
 * part of a cycle. It is an implementation of the Tarjan's strongly connected
 * component algorithm. All one node cycles are ignored since normal
 * master-slave monitoring handles that.
 *
 * Tarjan's strongly connected component algorithm:
 *
 *     https://en.wikipedia.org/wiki/Tarjan%27s_strongly_connected_components_algorithm
 */
static void visit_node(struct graph_node *node, struct graph_node **stack,
                       int *stacksize, int *index, int *cycle)
{
    /** Assign an index to this node */
    node->lowest_index = node->index = *index;
    node->active = true;
    *index += 1;

    stack[*stacksize] = node;
    *stacksize += 1;

    if (node->parent == NULL)
    {
        /** This node does not connect to another node, it can't be a part of a cycle */
        node->lowest_index = -1;
    }
    else if (node->parent->index == 0)
    {
        /** Node has not been visited */
        visit_node(node->parent, stack, stacksize, index, cycle);

        if (node->parent->lowest_index < node->lowest_index)
        {
            /** The parent connects to a node with a lower index, this node
                could be a part of a cycle. */
            node->lowest_index = node->parent->lowest_index;
        }
    }
    else if (node->parent->active)
    {
        /** This node could be a root node of the cycle */
        if (node->parent->index < node->lowest_index)
        {
            /** Root node found */
            node->lowest_index = node->parent->index;
        }
    }
    else
    {
        /** Node connects to an already connected cycle, it can't be a part of it */
        node->lowest_index = -1;
    }

    if (node->active && node->parent && node->lowest_index > 0)
    {
        if (node->lowest_index == node->index &&
            node->lowest_index == node->parent->lowest_index)
        {
            /**
             * Found a multi-node cycle from the graph. The cycle is formed from the
             * nodes with a lowest_index value equal to the lowest_index value of the
             * current node. Rest of the nodes on the stack are not part of a cycle
             * and can be discarded.
             */

            *cycle += 1;

            while (*stacksize > 0)
            {
                struct graph_node *top = stack[(*stacksize) - 1];
                top->active = false;

                if (top->lowest_index == node->lowest_index)
                {
                    top->cycle = *cycle;
                }
                *stacksize -= 1;
            }
        }
    }
    else
    {
        /** Pop invalid nodes off the stack */
        node->active = false;
        if (*stacksize > 0)
        {
            *stacksize -= 1;
        }
    }
}

/**
 * @brief Find the strongly connected components in the replication tree graph
 *
 * Each replication cluster is a directed graph made out of replication
 * trees. If this graph has strongly connected components (more generally
 * cycles), it is considered a multi-master cluster due to the fact that there
 * are multiple nodes where the data can originate.
 *
 * Detecting the cycles in the graph allows this monitor to better understand
 * the relationships between the nodes. All nodes that are a part of a cycle can
 * be labeled as master nodes. This information will later be used to choose the
 * right master where the writes should go.
 *
 * This function also populates the MYSQL_SERVER_INFO structures group
 * member. Nodes in a group get a positive group ID where the nodes not in a
 * group get a group ID of 0.
 */
void find_graph_cycles(MariaDBMonitor *handle, MXS_MONITORED_SERVER *database, int nservers)
{
    struct graph_node graph[nservers];
    struct graph_node *stack[nservers];
    int nodes = 0;

    for (MXS_MONITORED_SERVER *db = database; db; db = db->next)
    {
        graph[nodes].info = get_server_info(handle, db);
        graph[nodes].db = db;
        graph[nodes].index = graph[nodes].lowest_index = 0;
        graph[nodes].cycle = 0;
        graph[nodes].active = false;
        graph[nodes].parent = NULL;
        nodes++;
    }

    /** Build the graph */
    for (int i = 0; i < nservers; i++)
    {
        if (graph[i].info->slave_status.master_server_id > 0)
        {
            /** Found a connected node */
            for (int k = 0; k < nservers; k++)
            {
                if (graph[k].info->server_id == graph[i].info->slave_status.master_server_id)
                {
                    graph[i].parent = &graph[k];
                    break;
                }
            }
        }
    }

    int index = 1;
    int cycle = 0;
    int stacksize = 0;

    for (int i = 0; i < nservers; i++)
    {
        if (graph[i].index == 0)
        {
            /** Index is 0, this node has not yet been visited */
            visit_node(&graph[i], stack, &stacksize, &index, &cycle);
        }
    }

    for (int i = 0; i < nservers; i++)
    {
        graph[i].info->group = graph[i].cycle;

        if (graph[i].cycle > 0)
        {
            /** We have at least one cycle in the graph */
            if (graph[i].info->read_only)
            {
                monitor_set_pending_status(graph[i].db, SERVER_SLAVE | SERVER_STALE_SLAVE);
                monitor_clear_pending_status(graph[i].db, SERVER_MASTER);
            }
            else
            {
                monitor_set_pending_status(graph[i].db, SERVER_MASTER);
                monitor_clear_pending_status(graph[i].db, SERVER_SLAVE | SERVER_STALE_SLAVE);
            }
        }
        else if (handle->detectStaleMaster && cycle == 0 &&
                 graph[i].db->server->status & SERVER_MASTER &&
                 (graph[i].db->pending_status & SERVER_MASTER) == 0)
        {
            /**
             * Stale master detection is handled here for multi-master mode.
             *
             * If we know that no cycles were found from the graph and that a
             * server once had the master status, replication has broken
             * down. These masters are assigned the stale master status allowing
             * them to be used as masters even if they lose their slaves. A
             * slave in this case can be either a normal slave or another
             * master.
             */
            if (graph[i].info->read_only)
            {
                /** The master is in read-only mode, set it into Slave state */
                monitor_set_pending_status(graph[i].db, SERVER_SLAVE | SERVER_STALE_SLAVE);
                monitor_clear_pending_status(graph[i].db, SERVER_MASTER | SERVER_STALE_STATUS);
            }
            else
            {
                monitor_set_pending_status(graph[i].db, SERVER_MASTER | SERVER_STALE_STATUS);
                monitor_clear_pending_status(graph[i].db, SERVER_SLAVE | SERVER_STALE_SLAVE);
            }
        }
    }
}

/**
 * @brief Check whether standalone master conditions have been met
 *
 * This function checks whether all the conditions to use a standalone master have
 * been met. For this to happen, only one server must be available and
 * other servers must have passed the configured tolerance level of failures.
 *
 * @param handle Monitor instance
 * @param db     Monitor servers
 *
 * @return True if standalone master should be used
 */
bool standalone_master_required(MariaDBMonitor *handle, MXS_MONITORED_SERVER *db)
{
    int candidates = 0;

    while (db)
    {
        if (SERVER_IS_RUNNING(db->server))
        {
            candidates++;
            MySqlServerInfo *server_info = get_server_info(handle, db);

            if (server_info->read_only || server_info->slave_configured || candidates > 1)
            {
                return false;
            }
        }
        else if (db->mon_err_count < handle->failcount)
        {
            return false;
        }

        db = db->next;
    }

    return candidates == 1;
}

/**
 * @brief Use standalone master
 *
 * This function assigns the last remaining server the master status and sets all other
 * servers into maintenance mode. By setting the servers into maintenance mode, we
 * prevent any possible conflicts when the failed servers come back up.
 *
 * @param handle Monitor instance
 * @param db     Monitor servers
 */
bool set_standalone_master(MariaDBMonitor *handle, MXS_MONITORED_SERVER *db)
{
    bool rval = false;

    while (db)
    {
        if (SERVER_IS_RUNNING(db->server))
        {
            if (!SERVER_IS_MASTER(db->server) && handle->warn_set_standalone_master)
            {
                MXS_WARNING("Setting standalone master, server '%s' is now the master.%s",
                            db->server->unique_name,
                            handle->allow_cluster_recovery ?
                            "" : " All other servers are set into maintenance mode.");
                handle->warn_set_standalone_master = false;
            }

            server_clear_set_status(db->server, SERVER_SLAVE, SERVER_MASTER | SERVER_STALE_STATUS);
            monitor_set_pending_status(db, SERVER_MASTER | SERVER_STALE_STATUS);
            monitor_clear_pending_status(db, SERVER_SLAVE);
            handle->master = db;
            rval = true;
        }
        else if (!handle->allow_cluster_recovery)
        {
            server_set_status_nolock(db->server, SERVER_MAINT);
            monitor_set_pending_status(db, SERVER_MAINT);
        }
        db = db->next;
    }

    return rval;
}

bool failover_not_possible(MariaDBMonitor* handle)
{
    bool rval = false;

    for (MXS_MONITORED_SERVER* s = handle->monitor->monitored_servers; s; s = s->next)
    {
        MySqlServerInfo* info = get_server_info(handle, s);

        if (info->n_slaves_configured > 1)
        {
            MXS_ERROR("Server '%s' is configured to replicate from multiple "
                      "masters, failover is not possible.", s->server->unique_name);
            rval = true;
        }
    }

    return rval;
}

/**
 * The entry point for the monitoring module thread
 *
 * @param arg   The handle of the monitor
 */
static void
monitorMain(void *arg)
{
    MariaDBMonitor *handle  = (MariaDBMonitor *) arg;
    MXS_MONITOR* mon = handle->monitor;
    MXS_MONITORED_SERVER *ptr;
    bool replication_heartbeat;
    bool detect_stale_master;
    int num_servers = 0;
    MXS_MONITORED_SERVER *root_master = NULL;
    size_t nrounds = 0;
    int log_no_master = 1;
    bool heartbeat_checked = false;

    replication_heartbeat = handle->replicationHeartbeat;
    detect_stale_master = handle->detectStaleMaster;

    if (mysql_thread_init())
    {
        MXS_ERROR("mysql_thread_init failed in monitor module. Exiting.");
        handle->status = MXS_MONITOR_STOPPED;
        return;
    }

    load_server_journal(mon, &handle->master);

    while (1)
    {
        if (handle->shutdown)
        {
            handle->status = MXS_MONITOR_STOPPING;
            mysql_thread_end();
            handle->status = MXS_MONITOR_STOPPED;
            return;
        }
        /** Wait base interval */
        thread_millisleep(MXS_MON_BASE_INTERVAL_MS);

        if (handle->replicationHeartbeat && !heartbeat_checked)
        {
            check_maxscale_schema_replication(mon);
            heartbeat_checked = true;
        }

        /**
         * Calculate how far away the monitor interval is from its full
         * cycle and if monitor interval time further than the base
         * interval, then skip monitoring checks. Excluding the first
         * round.
         */
        if (nrounds != 0 &&
            (((nrounds * MXS_MON_BASE_INTERVAL_MS) % mon->interval) >=
             MXS_MON_BASE_INTERVAL_MS) && (!mon->server_pending_changes))
        {
            nrounds += 1;
            continue;
        }
        nrounds += 1;
        /* reset num_servers */
        num_servers = 0;

        lock_monitor_servers(mon);
        servers_status_pending_to_current(mon);

        /* start from the first server in the list */
        ptr = mon->monitored_servers;

        while (ptr)
        {
            ptr->mon_prev_status = ptr->server->status;

            /* copy server status into monitor pending_status */
            ptr->pending_status = ptr->server->status;

            /* monitor current node */
            monitorDatabase(mon, ptr);

            /* reset the slave list of current node */
            memset(&ptr->server->slaves, 0, sizeof(ptr->server->slaves));

            num_servers++;

            if (mon_status_changed(ptr))
            {
                if (SRV_MASTER_STATUS(ptr->mon_prev_status))
                {
                    /** Master failed, can't recover */
                    MXS_NOTICE("Server [%s]:%d lost the master status.",
                               ptr->server->name,
                               ptr->server->port);
                }
            }

            if (mon_status_changed(ptr))
            {
#if defined(SS_DEBUG)
                MXS_INFO("Backend server [%s]:%d state : %s",
                         ptr->server->name,
                         ptr->server->port,
                         STRSRVSTATUS(ptr->server));
#else
                MXS_DEBUG("Backend server [%s]:%d state : %s",
                          ptr->server->name,
                          ptr->server->port,
                          STRSRVSTATUS(ptr->server));
#endif
            }

            if (SERVER_IS_DOWN(ptr->server))
            {
                /** Increase this server'e error count */
                ptr->mon_err_count += 1;
            }
            else
            {
                /** Reset this server's error count */
                ptr->mon_err_count = 0;
            }

            ptr = ptr->next;
        }

        ptr = mon->monitored_servers;
        /* if only one server is configured, that's is Master */
        if (num_servers == 1)
        {
            if (SERVER_IS_RUNNING(ptr->server))
            {
                ptr->server->depth = 0;
                /* status cleanup */
                monitor_clear_pending_status(ptr, SERVER_SLAVE);

                /* master status set */
                monitor_set_pending_status(ptr, SERVER_MASTER);

                ptr->server->depth = 0;
                handle->master = ptr;
                root_master = ptr;
            }
        }
        else
        {
            /* Compute the replication tree */
            if (handle->mysql51_replication)
            {
                root_master = build_mysql51_replication_tree(mon);
            }
            else
            {
                root_master = get_replication_tree(mon, num_servers);
            }
        }

        if (handle->multimaster && num_servers > 0)
        {
            /** Find all the master server cycles in the cluster graph. If
                multiple masters are found, the servers with the read_only
                variable set to ON will be assigned the slave status. */
            find_graph_cycles(handle, mon->monitored_servers, num_servers);
        }

        if (handle->master != NULL && SERVER_IS_MASTER(handle->master->server))
        {
            MySqlServerInfo* master_info = get_server_info(handle, handle->master);
            // Update cluster gtid domain
            int64_t domain = master_info->gtid_domain_id;
            if (handle->master_gtid_domain >= 0 && domain != handle->master_gtid_domain)
            {
                MXS_NOTICE("Gtid domain id of master has changed: %" PRId64 " -> %" PRId64 ".",
                         handle->master_gtid_domain, domain);
            }
            handle->master_gtid_domain = domain;

            // Update cluster external master
            if (SERVER_IS_SLAVE_OF_EXTERNAL_MASTER(handle->master->server))
            {
                if (master_info->slave_status.master_host != handle->external_master_host ||
                    master_info->slave_status.master_port != handle->external_master_port)
                {
                    const string new_ext_host =  master_info->slave_status.master_host;
                    const int new_ext_port = master_info->slave_status.master_port;
                    if (handle->external_master_port == PORT_UNKNOWN)
                    {
                        MXS_NOTICE("Cluster master server is replicating from an external master: %s:%d",
                                   new_ext_host.c_str(), new_ext_port);
                    }
                    else
                    {
                        MXS_NOTICE("The external master of the cluster has changed: %s:%d -> %s:%d.",
                                   handle->external_master_host.c_str(), handle->external_master_port,
                                   new_ext_host.c_str(), new_ext_port);
                    }
                    handle->external_master_host = new_ext_host;
                    handle->external_master_port = new_ext_port;
                }
            }
            else
            {
                if (handle->external_master_port != PORT_UNKNOWN)
                {
                    MXS_NOTICE("Cluster lost the external master.");
                }
                handle->external_master_host.clear();
                handle->external_master_port = PORT_UNKNOWN;
            }
        }

        ptr = mon->monitored_servers;
        while (ptr)
        {
            MySqlServerInfo *serv_info = get_server_info(handle, ptr);
            ss_dassert(serv_info);

            if (ptr->server->node_id > 0 && ptr->server->master_id > 0 &&
                getSlaveOfNodeId(mon->monitored_servers, ptr->server->node_id, REJECT_DOWN) &&
                getServerByNodeId(mon->monitored_servers, ptr->server->master_id) &&
                (!handle->multimaster || serv_info->group == 0))
            {
                /** This server is both a slave and a master i.e. a relay master */
                monitor_set_pending_status(ptr, SERVER_RELAY_MASTER);
                monitor_clear_pending_status(ptr, SERVER_MASTER);
            }

            /* Remove SLAVE status if this server is a Binlog Server relay */
            if (serv_info->binlog_relay)
            {
                monitor_clear_pending_status(ptr, SERVER_SLAVE);
            }

            ptr = ptr->next;
        }

        /* Update server status from monitor pending status on that server*/

        ptr = mon->monitored_servers;
        while (ptr)
        {
            if (!SERVER_IN_MAINT(ptr->server))
            {
                MySqlServerInfo *serv_info = get_server_info(handle, ptr);

                /** If "detect_stale_master" option is On, let's use the previous master.
                 *
                 * Multi-master mode detects the stale masters in find_graph_cycles().
                 *
                 * TODO: If a stale master goes down and comes back up, it loses
                 * the master status. An adequate solution would be to promote
                 * the stale master as a real master if it is the last running server.
                 */
                if (detect_stale_master && root_master && !handle->multimaster &&
                    (strcmp(ptr->server->name, root_master->server->name) == 0 &&
                     ptr->server->port == root_master->server->port) &&
                    (ptr->server->status & SERVER_MASTER) &&
                    !(ptr->pending_status & SERVER_MASTER) &&
                    !serv_info->read_only)
                {
                    /**
                     * In this case server->status will not be updated from pending_status
                     * Set the STALE bit for this server in server struct
                     */
                    server_set_status_nolock(ptr->server, SERVER_STALE_STATUS | SERVER_MASTER);
                    monitor_set_pending_status(ptr, SERVER_STALE_STATUS | SERVER_MASTER);

                    /** Log the message only if the master server didn't have
                     * the stale master bit set */
                    if ((ptr->mon_prev_status & SERVER_STALE_STATUS) == 0)
                    {
                        MXS_WARNING("All slave servers under the current master "
                                    "server have been lost. Assigning Stale Master"
                                    " status to the old master server '%s' (%s:%i).",
                                    ptr->server->unique_name, ptr->server->name,
                                    ptr->server->port);
                    }
                }

                if (handle->detectStaleSlave)
                {
                    unsigned int bits = SERVER_SLAVE | SERVER_RUNNING;

                    if ((ptr->mon_prev_status & bits) == bits &&
                        root_master && SERVER_IS_MASTER(root_master->server))
                    {
                        /** Slave with a running master, assign stale slave candidacy */
                        if ((ptr->pending_status & bits) == bits)
                        {
                            monitor_set_pending_status(ptr, SERVER_STALE_SLAVE);
                        }
                        /** Server lost slave when a master is available, remove
                         * stale slave candidacy */
                        else if ((ptr->pending_status & bits) == SERVER_RUNNING)
                        {
                            monitor_clear_pending_status(ptr, SERVER_STALE_SLAVE);
                        }
                    }
                    /** If this server was a stale slave candidate, assign
                     * slave status to it */
                    else if (ptr->mon_prev_status & SERVER_STALE_SLAVE &&
                             ptr->pending_status & SERVER_RUNNING &&
                             // Master is down
                             (!root_master || !SERVER_IS_MASTER(root_master->server) ||
                              // Master just came up
                              (SERVER_IS_MASTER(root_master->server) &&
                               (root_master->mon_prev_status & SERVER_MASTER) == 0)))
                    {
                        monitor_set_pending_status(ptr, SERVER_SLAVE);
                    }
                    else if (root_master == NULL && serv_info->slave_configured)
                    {
                        monitor_set_pending_status(ptr, SERVER_SLAVE);
                    }
                }

                ptr->server->status = ptr->pending_status;
            }
            ptr = ptr->next;
        }

        /** Now that all servers have their status correctly set, we can check
            if we need to use standalone master. */
        if (handle->detect_standalone_master)
        {
            if (standalone_master_required(handle, mon->monitored_servers))
            {
                // Other servers have died, set last remaining server as master
                if (set_standalone_master(handle, mon->monitored_servers))
                {
                    // Update the root_master to point to the standalone master
                    root_master = handle->master;
                }
            }
            else
            {
                handle->warn_set_standalone_master = true;
            }
        }

        if (root_master && SERVER_IS_MASTER(root_master->server))
        {
            // Clear slave and stale slave status bits from current master
            server_clear_status_nolock(root_master->server, SERVER_SLAVE | SERVER_STALE_SLAVE);
            monitor_clear_pending_status(root_master, SERVER_SLAVE | SERVER_STALE_SLAVE);

            /**
             * Clear external slave status from master if configured to do so.
             * This allows parts of a multi-tiered replication setup to be used
             * in MaxScale.
             */
            if (handle->ignore_external_masters)
            {
                monitor_clear_pending_status(root_master, SERVER_SLAVE_OF_EXTERNAL_MASTER);
                server_clear_status_nolock(root_master->server, SERVER_SLAVE_OF_EXTERNAL_MASTER);
            }
        }

        ss_dassert(root_master == NULL || handle->master == root_master);
        ss_dassert(!root_master ||
                   ((root_master->server->status & (SERVER_SLAVE | SERVER_MASTER))
                    != (SERVER_SLAVE | SERVER_MASTER)));

        /**
         * After updating the status of all servers, check if monitor events
         * need to be launched.
         */
        mon_process_state_changes(mon, handle->script.c_str(), handle->events);
        bool failover_performed = false; // Has an automatic failover been performed this loop?

        if (handle->auto_failover)
        {
            const char RE_ENABLE_FMT[] = "%s To re-enable failover, manually set '%s' to 'true' for monitor "
                                         "'%s' via MaxAdmin or the REST API, or restart MaxScale.";
            if (failover_not_possible(handle))
            {
                const char PROBLEMS[] = "Failover is not possible due to one or more problems in the "
                                        "replication configuration, disabling automatic failover. Failover "
                                        "should only be enabled after the replication configuration has been "
                                        "fixed.";
                MXS_ERROR(RE_ENABLE_FMT, PROBLEMS, CN_AUTO_FAILOVER, mon->name);
                handle->auto_failover = false;
                disable_setting(handle, CN_AUTO_FAILOVER);
            }
            // If master seems to be down, check if slaves are receiving events.
            else if (handle->verify_master_failure && handle->master &&
                     SERVER_IS_DOWN(handle->master->server) && slave_receiving_events(handle))
            {
                MXS_INFO("Master failure not yet confirmed by slaves, delaying failover.");
            }
            else if (!handle->mon_process_failover(&failover_performed))
            {
                const char FAILED[] = "Failed to perform failover, disabling automatic failover.";
                MXS_ERROR(RE_ENABLE_FMT, FAILED, CN_AUTO_FAILOVER, mon->name);
                handle->auto_failover = false;
                disable_setting(handle, CN_AUTO_FAILOVER);
            }
        }

        /* log master detection failure of first master becomes available after failure */
        if (root_master &&
            mon_status_changed(root_master) &&
            !(root_master->server->status & SERVER_STALE_STATUS))
        {
            if (root_master->pending_status & (SERVER_MASTER) && SERVER_IS_RUNNING(root_master->server))
            {
                if (!(root_master->mon_prev_status & SERVER_STALE_STATUS) &&
                    !(root_master->server->status & SERVER_MAINT))
                {
                    MXS_NOTICE("A Master Server is now available: %s:%i",
                               root_master->server->name,
                               root_master->server->port);
                }
            }
            else
            {
                MXS_ERROR("No Master can be determined. Last known was %s:%i",
                          root_master->server->name,
                          root_master->server->port);
            }
            log_no_master = 1;
        }
        else
        {
            if (!root_master && log_no_master)
            {
                MXS_ERROR("No Master can be determined");
                log_no_master = 0;
            }
        }

        /* Generate the replication heartbeat event by performing an update */
        if (replication_heartbeat &&
            root_master &&
            (SERVER_IS_MASTER(root_master->server) ||
             SERVER_IS_RELAY_SERVER(root_master->server)))
        {
            set_master_heartbeat(handle, root_master);
            ptr = mon->monitored_servers;

            while (ptr)
            {
                MySqlServerInfo *serv_info = get_server_info(handle, ptr);

                if ((!SERVER_IN_MAINT(ptr->server)) && SERVER_IS_RUNNING(ptr->server))
                {
                    if (ptr->server->node_id != root_master->server->node_id &&
                        (SERVER_IS_SLAVE(ptr->server) ||
                         SERVER_IS_RELAY_SERVER(ptr->server)) &&
                        !serv_info->binlog_relay)  // No select lag for Binlog Server
                    {
                        set_slave_heartbeat(mon, ptr);
                    }
                }
                ptr = ptr->next;
            }
        }

        // Do not auto-join servers on this monitor loop if a failover (or any other cluster modification)
        // has been performed, as server states have not been updated yet. It will happen next iteration.
        if (!config_get_global_options()->passive && handle->auto_rejoin &&
            !failover_performed && handle->cluster_can_be_joined())
        {
            // Check if any servers should be autojoined to the cluster
            ServerVector joinable_servers;
            if (handle->get_joinable_servers(&joinable_servers))
            {
                uint32_t joins = handle->do_rejoin(joinable_servers);
                if (joins > 0)
                {
                    MXS_NOTICE("%d server(s) redirected or rejoined the cluster.", joins);
                }
                if (joins < joinable_servers.size())
                {
                    MXS_ERROR("A cluster join operation failed, disabling automatic rejoining. "
                              "To re-enable, manually set '%s' to 'true' for monitor '%s' via MaxAdmin or "
                              "the REST API.", CN_AUTO_REJOIN, mon->name);
                    handle->auto_rejoin = false;
                    disable_setting(handle, CN_AUTO_REJOIN);
                }
            }
            else
            {
                MXS_ERROR("Query error to master '%s' prevented a possible rejoin operation.",
                          handle->master->server->unique_name);
            }
        }

        mon_hangup_failed_servers(mon);
        servers_status_current_to_pending(mon);
        store_server_journal(mon, handle->master);
        release_monitor_servers(mon);
    } /*< while (1) */
}

/**
 * Fetch a node by node_id
 *
 * @param ptr     The list of servers to monitor
 * @param node_id The server_id to fetch
 *
 * @return The server with the required server_id
 */
static MXS_MONITORED_SERVER *
getServerByNodeId(MXS_MONITORED_SERVER *ptr, long node_id)
{
    SERVER *current;
    while (ptr)
    {
        current = ptr->server;
        if (current->node_id == node_id)
        {
            return ptr;
        }
        ptr = ptr->next;
    }
    return NULL;
}

/**
 * Fetch a slave node from a node_id
 *
 * @param ptr                The list of servers to monitor
 * @param node_id            The server_id to fetch
 * @param slave_down_setting Whether to accept or reject slaves which are down
 * @return                   The slave server of this node_id
 */
static MXS_MONITORED_SERVER *
getSlaveOfNodeId(MXS_MONITORED_SERVER *ptr, long node_id, slave_down_setting_t slave_down_setting)
{
    SERVER *current;
    while (ptr)
    {
        current = ptr->server;
        if (current->master_id == node_id && (slave_down_setting == ACCEPT_DOWN || !SERVER_IS_DOWN(current)))
        {
            return ptr;
        }
        ptr = ptr->next;
    }
    return NULL;
}

/**
 * Simple wrapper for mxs_mysql_query and mysql_num_rows
 *
 * @param database Database connection
 * @param query    Query to execute
 *
 * @return Number of rows or -1 on error
 */
static int get_row_count(MXS_MONITORED_SERVER *database, const char* query)
{
    int returned_rows = -1;

    if (mxs_mysql_query(database->con, query) == 0)
    {
        MYSQL_RES* result = mysql_store_result(database->con);

        if (result)
        {
            returned_rows = mysql_num_rows(result);
            mysql_free_result(result);
        }
    }

    return returned_rows;
}

/*******
 * This function sets the replication heartbeat
 * into the maxscale_schema.replication_heartbeat table in the current master.
 * The inserted values will be seen from all slaves replicating from this master.
 *
 * @param handle    The monitor handle
 * @param database      The number database server
 */
static void set_master_heartbeat(MariaDBMonitor *handle, MXS_MONITORED_SERVER *database)
{
    unsigned long id = handle->id;
    time_t heartbeat;
    time_t purge_time;
    char heartbeat_insert_query[512] = "";
    char heartbeat_purge_query[512] = "";
    MYSQL_RES *result;
    long returned_rows;

    if (handle->master == NULL)
    {
        MXS_ERROR("set_master_heartbeat called without an available Master server");
        return;
    }

    int n_db = get_row_count(database, "SELECT schema_name FROM information_schema.schemata "
                             "WHERE schema_name = 'maxscale_schema'");
    int n_tbl = get_row_count(database, "SELECT table_name FROM information_schema.tables "
                              "WHERE table_schema = 'maxscale_schema' "
                              "AND table_name = 'replication_heartbeat'");

    if (n_db == -1 || n_tbl == -1 ||
        (n_db == 0 && mxs_mysql_query(database->con, "CREATE DATABASE maxscale_schema")) ||
        (n_tbl == 0 && mxs_mysql_query(database->con, "CREATE TABLE IF NOT EXISTS "
                                       "maxscale_schema.replication_heartbeat "
                                       "(maxscale_id INT NOT NULL, "
                                       "master_server_id INT NOT NULL, "
                                       "master_timestamp INT UNSIGNED NOT NULL, "
                                       "PRIMARY KEY ( master_server_id, maxscale_id ) )")))
    {
        MXS_ERROR("Error creating maxscale_schema.replication_heartbeat "
                  "table in Master server: %s", mysql_error(database->con));
        database->server->rlag = MAX_RLAG_NOT_AVAILABLE;
        return;
    }

    /* auto purge old values after 48 hours*/
    purge_time = time(0) - (3600 * 48);

    sprintf(heartbeat_purge_query,
            "DELETE FROM maxscale_schema.replication_heartbeat WHERE master_timestamp < %lu", purge_time);

    if (mxs_mysql_query(database->con, heartbeat_purge_query))
    {
        MXS_ERROR("Error deleting from maxscale_schema.replication_heartbeat "
                  "table: [%s], %s",
                  heartbeat_purge_query,
                  mysql_error(database->con));
    }

    heartbeat = time(0);

    /* set node_ts for master as time(0) */
    database->server->node_ts = heartbeat;

    sprintf(heartbeat_insert_query,
            "UPDATE maxscale_schema.replication_heartbeat "
            "SET master_timestamp = %lu WHERE master_server_id = %li AND maxscale_id = %lu",
            heartbeat, handle->master->server->node_id, id);

    /* Try to insert MaxScale timestamp into master */
    if (mxs_mysql_query(database->con, heartbeat_insert_query))
    {

        database->server->rlag = MAX_RLAG_NOT_AVAILABLE;

        MXS_ERROR("Error updating maxscale_schema.replication_heartbeat table: [%s], %s",
                  heartbeat_insert_query,
                  mysql_error(database->con));
    }
    else
    {
        if (mysql_affected_rows(database->con) == 0)
        {
            heartbeat = time(0);
            sprintf(heartbeat_insert_query,
                    "REPLACE INTO maxscale_schema.replication_heartbeat "
                    "(master_server_id, maxscale_id, master_timestamp ) VALUES ( %li, %lu, %lu)",
                    handle->master->server->node_id, id, heartbeat);

            if (mxs_mysql_query(database->con, heartbeat_insert_query))
            {

                database->server->rlag = MAX_RLAG_NOT_AVAILABLE;

                MXS_ERROR("Error inserting into "
                          "maxscale_schema.replication_heartbeat table: [%s], %s",
                          heartbeat_insert_query,
                          mysql_error(database->con));
            }
            else
            {
                /* Set replication lag to 0 for the master */
                database->server->rlag = 0;

                MXS_DEBUG("heartbeat table inserted data for %s:%i",
                          database->server->name, database->server->port);
            }
        }
        else
        {
            /* Set replication lag as 0 for the master */
            database->server->rlag = 0;

            MXS_DEBUG("heartbeat table updated for Master %s:%i",
                      database->server->name, database->server->port);
        }
    }
}

/*******
 * This function gets the replication heartbeat
 * from the maxscale_schema.replication_heartbeat table in the current slave
 * and stores the timestamp and replication lag in the slave server struct
 *
 * @param handle    The monitor handle
 * @param database      The number database server
 */
static void set_slave_heartbeat(MXS_MONITOR* mon, MXS_MONITORED_SERVER *database)
{
    MariaDBMonitor *handle = (MariaDBMonitor*) mon->handle;
    unsigned long id = handle->id;
    time_t heartbeat;
    char select_heartbeat_query[256] = "";
    MYSQL_ROW row;
    MYSQL_RES *result;

    if (handle->master == NULL)
    {
        MXS_ERROR("set_slave_heartbeat called without an available Master server");
        return;
    }

    /* Get the master_timestamp value from maxscale_schema.replication_heartbeat table */

    sprintf(select_heartbeat_query, "SELECT master_timestamp "
            "FROM maxscale_schema.replication_heartbeat "
            "WHERE maxscale_id = %lu AND master_server_id = %li",
            id, handle->master->server->node_id);

    /* if there is a master then send the query to the slave with master_id */
    if (handle->master != NULL && (mxs_mysql_query(database->con, select_heartbeat_query) == 0
                                   && (result = mysql_store_result(database->con)) != NULL))
    {
        int rows_found = 0;

        while ((row = mysql_fetch_row(result)))
        {
            int rlag = MAX_RLAG_NOT_AVAILABLE;
            time_t slave_read;

            rows_found = 1;

            heartbeat = time(0);
            slave_read = strtoul(row[0], NULL, 10);

            if ((errno == ERANGE && (slave_read == LONG_MAX || slave_read == LONG_MIN)) ||
                (errno != 0 && slave_read == 0))
            {
                slave_read = 0;
            }

            if (slave_read)
            {
                /* set the replication lag */
                rlag = heartbeat - slave_read;
            }

            /* set this node_ts as master_timestamp read from replication_heartbeat table */
            database->server->node_ts = slave_read;

            if (rlag >= 0)
            {
                /* store rlag only if greater than monitor sampling interval */
                database->server->rlag = ((unsigned int)rlag > (mon->interval / 1000)) ? rlag : 0;
            }
            else
            {
                database->server->rlag = MAX_RLAG_NOT_AVAILABLE;
            }

            MXS_DEBUG("Slave %s:%i has %i seconds lag",
                      database->server->name,
                      database->server->port,
                      database->server->rlag);
        }
        if (!rows_found)
        {
            database->server->rlag = MAX_RLAG_NOT_AVAILABLE;
            database->server->node_ts = 0;
        }

        mysql_free_result(result);
    }
    else
    {
        database->server->rlag = MAX_RLAG_NOT_AVAILABLE;
        database->server->node_ts = 0;

        if (handle->master->server->node_id < 0)
        {
            MXS_ERROR("error: replication heartbeat: "
                      "master_server_id NOT available for %s:%i",
                      database->server->name,
                      database->server->port);
        }
        else
        {
            MXS_ERROR("error: replication heartbeat: "
                      "failed selecting from hearthbeat table of %s:%i : [%s], %s",
                      database->server->name,
                      database->server->port,
                      select_heartbeat_query,
                      mysql_error(database->con));
        }
    }
}

/*******
 * This function computes the replication tree
 * from a set of monitored servers and returns the root server with
 * SERVER_MASTER bit. The tree is computed even for servers in 'maintenance' mode.
 *
 * @param handle    The monitor handle
 * @param num_servers   The number of servers monitored
 * @return      The server at root level with SERVER_MASTER bit
 */

static MXS_MONITORED_SERVER *get_replication_tree(MXS_MONITOR *mon, int num_servers)
{
    MariaDBMonitor* handle = (MariaDBMonitor*) mon->handle;
    MXS_MONITORED_SERVER *ptr;
    MXS_MONITORED_SERVER *backend;
    SERVER *current;
    int depth = 0;
    long node_id;
    int root_level;

    ptr = mon->monitored_servers;
    root_level = num_servers;

    while (ptr)
    {
        /* The server could be in SERVER_IN_MAINT
         * that means SERVER_IS_RUNNING returns 0
         * Let's check only for SERVER_IS_DOWN: server is not running
         */
        if (SERVER_IS_DOWN(ptr->server))
        {
            ptr = ptr->next;
            continue;
        }
        depth = 0;
        current = ptr->server;

        node_id = current->master_id;

        /** Either this node doesn't replicate from a master or the master
         * where it replicates from is not configured to this monitor. */
        if (node_id < 1 ||
            getServerByNodeId(mon->monitored_servers, node_id) == NULL)
        {
            MXS_MONITORED_SERVER *find_slave;
            find_slave = getSlaveOfNodeId(mon->monitored_servers, current->node_id, ACCEPT_DOWN);

            if (find_slave == NULL)
            {
                current->depth = -1;
                ptr = ptr->next;

                continue;
            }
            else
            {
                current->depth = 0;
            }
        }
        else
        {
            depth++;
        }

        while (depth <= num_servers)
        {
            /* set the root master at lowest depth level */
            if (current->depth > -1 && current->depth < root_level)
            {
                root_level = current->depth;
                handle->master = ptr;
            }
            backend = getServerByNodeId(mon->monitored_servers, node_id);

            if (backend)
            {
                node_id = backend->server->master_id;
            }
            else
            {
                node_id = -1;
            }

            if (node_id > 0)
            {
                current->depth = depth + 1;
                depth++;

            }
            else
            {
                MXS_MONITORED_SERVER *master;
                current->depth = depth;

                master = getServerByNodeId(mon->monitored_servers, current->master_id);
                if (master && master->server && master->server->node_id > 0)
                {
                    add_slave_to_master(master->server->slaves, sizeof(master->server->slaves),
                                        current->node_id);
                    master->server->depth = current->depth - 1;

                    if (handle->master && master->server->depth < handle->master->server->depth)
                    {
                        /** A master with a lower depth was found, remove
                            the master status from the previous master. */
                        monitor_clear_pending_status(handle->master, SERVER_MASTER);
                        handle->master = master;
                    }

                    MySqlServerInfo* info = get_server_info(handle, master);

                    if (SERVER_IS_RUNNING(master->server))
                    {
                        /** Only set the Master status if read_only is disabled */
                        monitor_set_pending_status(master, info->read_only ? SERVER_SLAVE : SERVER_MASTER);
                    }
                }
                else
                {
                    if (current->master_id > 0)
                    {
                        monitor_set_pending_status(ptr, SERVER_SLAVE);
                        monitor_set_pending_status(ptr, SERVER_SLAVE_OF_EXTERNAL_MASTER);
                    }
                }
                break;
            }

        }

        ptr = ptr->next;
    }

    /*
     * Return the root master
     */

    if (handle->master != NULL)
    {
        /* If the root master is in MAINT, return NULL */
        if (SERVER_IN_MAINT(handle->master->server))
        {
            return NULL;
        }
        else
        {
            return handle->master;
        }
    }
    else
    {
        return NULL;
    }
}

/*******
 * This function add a slave id into the slaves server field
 * of its master server
 *
 * @param slaves_list   The slave list array of the master server
 * @param list_size     The size of the slave list
 * @param node_id       The node_id of the slave to be inserted
 * @return      1 for inserted value and 0 otherwise
 */
static int add_slave_to_master(long *slaves_list, int list_size, long node_id)
{
    for (int i = 0; i < list_size; i++)
    {
        if (slaves_list[i] == 0)
        {
            slaves_list[i] = node_id;
            return 1;
        }
    }
    return 0;
}

/**
 * Check if replicate_ignore_table is defined and if maxscale_schema.replication_hearbeat
 * table is in the list.
 * @param database Server to check
 * @return False if the table is not replicated or an error occurred when querying
 * the server
 */
bool check_replicate_ignore_table(MXS_MONITORED_SERVER* database)
{
    MYSQL_RES *result;
    bool rval = true;

    if (mxs_mysql_query(database->con,
                        "show variables like 'replicate_ignore_table'") == 0 &&
        (result = mysql_store_result(database->con)) &&
        mysql_num_fields(result) > 1)
    {
        MYSQL_ROW row;

        while ((row = mysql_fetch_row(result)))
        {
            if (strlen(row[1]) > 0 &&
                strcasestr(row[1], hb_table_name))
            {
                MXS_WARNING("'replicate_ignore_table' is "
                            "defined on server '%s' and '%s' was found in it. ",
                            database->server->unique_name, hb_table_name);
                rval = false;
            }
        }

        mysql_free_result(result);
    }
    else
    {
        MXS_ERROR("Failed to query server %s for "
                  "'replicate_ignore_table': %s",
                  database->server->unique_name,
                  mysql_error(database->con));
        rval = false;
    }
    return rval;
}

/**
 * Check if replicate_do_table is defined and if maxscale_schema.replication_hearbeat
 * table is not in the list.
 * @param database Server to check
 * @return False if the table is not replicated or an error occurred when querying
 * the server
 */
bool check_replicate_do_table(MXS_MONITORED_SERVER* database)
{
    MYSQL_RES *result;
    bool rval = true;

    if (mxs_mysql_query(database->con,
                        "show variables like 'replicate_do_table'") == 0 &&
        (result = mysql_store_result(database->con)) &&
        mysql_num_fields(result) > 1)
    {
        MYSQL_ROW row;

        while ((row = mysql_fetch_row(result)))
        {
            if (strlen(row[1]) > 0 &&
                strcasestr(row[1], hb_table_name) == NULL)
            {
                MXS_WARNING("'replicate_do_table' is "
                            "defined on server '%s' and '%s' was not found in it. ",
                            database->server->unique_name, hb_table_name);
                rval = false;
            }
        }
        mysql_free_result(result);
    }
    else
    {
        MXS_ERROR("Failed to query server %s for "
                  "'replicate_do_table': %s",
                  database->server->unique_name,
                  mysql_error(database->con));
        rval = false;
    }
    return rval;
}

/**
 * Check if replicate_wild_do_table is defined and if it doesn't match
 * maxscale_schema.replication_heartbeat.
 * @param database Database server
 * @return False if the table is not replicated or an error occurred when trying to
 * query the server.
 */
bool check_replicate_wild_do_table(MXS_MONITORED_SERVER* database)
{
    MYSQL_RES *result;
    bool rval = true;

    if (mxs_mysql_query(database->con,
                        "show variables like 'replicate_wild_do_table'") == 0 &&
        (result = mysql_store_result(database->con)) &&
        mysql_num_fields(result) > 1)
    {
        MYSQL_ROW row;

        while ((row = mysql_fetch_row(result)))
        {
            if (strlen(row[1]) > 0)
            {
                mxs_pcre2_result_t rc = modutil_mysql_wildcard_match(row[1], hb_table_name);
                if (rc == MXS_PCRE2_NOMATCH)
                {
                    MXS_WARNING("'replicate_wild_do_table' is "
                                "defined on server '%s' and '%s' does not match it. ",
                                database->server->unique_name,
                                hb_table_name);
                    rval = false;
                }
            }
        }
        mysql_free_result(result);
    }
    else
    {
        MXS_ERROR("Failed to query server %s for "
                  "'replicate_wild_do_table': %s",
                  database->server->unique_name,
                  mysql_error(database->con));
        rval = false;
    }
    return rval;
}

/**
 * Check if replicate_wild_ignore_table is defined and if it matches
 * maxscale_schema.replication_heartbeat.
 * @param database Database server
 * @return False if the table is not replicated or an error occurred when trying to
 * query the server.
 */
bool check_replicate_wild_ignore_table(MXS_MONITORED_SERVER* database)
{
    MYSQL_RES *result;
    bool rval = true;

    if (mxs_mysql_query(database->con,
                        "show variables like 'replicate_wild_ignore_table'") == 0 &&
        (result = mysql_store_result(database->con)) &&
        mysql_num_fields(result) > 1)
    {
        MYSQL_ROW row;

        while ((row = mysql_fetch_row(result)))
        {
            if (strlen(row[1]) > 0)
            {
                mxs_pcre2_result_t rc = modutil_mysql_wildcard_match(row[1], hb_table_name);
                if (rc == MXS_PCRE2_MATCH)
                {
                    MXS_WARNING("'replicate_wild_ignore_table' is "
                                "defined on server '%s' and '%s' matches it. ",
                                database->server->unique_name,
                                hb_table_name);
                    rval = false;
                }
            }
        }
        mysql_free_result(result);
    }
    else
    {
        MXS_ERROR("Failed to query server %s for "
                  "'replicate_wild_do_table': %s",
                  database->server->unique_name,
                  mysql_error(database->con));
        rval = false;
    }
    return rval;
}

/**
 * Check if the maxscale_schema.replication_heartbeat table is replicated on all
 * servers and log a warning if problems were found.
 * @param monitor Monitor structure
 */
void check_maxscale_schema_replication(MXS_MONITOR *monitor)
{
    MXS_MONITORED_SERVER* database = monitor->monitored_servers;
    bool err = false;

    while (database)
    {
        mxs_connect_result_t rval = mon_ping_or_connect_to_db(monitor, database);
        if (rval == MONITOR_CONN_OK)
        {
            if (!check_replicate_ignore_table(database) ||
                !check_replicate_do_table(database) ||
                !check_replicate_wild_do_table(database) ||
                !check_replicate_wild_ignore_table(database))
            {
                err = true;
            }
        }
        else
        {
            mon_log_connect_error(database, rval);
        }
        database = database->next;
    }

    if (err)
    {
        MXS_WARNING("Problems were encountered when checking if '%s' is replicated. Make sure that "
                    "the table is replicated to all slaves.", hb_table_name);
    }
}

bool MariaDBMonitor::mon_process_failover(bool* cluster_modified_out)
{
    ss_dassert(*cluster_modified_out == false);
    bool rval = true;
    MXS_CONFIG* cnf = config_get_global_options();
    MXS_MONITORED_SERVER* failed_master = NULL;

    if (!cnf->passive)
    {
        for (MXS_MONITORED_SERVER *ptr = monitor->monitored_servers; ptr; ptr = ptr->next)
        {
            if (ptr->new_event && ptr->server->last_event == MASTER_DOWN_EVENT)
            {
                if (failed_master)
                {
                    MXS_ALERT("Multiple failed master servers detected: "
                              "'%s' is the first master to fail but server "
                              "'%s' has also triggered a master_down event.",
                              failed_master->server->unique_name,
                              ptr->server->unique_name);
                    return false;
                }

                if (ptr->server->active_event)
                {
                    // MaxScale was active when the event took place
                    failed_master = ptr;
                }
                else if (monitor->master_has_failed)
                {
                    /**
                     * If a master_down event was triggered when this MaxScale was
                     * passive, we need to execute the failover script again if no new
                     * masters have appeared.
                     */
                    int64_t timeout = SEC_TO_HB(failover_timeout);
                    int64_t t = hkheartbeat - ptr->server->triggered_at;

                    if (t > timeout)
                    {
                        MXS_WARNING("Failover of server '%s' did not take place within "
                                    "%u seconds, failover needs to be re-triggered",
                                    ptr->server->unique_name, failover_timeout);
                        failed_master = ptr;
                    }
                }
            }
        }
    }

    if (failed_master)
    {
        if (failcount > 1 && failed_master->mon_err_count == 1)
        {
            MXS_WARNING("Master has failed. If master status does not change in %d monitor passes, failover "
                        "begins.", failcount - 1);
        }
        else if (failed_master->mon_err_count >= failcount)
        {
            MXS_NOTICE("Performing automatic failover to replace failed master '%s'.",
                       failed_master->server->unique_name);
            failed_master->new_event = false;
            rval = failover_check(NULL) && do_failover(NULL);
            if (rval)
            {
                *cluster_modified_out = true;
            }
        }
    }

    return rval;
}

/**
 * Update replication settings and gtid:s of the slave server.
 *
 * @param server Slave to update
 * @return Slave server info. NULL on error, or if server is not a slave.
 */
MySqlServerInfo* MariaDBMonitor::update_slave_info(MXS_MONITORED_SERVER* server)
{
    MySqlServerInfo* info = get_server_info(this, server);
    if (info->slave_status.slave_sql_running &&
        update_replication_settings(server, info) &&
        update_gtids(server, info) &&
        do_show_slave_status(info, server))
    {
        return info;
    }
    return NULL;
}

/**
 * Check if server has binary log enabled. Print warnings if gtid_strict_mode or log_slave_updates is off.
 *
 * @param server Server to check
 * @param server_info Server info
 * @param print_on Print warnings or not
 * @return True if log_bin is on
 */
bool check_replication_settings(const MXS_MONITORED_SERVER* server, MySqlServerInfo* server_info,
                                print_repl_warnings_t print_warnings)
{
    bool rval = true;
    const char* servername = server->server->unique_name;
    if (server_info->rpl_settings.log_bin == false)
    {
        if (print_warnings == WARNINGS_ON)
        {
            const char NO_BINLOG[] =
                "Slave '%s' has binary log disabled and is not a valid promotion candidate.";
            MXS_WARNING(NO_BINLOG, servername);
        }
        rval = false;
    }
    else if (print_warnings == WARNINGS_ON)
    {
        if (server_info->rpl_settings.gtid_strict_mode == false)
        {
            const char NO_STRICT[] =
                "Slave '%s' has gtid_strict_mode disabled. Enabling this setting is recommended. "
                "For more information, see https://mariadb.com/kb/en/library/gtid/#gtid_strict_mode";
            MXS_WARNING(NO_STRICT, servername);
        }
        if (server_info->rpl_settings.log_slave_updates == false)
        {
            const char NO_SLAVE_UPDATES[] =
                "Slave '%s' has log_slave_updates disabled. It is a valid candidate but replication "
                "will break for lagging slaves if '%s' is promoted.";
            MXS_WARNING(NO_SLAVE_UPDATES, servername, servername);
        }
    }
    return rval;
}

/**
 * Print a redirect error to logs. If err_out exists, generate a combined error message by querying all
 * the server parameters for connection errors and append these errors to err_out.
 *
 * @param demotion_target If not NULL, this is the first server to query.
 * @param redirectable_slaves Other servers to query for errors.
 * @param err_out If not null, the error output object.
 */
void print_redirect_errors(MXS_MONITORED_SERVER* first_server, const ServerVector& servers,
                           json_t** err_out)
{
    // Individual server errors have already been printed to the log.
    // For JSON, gather the errors again.
    const char MSG[] = "Could not redirect any slaves to the new master.";
    MXS_ERROR(MSG);
    if (err_out)
    {
        ServerVector failed_slaves;
        if (first_server)
        {
            failed_slaves.push_back(first_server);
        }
        failed_slaves.insert(failed_slaves.end(),
                             servers.begin(), servers.end());
        string combined_error = get_connection_errors(failed_slaves);
        *err_out = mxs_json_error_append(*err_out,
                                         "%s Errors: %s.", MSG, combined_error.c_str());
    }
}

/**
 * Query one row of results, save strings to array. Any additional rows are ignored.
 *
 * @param database The database to query.
 * @param query The query to execute.
 * @param expected_cols How many columns the result should have.
 * @param output The output array to populate.
 * @return True on success.
 */
bool query_one_row(MXS_MONITORED_SERVER *database, const char* query, unsigned int expected_cols,
                   StringVector* output)
{
    bool rval = false;
    MYSQL_RES *result;
    if (mxs_mysql_query(database->con, query) == 0 && (result = mysql_store_result(database->con)) != NULL)
    {
        unsigned int columns = mysql_field_count(database->con);
        if (columns != expected_cols)
        {
            mysql_free_result(result);
            MXS_ERROR("Unexpected result for '%s'. Expected %d columns, got %d. Server version: %s",
                      query, expected_cols, columns, database->server->version_string);
        }
        else
        {
            MYSQL_ROW row = mysql_fetch_row(result);
            if (row)
            {
                for (unsigned int i = 0; i < columns; i++)
                {
                    output->push_back((row[i] != NULL) ? row[i] : "");
                }
                rval = true;
            }
            else
            {
                MXS_ERROR("Query '%s' returned no rows.", query);
            }
            mysql_free_result(result);
        }
    }
    else
    {
        mon_report_query_error(database);
    }
    return rval;
}

/**
 * Query a few miscellaneous replication settings.
 *
 * @param database The slave server to query
 * @param info Where to save results
 * @return True on success
 */
bool MariaDBMonitor::update_replication_settings(MXS_MONITORED_SERVER *database, MySqlServerInfo* info)
{
    StringVector row;
    bool ok = query_one_row(database, "SELECT @@gtid_strict_mode, @@log_bin, @@log_slave_updates;", 3, &row);
    if (ok)
    {
        info->rpl_settings.gtid_strict_mode = (row[0] == "1");
        info->rpl_settings.log_bin = (row[1] == "1");
        info->rpl_settings.log_slave_updates = (row[2] == "1");
    }
    return ok;
}

/**
 * Query gtid_current_pos and gtid_binlog_pos and save the values to the server info object.
 * Only the cluster master domain is parsed.
 *
 * @param mon Cluster monitor
 * @param database The server to query
 * @param info Server info structure for saving result TODO: remove
 * @return True if successful
 */
bool MariaDBMonitor::update_gtids(MXS_MONITORED_SERVER *database, MySqlServerInfo* info)
{
    StringVector row;
    const char query[] = "SELECT @@gtid_current_pos, @@gtid_binlog_pos;";
    const int ind_current_pos = 0;
    const int ind_binlog_pos = 1;
    int64_t domain = master_gtid_domain;
    ss_dassert(domain >= 0);
    bool rval = false;
    if (query_one_row(database, query, 2, &row))
    {
        info->gtid_current_pos = (row[ind_current_pos] != "") ?
                                 Gtid(row[ind_current_pos].c_str(), domain) : Gtid();
        info->gtid_binlog_pos = (row[ind_binlog_pos] != "") ?
                                Gtid(row[ind_binlog_pos].c_str(), domain) : Gtid();
        rval = true;
    }
    return rval;
}

string generate_master_gtid_wait_cmd(const Gtid& gtid, double timeout)
{
    std::stringstream query_ss;
    query_ss << "SELECT MASTER_GTID_WAIT(\"" << gtid.to_string() << "\", " << timeout << ");";
    return query_ss.str();
}

/**
 * Get MariaDB connection error strings from all the given servers, form one string.
 *
 * @param slaves Servers with errors
 * @return Concatenated string.
 */
static string get_connection_errors(const ServerVector& servers)
{
    // Get errors from all connections, form a string.
    std::stringstream ss;
    for (ServerVector::const_iterator iter = servers.begin(); iter != servers.end(); iter++)
    {
        const char* error = mysql_error((*iter)->con);
        ss_dassert(*error); // Every connection should have an error.
        ss << (*iter)->server->unique_name << ": '" << error << "'";
        if (iter + 1 != servers.end())
        {
            ss << ", ";
        }
    }
    return ss.str();
}

/**
 * Read server_id, read_only and (if 10.X) gtid_domain_id.
 *
 * @param database Database to update
 * @param serv_info Where to save results
 */
static void read_server_variables(MXS_MONITORED_SERVER* database, MySqlServerInfo* serv_info)
{
    string query = "SELECT @@global.server_id, @@read_only;";
    int columns = 2;
    if (serv_info->version ==  MYSQL_SERVER_VERSION_100)
    {
        query.erase(query.end() - 1);
        query += ", @@gtid_domain_id;";
        columns = 3;
    }

    int ind_id = 0;
    int ind_ro = 1;
    int ind_domain = 2;
    StringVector row;
    if (query_one_row(database, query.c_str(), columns, &row))
    {
        int64_t server_id = scan_server_id(row[ind_id].c_str());
        database->server->node_id = server_id;
        serv_info->server_id = server_id;

        ss_dassert(row[ind_ro] == "0" || row[ind_ro] == "1");
        serv_info->read_only = (row[ind_ro] == "1");
        if (columns == 3)
        {
            uint32_t domain = 0;
            ss_debug(int rv = ) sscanf(row[ind_domain].c_str(), "%" PRIu32, &domain);
            ss_dassert(rv == 1);
            serv_info->gtid_domain_id = domain;
        }
    }
}

/**
 * Checks if slave can replicate from master. Only considers gtid:s and only detects obvious errors. The
 * non-detected errors will mostly be detected once the slave tries to start replicating.
 *
 * @param mon Cluster monitor
 * @param slave Slave server candidate
 * @param slave_info Slave info
 * @param master Replication master
 * @param master_info Master info
 * @return True if slave can replicate from master
 */
bool can_replicate_from(MariaDBMonitor* mon,
                               MXS_MONITORED_SERVER* slave, MySqlServerInfo* slave_info,
                               MXS_MONITORED_SERVER* master, MySqlServerInfo* master_info)
{
    bool rval = false;
    if (mon->update_gtids(slave, slave_info))
    {
        Gtid slave_gtid = slave_info->gtid_current_pos;
        Gtid master_gtid = master_info->gtid_binlog_pos;
        // The following are not sufficient requirements for replication to work, they only cover the basics.
        // If the servers have diverging histories, the redirection will seem to succeed but the slave IO
        // thread will stop in error.
        if (slave_gtid.server_id != SERVER_ID_UNKNOWN && master_gtid.server_id != SERVER_ID_UNKNOWN &&
            slave_gtid.domain == master_gtid.domain &&
            slave_gtid.sequence <= master_info->gtid_current_pos.sequence)
        {
            rval = true;
        }
    }
    return rval;
}

/**
<<<<<<< HEAD
=======
 * Checks if a server is a possible rejoin candidate. A true result from this function is not yet sufficient
 * criteria and another call to can_replicate_from() should be made.
 *
 * @param mon Cluster monitor
 * @param rejoin_server Server to check
 * @param master_info Master server info
 * @param output Error output. If NULL, no error is printed to log.
 * @return True, if server is a rejoin suspect.
 */
static bool server_is_rejoin_suspect(MYSQL_MONITOR* mon, MXS_MONITORED_SERVER* rejoin_server,
                                     MySqlServerInfo* master_info, json_t** output)
{
    bool is_suspect = false;
    if (!SERVER_IS_MASTER(rejoin_server->server) && SERVER_IS_RUNNING(rejoin_server->server))
    {
        MySqlServerInfo* server_info = get_server_info(mon, rejoin_server);
        SlaveStatusInfo* slave_status = &server_info->slave_status;
        // Has no slave connection, yet is not a master.
        if (server_info->n_slaves_configured == 0)
        {
            is_suspect = true;
        }
        // Or has existing slave connection ...
        else if (server_info->n_slaves_configured == 1)
        {
            MXS_MONITORED_SERVER* master = mon->master;
            // which is connected to master but it's the wrong one
            if (slave_status->slave_io_running  &&
                slave_status->master_server_id != master_info->server_id)
            {
                is_suspect = true;
            }
            // or is disconnected but master host or port is wrong.
            else if (!slave_status->slave_io_running && slave_status->slave_sql_running &&
                     (slave_status->master_host != master->server->name ||
                      slave_status->master_port != master->server->port))
            {
                is_suspect = true;
            }
        }
    }
    else if (output != NULL)
    {
        PRINT_MXS_JSON_ERROR(output, "Server '%s' is master or not running.",
                             rejoin_server->server->unique_name);
    }
    return is_suspect;
}

/**
 * Scan the servers in the cluster and add (re)joinable servers to an array.
 *
 * @param mon Cluster monitor
 * @param output Array to save results to. Each element is a valid (re)joinable server according
 * to latest data.
 * @return False, if there were possible rejoinable servers but communications error to master server
 * prevented final checks.
 */
static bool get_joinable_servers(MYSQL_MONITOR* mon, ServerVector* output)
{
    ss_dassert(output);
    MXS_MONITORED_SERVER* master = mon->master;
    MySqlServerInfo *master_info = get_server_info(mon, master);

    // Whether a join operation should be attempted or not depends on several criteria. Start with the ones
    // easiest to test. Go though all slaves and construct a preliminary list.
    ServerVector suspects;
    for (MXS_MONITORED_SERVER* server = mon->monitor->monitored_servers;
         server != NULL;
         server = server->next)
    {
        if (server_is_rejoin_suspect(mon, server, master_info, NULL))
        {
            suspects.push_back(server);
        }
    }

    // Update Gtid of master for better info.
    bool comm_ok = true;
    if (!suspects.empty())
    {
        if (update_gtids(mon, master, master_info))
        {
            for (size_t i = 0; i < suspects.size(); i++)
            {
                MXS_MONITORED_SERVER* suspect = suspects[i];
                MySqlServerInfo* suspect_info = get_server_info(mon, suspect);
                if (can_replicate_from(mon, suspect, suspect_info, master, master_info))
                {
                    output->push_back(suspect);
                }
            }
        }
        else
        {
            comm_ok = false;
        }
    }
    return comm_ok;
}

/**
 * (Re)join given servers to the cluster. The servers in the array are assumed to be joinable.
 * Usually the list is created by get_joinable_servers().
 *
 * @param mon Cluster monitor
 * @param joinable_servers Which servers to rejoin
 * @return The number of servers successfully rejoined
 */
static uint32_t do_rejoin(MYSQL_MONITOR* mon, const ServerVector& joinable_servers)
{
    SERVER* master = mon->master->server;
    uint32_t servers_joined = 0;
    if (!joinable_servers.empty())
    {
        string change_cmd = generate_change_master_cmd(mon, master->name, master->port);
        for (ServerVector::const_iterator iter = joinable_servers.begin();
             iter != joinable_servers.end();
             iter++)
        {
            MXS_MONITORED_SERVER* joinable = *iter;
            const char* name = joinable->server->unique_name;
            const char* master_name = master->unique_name;
            MySqlServerInfo* redir_info = get_server_info(mon, joinable);

            bool op_success;
            if (redir_info->n_slaves_configured == 0)
            {
                MXS_NOTICE("Directing standalone server '%s' to replicate from '%s'.", name, master_name);
                op_success = join_cluster(joinable, change_cmd.c_str());
            }
            else
            {
                MXS_NOTICE("Server '%s' is replicating from a server other than '%s', "
                           "redirecting it to '%s'.", name, master_name, master_name);
                op_success = redirect_one_slave(joinable, change_cmd.c_str());
            }

            if (op_success)
            {
                servers_joined++;
            }
        }
    }
    return servers_joined;
}

/**
 * Joins a standalone server to the cluster.
 *
 * @param server Server to join
 * @param change_cmd Change master command
 * @return True if commands were accepted by server
 */
static bool join_cluster(MXS_MONITORED_SERVER* server, const char* change_cmd)
{
    /* Server does not have slave connections. This operation can fail, or the resulting
     * replication may end up broken. */
    bool rval = false;
    if (mxs_mysql_query(server->con, "SET GLOBAL read_only=1;") == 0 &&
        mxs_mysql_query(server->con, change_cmd) == 0 &&
        mxs_mysql_query(server->con, "START SLAVE;") == 0)
    {
        rval = true;
    }
    else
    {
        mxs_mysql_query(server->con, "SET GLOBAL read_only=0;");
    }
    return rval;
}

/**
>>>>>>> 633b08ed
 * Set a monitor config parameter to "false". The effect persists over stopMonitor/startMonitor but not
 * MaxScale restart. Only use on boolean config settings.
 *
 * @param mon Cluster monitor
 * @param setting_name Setting to disable
 */
static void disable_setting(MariaDBMonitor* mon, const char* setting)
{
    MXS_CONFIG_PARAMETER p = {};
    p.name = const_cast<char*>(setting);
    p.value = const_cast<char*>("false");
    monitorAddParameters(mon->monitor, &p);
}

/**
 * Scan a server id from a string.
 *
 * @param id_string
 * @return Server id, or -1 if scanning fails
 */
static int64_t scan_server_id(const char* id_string)
{
    int64_t server_id = SERVER_ID_UNKNOWN;
    ss_debug(int rv = ) sscanf(id_string, "%" PRId64, &server_id);
    ss_dassert(rv == 1);
    // Server id can be 0, which was even the default value until 10.2.1.
    // KB is a bit hazy on this, but apparently when replicating, the server id should not be 0. Not sure,
    // so MaxScale allows this.
#if defined(SS_DEBUG)
    const int64_t SERVER_ID_MIN = std::numeric_limits<uint32_t>::min();
    const int64_t SERVER_ID_MAX = std::numeric_limits<uint32_t>::max();
#endif
    ss_dassert(server_id >= SERVER_ID_MIN && server_id <= SERVER_ID_MAX);
    return server_id;
}<|MERGE_RESOLUTION|>--- conflicted
+++ resolved
@@ -84,24 +84,9 @@
 
 static bool update_replication_settings(MXS_MONITORED_SERVER *database, MySqlServerInfo* info);
 static void read_server_variables(MXS_MONITORED_SERVER* database, MySqlServerInfo* serv_info);
-<<<<<<< HEAD
 
 static void disable_setting(MariaDBMonitor* mon, const char* setting);
 
-=======
-static bool server_is_rejoin_suspect(MYSQL_MONITOR* mon, MXS_MONITORED_SERVER* server,
-                                     MySqlServerInfo* master_info, json_t** output);
-static bool get_joinable_servers(MYSQL_MONITOR* mon, ServerVector* output);
-static uint32_t do_rejoin(MYSQL_MONITOR* mon, const ServerVector& servers);
-static bool join_cluster(MXS_MONITORED_SERVER* server, const char* change_cmd);
-static void disable_setting(MYSQL_MONITOR* mon, const char* setting);
-static bool cluster_can_be_joined(MYSQL_MONITOR* mon);
-static bool can_replicate_from(MYSQL_MONITOR* mon,
-                               MXS_MONITORED_SERVER* slave, MySqlServerInfo* slave_info,
-                               MXS_MONITORED_SERVER* master, MySqlServerInfo* master_info);
-static bool wait_cluster_stabilization(MYSQL_MONITOR* mon, MXS_MONITORED_SERVER* new_master,
-                                       const ServerVector& slaves, int seconds_remaining);
->>>>>>> 633b08ed
 static string get_connection_errors(const ServerVector& servers);
 static int64_t scan_server_id(const char* id_string);
 
@@ -542,25 +527,15 @@
             MySqlServerInfo* master_info = get_server_info(handle, master);
             MySqlServerInfo* server_info = get_server_info(handle, mon_server);
 
-<<<<<<< HEAD
-            if (handle->server_is_rejoin_suspect(mon_server, master_info) &&
-                handle->update_gtids(master, master_info) &&
-                can_replicate_from(handle, mon_server, server_info, master, master_info))
-            {
-                ServerVector joinable_server;
-                joinable_server.push_back(mon_server);
-                if (handle->do_rejoin(joinable_server) == 1)
-=======
-            if (server_is_rejoin_suspect(handle, mon_server, master_info, output))
-            {
-                if (update_gtids(handle, master, master_info))
->>>>>>> 633b08ed
+            if (handle->server_is_rejoin_suspect(mon_server, master_info, output))
+            {
+                if (handle->update_gtids(master, master_info))
                 {
                     if (can_replicate_from(handle, mon_server, server_info, master, master_info))
                     {
                         ServerVector joinable_server;
                         joinable_server.push_back(mon_server);
-                        if (do_rejoin(handle, joinable_server) == 1)
+                        if (handle->do_rejoin(joinable_server) == 1)
                         {
                             rval = true;
                             MXS_NOTICE("Rejoin performed.");
@@ -3431,182 +3406,6 @@
 }
 
 /**
-<<<<<<< HEAD
-=======
- * Checks if a server is a possible rejoin candidate. A true result from this function is not yet sufficient
- * criteria and another call to can_replicate_from() should be made.
- *
- * @param mon Cluster monitor
- * @param rejoin_server Server to check
- * @param master_info Master server info
- * @param output Error output. If NULL, no error is printed to log.
- * @return True, if server is a rejoin suspect.
- */
-static bool server_is_rejoin_suspect(MYSQL_MONITOR* mon, MXS_MONITORED_SERVER* rejoin_server,
-                                     MySqlServerInfo* master_info, json_t** output)
-{
-    bool is_suspect = false;
-    if (!SERVER_IS_MASTER(rejoin_server->server) && SERVER_IS_RUNNING(rejoin_server->server))
-    {
-        MySqlServerInfo* server_info = get_server_info(mon, rejoin_server);
-        SlaveStatusInfo* slave_status = &server_info->slave_status;
-        // Has no slave connection, yet is not a master.
-        if (server_info->n_slaves_configured == 0)
-        {
-            is_suspect = true;
-        }
-        // Or has existing slave connection ...
-        else if (server_info->n_slaves_configured == 1)
-        {
-            MXS_MONITORED_SERVER* master = mon->master;
-            // which is connected to master but it's the wrong one
-            if (slave_status->slave_io_running  &&
-                slave_status->master_server_id != master_info->server_id)
-            {
-                is_suspect = true;
-            }
-            // or is disconnected but master host or port is wrong.
-            else if (!slave_status->slave_io_running && slave_status->slave_sql_running &&
-                     (slave_status->master_host != master->server->name ||
-                      slave_status->master_port != master->server->port))
-            {
-                is_suspect = true;
-            }
-        }
-    }
-    else if (output != NULL)
-    {
-        PRINT_MXS_JSON_ERROR(output, "Server '%s' is master or not running.",
-                             rejoin_server->server->unique_name);
-    }
-    return is_suspect;
-}
-
-/**
- * Scan the servers in the cluster and add (re)joinable servers to an array.
- *
- * @param mon Cluster monitor
- * @param output Array to save results to. Each element is a valid (re)joinable server according
- * to latest data.
- * @return False, if there were possible rejoinable servers but communications error to master server
- * prevented final checks.
- */
-static bool get_joinable_servers(MYSQL_MONITOR* mon, ServerVector* output)
-{
-    ss_dassert(output);
-    MXS_MONITORED_SERVER* master = mon->master;
-    MySqlServerInfo *master_info = get_server_info(mon, master);
-
-    // Whether a join operation should be attempted or not depends on several criteria. Start with the ones
-    // easiest to test. Go though all slaves and construct a preliminary list.
-    ServerVector suspects;
-    for (MXS_MONITORED_SERVER* server = mon->monitor->monitored_servers;
-         server != NULL;
-         server = server->next)
-    {
-        if (server_is_rejoin_suspect(mon, server, master_info, NULL))
-        {
-            suspects.push_back(server);
-        }
-    }
-
-    // Update Gtid of master for better info.
-    bool comm_ok = true;
-    if (!suspects.empty())
-    {
-        if (update_gtids(mon, master, master_info))
-        {
-            for (size_t i = 0; i < suspects.size(); i++)
-            {
-                MXS_MONITORED_SERVER* suspect = suspects[i];
-                MySqlServerInfo* suspect_info = get_server_info(mon, suspect);
-                if (can_replicate_from(mon, suspect, suspect_info, master, master_info))
-                {
-                    output->push_back(suspect);
-                }
-            }
-        }
-        else
-        {
-            comm_ok = false;
-        }
-    }
-    return comm_ok;
-}
-
-/**
- * (Re)join given servers to the cluster. The servers in the array are assumed to be joinable.
- * Usually the list is created by get_joinable_servers().
- *
- * @param mon Cluster monitor
- * @param joinable_servers Which servers to rejoin
- * @return The number of servers successfully rejoined
- */
-static uint32_t do_rejoin(MYSQL_MONITOR* mon, const ServerVector& joinable_servers)
-{
-    SERVER* master = mon->master->server;
-    uint32_t servers_joined = 0;
-    if (!joinable_servers.empty())
-    {
-        string change_cmd = generate_change_master_cmd(mon, master->name, master->port);
-        for (ServerVector::const_iterator iter = joinable_servers.begin();
-             iter != joinable_servers.end();
-             iter++)
-        {
-            MXS_MONITORED_SERVER* joinable = *iter;
-            const char* name = joinable->server->unique_name;
-            const char* master_name = master->unique_name;
-            MySqlServerInfo* redir_info = get_server_info(mon, joinable);
-
-            bool op_success;
-            if (redir_info->n_slaves_configured == 0)
-            {
-                MXS_NOTICE("Directing standalone server '%s' to replicate from '%s'.", name, master_name);
-                op_success = join_cluster(joinable, change_cmd.c_str());
-            }
-            else
-            {
-                MXS_NOTICE("Server '%s' is replicating from a server other than '%s', "
-                           "redirecting it to '%s'.", name, master_name, master_name);
-                op_success = redirect_one_slave(joinable, change_cmd.c_str());
-            }
-
-            if (op_success)
-            {
-                servers_joined++;
-            }
-        }
-    }
-    return servers_joined;
-}
-
-/**
- * Joins a standalone server to the cluster.
- *
- * @param server Server to join
- * @param change_cmd Change master command
- * @return True if commands were accepted by server
- */
-static bool join_cluster(MXS_MONITORED_SERVER* server, const char* change_cmd)
-{
-    /* Server does not have slave connections. This operation can fail, or the resulting
-     * replication may end up broken. */
-    bool rval = false;
-    if (mxs_mysql_query(server->con, "SET GLOBAL read_only=1;") == 0 &&
-        mxs_mysql_query(server->con, change_cmd) == 0 &&
-        mxs_mysql_query(server->con, "START SLAVE;") == 0)
-    {
-        rval = true;
-    }
-    else
-    {
-        mxs_mysql_query(server->con, "SET GLOBAL read_only=0;");
-    }
-    return rval;
-}
-
-/**
->>>>>>> 633b08ed
  * Set a monitor config parameter to "false". The effect persists over stopMonitor/startMonitor but not
  * MaxScale restart. Only use on boolean config settings.
  *
