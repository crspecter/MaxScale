/*
 * Copyright (c) 2016 MariaDB Corporation Ab
 *
 * Use of this software is governed by the Business Source License included
 * in the LICENSE.TXT file and at www.mariadb.com/bsl11.
 *
<<<<<<< HEAD
 * Change Date: 2024-06-15
=======
 * Change Date: 2024-07-07
>>>>>>> 44c04a5d
 *
 * On the date above, in accordance with the Business Source License, use
 * of this software will be governed by version 2 or later of the General
 * Public License.
 */

#define MXS_MODULE_NAME "cache"
#include "cachefiltersession.hh"
#include <new>
#include <maxbase/alloc.h>
#include <maxbase/pretty_print.hh>
#include <maxscale/modutil.hh>
#include <maxscale/mysql_utils.hh>
#include <maxscale/query_classifier.hh>
#include <maxscale/protocol/mariadb/protocol_classes.hh>
#include "storage.hh"

namespace
{

inline bool cache_max_resultset_rows_exceeded(const CacheConfig& config, int64_t rows)
{
    return config.max_resultset_rows == 0 ? false : rows > config.max_resultset_rows;
}

inline bool cache_max_resultset_size_exceeded(const CacheConfig& config, int64_t size)
{
    return config.max_resultset_size == 0 ? false : size > config.max_resultset_size;
}
}

namespace
{

const char SV_MAXSCALE_CACHE_POPULATE[] = "@maxscale.cache.populate";
const char SV_MAXSCALE_CACHE_USE[] = "@maxscale.cache.use";
const char SV_MAXSCALE_CACHE_SOFT_TTL[] = "@maxscale.cache.soft_ttl";
const char SV_MAXSCALE_CACHE_HARD_TTL[] = "@maxscale.cache.hard_ttl";

const char* NON_CACHEABLE_FUNCTIONS[] =
{
    "benchmark",
    "connection_id",
    "convert_tz",
    "curdate",
    "current_date",
    "current_timestamp",
    "curtime",
    "database",
    "encrypt",
    "found_rows",
    "get_lock",
    "is_free_lock",
    "is_used_lock",
    "last_insert_id",
    "load_file",
    "localtime",
    "localtimestamp",
    "master_pos_wait",
    "now",
    "rand",
    "release_lock",
    "session_user",
    "sleep",
    "sysdate",
    "system_user",
    "unix_timestamp",
    "user",
    "uuid",
    "uuid_short",
};

const char* NON_CACHEABLE_VARIABLES[] =
{
    "current_date",
    "current_timestamp",
    "localtime",
    "localtimestamp",
};

const size_t N_NON_CACHEABLE_FUNCTIONS = sizeof(NON_CACHEABLE_FUNCTIONS) / sizeof(NON_CACHEABLE_FUNCTIONS[0]);
const size_t N_NON_CACHEABLE_VARIABLES = sizeof(NON_CACHEABLE_VARIABLES) / sizeof(NON_CACHEABLE_VARIABLES[0]);

int compare_name(const void* pLeft, const void* pRight)
{
    return strcasecmp((const char*)pLeft, *(const char**)pRight);
}

inline bool uses_name(const char* zName, const char** pzNames, size_t nNames)
{
    return bsearch(zName, pzNames, nNames, sizeof(const char*), compare_name) != NULL;
}

bool uses_non_cacheable_function(GWBUF* pPacket)
{
    bool rv = false;

    const QC_FUNCTION_INFO* pInfo;
    size_t nInfos;

    qc_get_function_info(pPacket, &pInfo, &nInfos);

    const QC_FUNCTION_INFO* pEnd = pInfo + nInfos;

    while (!rv && (pInfo != pEnd))
    {
        rv = uses_name(pInfo->name, NON_CACHEABLE_FUNCTIONS, N_NON_CACHEABLE_FUNCTIONS);

        ++pInfo;
    }

    return rv;
}

bool uses_non_cacheable_variable(GWBUF* pPacket)
{
    bool rv = false;

    const QC_FIELD_INFO* pInfo;
    size_t nInfos;

    qc_get_field_info(pPacket, &pInfo, &nInfos);

    const QC_FIELD_INFO* pEnd = pInfo + nInfos;

    while (!rv && (pInfo != pEnd))
    {
        rv = uses_name(pInfo->column, NON_CACHEABLE_VARIABLES, N_NON_CACHEABLE_VARIABLES);

        ++pInfo;
    }

    return rv;
}
}

namespace
{

enum class StatementType
{
    SELECT,
    DUPSERT, // DELETE, UPDATE, INSERT
    UNKNOWN
};

StatementType get_statement_type(GWBUF* pStmt)
{
    StatementType type = StatementType::UNKNOWN;

    char* pSql;
    int len;

    MXB_AT_DEBUG(int rc = ) modutil_extract_SQL(pStmt, &pSql, &len);
    mxb_assert(rc == 1);

    char* pSql_end = pSql + len;

    pSql = modutil_MySQL_bypass_whitespace(pSql, len);

    static const char DELETE[] = "DELETE";
    static const char INSERT[] = "INSERT";
    static const char SELECT[] = "SELECT";
    static const char UPDATE[] = "UPDATE";

    const char* pKey = nullptr;
    const char* pKey_end = nullptr;

    if (pSql_end > pSql)
    {
        switch (*pSql)
        {
        case 'D':
        case 'd':
            type = StatementType::DUPSERT;
            pKey = DELETE;
            pKey_end = pKey + sizeof(DELETE) - 1;
            break;

        case 'I':
        case 'i':
            type = StatementType::DUPSERT;
            pKey = INSERT;
            pKey_end = pKey + sizeof(INSERT) - 1;
            break;

        case 'S':
        case 's':
            type = StatementType::SELECT;
            pKey = SELECT;
            pKey_end = pKey + sizeof(SELECT) - 1;
            break;

        case 'U':
        case 'u':
            type = StatementType::DUPSERT;
            pKey = UPDATE;
            pKey_end = pKey + sizeof(UPDATE) - 1;
            break;

        default:
            break;
        }

        if (type != StatementType::UNKNOWN)
        {
            ++pKey;
            ++pSql;

            while ((pSql < pSql_end) && (pKey < pKey_end) && (toupper(*pSql) == *pKey))
            {
                ++pSql;
                ++pKey;
            }

            if ((pKey == pKey_end) && ((pSql == pSql_end) || !isalpha(*pSql)))
            {
                // All is fine; either the statement only contain the keyword (so syntactically
                // the statement is erroenous) or the keyword was followed by something else
                // than an alhpanumeric character, e.g. whitespace.
            }
            else
            {
                type = StatementType::UNKNOWN;
            }
        }
    }

    return type;
}
}

CacheFilterSession::CacheFilterSession(MXS_SESSION* pSession,
                                       SERVICE* pService,
                                       std::unique_ptr<SessionCache> sCache,
                                       char* zDefaultDb)
    : maxscale::FilterSession(pSession, pService)
    , m_sThis(this)
    , m_state(CACHE_EXPECTING_NOTHING)
    , m_sCache(std::move(sCache))
    , m_next_response(nullptr)
    , m_zDefaultDb(zDefaultDb)
    , m_zUseDb(NULL)
    , m_refreshing(false)
    , m_is_read_only(true)
    , m_use(m_sCache->config().enabled)
    , m_populate(m_sCache->config().enabled)
    , m_soft_ttl(m_sCache->config().soft_ttl.count())
    , m_hard_ttl(m_sCache->config().hard_ttl.count())
    , m_invalidate(m_sCache->config().invalidate != CACHE_INVALIDATE_NEVER)
    , m_invalidate_now(false)
    , m_clear_cache(false)
    , m_user_specific(m_sCache->config().users == CACHE_USERS_ISOLATED)
{
    m_key.data_hash = 0;
    m_key.full_hash = 0;

    reset_response_state();

    if (!session_add_variable(pSession,
                              SV_MAXSCALE_CACHE_POPULATE,
                              &CacheFilterSession::set_cache_populate,
                              this))
    {
        mxb_assert(!true);
        MXS_ERROR("Could not add MaxScale user variable '%s', dynamically "
                  "enabling/disabling the populating of the cache is not possible.",
                  SV_MAXSCALE_CACHE_POPULATE);
    }

    if (!session_add_variable(pSession,
                              SV_MAXSCALE_CACHE_USE,
                              &CacheFilterSession::set_cache_use,
                              this))
    {
        mxb_assert(!true);
        MXS_ERROR("Could not add MaxScale user variable '%s', dynamically "
                  "enabling/disabling the using of the cache not possible.",
                  SV_MAXSCALE_CACHE_USE);
    }

    if (!session_add_variable(pSession,
                              SV_MAXSCALE_CACHE_SOFT_TTL,
                              &CacheFilterSession::set_cache_soft_ttl,
                              this))
    {
        mxb_assert(!true);
        MXS_ERROR("Could not add MaxScale user variable '%s', dynamically "
                  "setting the soft TTL not possible.",
                  SV_MAXSCALE_CACHE_SOFT_TTL);
    }

    if (!session_add_variable(pSession,
                              SV_MAXSCALE_CACHE_HARD_TTL,
                              &CacheFilterSession::set_cache_hard_ttl,
                              this))
    {
        mxb_assert(!true);
        MXS_ERROR("Could not add MaxScale user variable '%s', dynamically "
                  "setting the hard TTL not possible.",
                  SV_MAXSCALE_CACHE_HARD_TTL);
    }
}

CacheFilterSession::~CacheFilterSession()
{
    MXS_FREE(m_zUseDb);
    MXS_FREE(m_zDefaultDb);
}

std::shared_ptr<CacheFilterSession> CacheFilterSession::release()
{
    mxb_assert(m_sThis.get()); // This function can be called once.

    std::shared_ptr<CacheFilterSession> sThis { m_sThis };

    m_sThis.reset(); // No, effect as sThis has a reference.

    // When sThis in the caller goes out of scope, this will be deleted.
    return sThis;
}

// static
CacheFilterSession* CacheFilterSession::create(std::unique_ptr<SessionCache> sCache,
                                               MXS_SESSION* pSession,
                                               SERVICE* pService)
{
    CacheFilterSession* pCacheFilterSession = NULL;
    auto db = static_cast<MYSQL_session*>(pSession->protocol_data())->db;
    char* zDefaultDb = NULL;

    if (!db.empty())
    {
        zDefaultDb = MXS_STRDUP(db.c_str());
    }

    if (db.empty() || zDefaultDb)
    {
        pCacheFilterSession = new(std::nothrow) CacheFilterSession(pSession,
                                                                   pService,
                                                                   std::move(sCache),
                                                                   zDefaultDb);

        if (!pCacheFilterSession)
        {
            MXS_FREE(zDefaultDb);
        }
    }

    return pCacheFilterSession;
}

void CacheFilterSession::close()
{
}

int CacheFilterSession::routeQuery(GWBUF* pPacket)
{
    uint8_t* pData = static_cast<uint8_t*>(GWBUF_DATA(pPacket));

    // All of these should be guaranteed by RCAP_TYPE_TRANSACTION_TRACKING
    mxb_assert(gwbuf_is_contiguous(pPacket));
    mxb_assert(GWBUF_LENGTH(pPacket) >= MYSQL_HEADER_LEN + 1);
    mxb_assert(MYSQL_GET_PAYLOAD_LEN(pData) + MYSQL_HEADER_LEN == GWBUF_LENGTH(pPacket));

    routing_action_t action = ROUTING_CONTINUE;

    reset_response_state();
    m_state = CACHE_IGNORING_RESPONSE;

    int rv = 1;

    switch ((int)MYSQL_GET_COMMAND(pData))
    {
    case MXS_COM_INIT_DB:
        {
            mxb_assert(!m_zUseDb);
            size_t len = MYSQL_GET_PAYLOAD_LEN(pData) - 1;      // Remove the command byte.
            m_zUseDb = (char*)MXS_MALLOC(len + 1);

            if (m_zUseDb)
            {
                memcpy(m_zUseDb, (char*)(pData + MYSQL_HEADER_LEN + 1), len);
                m_zUseDb[len] = 0;
                m_state = CACHE_EXPECTING_USE_RESPONSE;
            }
            else
            {
                // Memory allocation failed. We need to remove the default database to
                // prevent incorrect cache entries, since we won't know what the
                // default db is. But we only need to do that if "USE <db>" really
                // succeeds. The right thing will happen by itself in
                // handle_expecting_use_response(); if OK is returned, default_db will
                // become NULL, if ERR, default_db will not be changed.
            }
        }
        break;

    case MXS_COM_STMT_PREPARE:
        if (log_decisions())
        {
            MXS_NOTICE("COM_STMT_PREPARE, ignoring.");
        }
        break;

    case MXS_COM_STMT_EXECUTE:
        if (log_decisions())
        {
            MXS_NOTICE("COM_STMT_EXECUTE, ignoring.");
        }
        break;

    case MXS_COM_QUERY:
        action = route_COM_QUERY(pPacket);
        break;

    default:
        break;
    }

    if (action == ROUTING_CONTINUE)
    {
        rv = continue_routing(pPacket);
    }

    return rv;
}

int CacheFilterSession::client_reply_post_process(GWBUF* pData,
                                                  const mxs::ReplyRoute& down,
                                                  const mxs::Reply& reply)
{
<<<<<<< HEAD
=======
    int rv;

    if (m_res.pData)
    {
        auto len = gwbuf_length(pData);     // pData may be a chain, so not GWBUF_LENGTH().
        m_res.pData = gwbuf_append(m_res.pData, pData);
        m_res.pData_last = pData;
        m_res.offset_last = m_res.length;
        m_res.length += len;
    }
    else
    {
        m_res.pData = pData;
        m_res.pData_last = pData;
        m_res.offset_last = 0;
        m_res.length = gwbuf_length(pData);
    }

    if (m_state != CACHE_IGNORING_RESPONSE)
    {
        if (cache_max_resultset_size_exceeded(m_pCache->config(), m_res.length))
        {
            if (log_decisions())
            {
                MXS_NOTICE("Current size %luB of resultset, at least as much "
                           "as maximum allowed size %luKiB. Not caching.",
                           m_res.length,
                           m_pCache->config().max_resultset_size / 1024);
            }

            m_state = CACHE_IGNORING_RESPONSE;
        }
    }

>>>>>>> 44c04a5d
    switch (m_state)
    {
    case CACHE_EXPECTING_NOTHING:
        handle_expecting_nothing(reply);
        break;

    case CACHE_EXPECTING_USE_RESPONSE:
        handle_expecting_use_response(reply);
        break;

    case CACHE_STORING_RESPONSE:
        handle_storing_response(down, reply);
        break;

    case CACHE_IGNORING_RESPONSE:
        handle_ignoring_response();
        break;

    default:
        MXS_ERROR("Internal cache logic broken, unexpected state: %d", m_state);
        mxb_assert(!true);
        prepare_response();
        m_state = CACHE_IGNORING_RESPONSE;
    }

    return flush_response(down, reply);
}

void CacheFilterSession::clear_cache()
{
    if (m_sCache->clear() != CACHE_RESULT_OK)
    {
        MXS_ERROR("Could not clear the cache, which is now in "
                  "inconsistent state. Caching will now be disabled.");
        m_use = false;
        m_populate = false;
    }
}

void CacheFilterSession::invalidate_handler(cache_result_t result)
{
    if (CACHE_RESULT_IS_OK(result))
    {
        if (log_decisions())
        {
            MXS_NOTICE("Cache successfully invalidated.");
        }
    }
    else
    {
        MXS_WARNING("Failed to invalidate individual cache entries, "
                    "the cache will now be cleared.");
        clear_cache();
    }
}

int CacheFilterSession::clientReply(GWBUF* pData, const mxs::ReplyRoute& down, const mxs::Reply& reply)
{
    m_res = m_res ? gwbuf_append(m_res, pData) : pData;

    if (m_state == CACHE_EXPECTING_RESPONSE)
    {
        if (reply.is_resultset())
        {
            m_state = CACHE_STORING_RESPONSE;
        }
        else
        {
            // A failed SELECT
            m_tables.clear();
            m_state = CACHE_IGNORING_RESPONSE;
        }
    }

    int rv = 1;

    bool post_process = true;

    if (m_invalidate_now)
    {
        // The response to either a COMMIT, or to UPDATE/DELETE/INSERT with
        // autcommit being true.

        if (reply.is_complete())
        {
            // Usually it will be an OK, but we are future proof by accepting result sets as well.
            if (reply.is_ok() || reply.is_resultset())
            {
                if (!m_clear_cache)
                {
                    std::vector<std::string> invalidation_words;
                    std::copy(m_tables.begin(), m_tables.end(), std::back_inserter(invalidation_words));

                    std::weak_ptr<CacheFilterSession> sWeak { m_sThis };

                    cache_result_t result =
                        m_sCache->invalidate(invalidation_words,
                                             [sWeak, pData, down, reply](cache_result_t result) {
                                                 std::shared_ptr<CacheFilterSession> sThis = sWeak.lock();

                                                 if (sThis)
                                                 {
                                                     sThis->invalidate_handler(result);

                                                     sThis->client_reply_post_process(pData, down, reply);
                                                 }
                                                 else
                                                 {
                                                     // Ok, so the session was terminated before
                                                     // we got a reply.
                                                     gwbuf_free(pData);
                                                 }
                                             });

                    if (CACHE_RESULT_IS_PENDING(result))
                    {
                        post_process = false;
                    }
                    else
                    {
                        invalidate_handler(result);
                    }
                }
                else
                {
                    clear_cache();
                }
            }

            // Irrespective of whether the invalidation is synchronous or asynchronous,
            // the following state variables can be reset. If synchronous they must be
            // reset, if asynchronous it does not matter whether they are reset now or
            // only after the callback is called.
            m_tables.clear();
            m_invalidate_now = false;
            m_clear_cache = false;
        }
    }

    if (post_process)
    {
        rv = client_reply_post_process(pData, down, reply);
    }

    return rv;
}

json_t* CacheFilterSession::diagnostics() const
{
    // Not printing anything. Session of the same instance share the same cache, in
    // which case the same information would be printed once per session, or all
    // threads (but not sessions) share the same cache, in which case the output
    // would be nonsensical.
    return NULL;
}

/**
 * Called when data is received (even if nothing is expected) from the server.
 */
void CacheFilterSession::handle_expecting_nothing(const mxs::Reply& reply)
{
    mxb_assert(m_state == CACHE_EXPECTING_NOTHING);
    mxb_assert(m_res);

    if (reply.error())
    {
        MXS_INFO("Error packet received from backend: %s", reply.error().message().c_str());
    }
    else
    {
        MXS_WARNING("Received data from the backend although filter is expecting nothing.");
        mxb_assert(!true);
    }

    prepare_response();
}

/**
 * Called when a response to a "USE db" is received from the server.
 */
void CacheFilterSession::handle_expecting_use_response(const mxs::Reply& reply)
{
    mxb_assert(m_state == CACHE_EXPECTING_USE_RESPONSE);
    mxb_assert(m_res);
    mxb_assert(reply.is_complete());

    if (reply.error())
    {
        // The USE failed which means the default database did not change
        MXS_FREE(m_zUseDb);
        m_zUseDb = NULL;
    }
    else
    {
        mxb_assert(mxs_mysql_get_command(m_res) == MYSQL_REPLY_OK);
        // In case m_zUseDb could not be allocated in routeQuery(), we will
        // in fact reset the default db here. That's ok as it will prevent broken
        // entries in the cache.
        MXS_FREE(m_zDefaultDb);
        m_zDefaultDb = m_zUseDb;
        m_zUseDb = NULL;
    }

    prepare_response();
    m_state = CACHE_IGNORING_RESPONSE;
}

/**
 * Called when a resultset is being collected.
 */
void CacheFilterSession::handle_storing_response(const mxs::ReplyRoute& down, const mxs::Reply& reply)
{
    mxb_assert(m_state == CACHE_STORING_RESPONSE);
    mxb_assert(m_res);

    if (cache_max_resultset_size_exceeded(m_sCache->config(), reply.size()))
    {
        if (log_decisions())
        {
            MXS_NOTICE("Current resultset size exceeds maximum allowed size %s. Not caching.",
                       mxb::pretty_size(m_sCache->config().max_resultset_size).c_str());
        }

        prepare_response();
        m_state = CACHE_IGNORING_RESPONSE;
    }
    else if (cache_max_resultset_rows_exceeded(m_sCache->config(), reply.rows_read()))
    {
        if (log_decisions())
        {
            MXS_NOTICE("Max rows %lu reached, not caching result.", reply.rows_read());
        }

        prepare_response();
        m_state = CACHE_IGNORING_RESPONSE;
    }
    else if (reply.is_complete())
    {
        if (log_decisions())
        {
            MXS_NOTICE("Result collected, rows: %lu, size: %s", reply.rows_read(),
                       mxb::pretty_size(reply.size()).c_str());
        }

        store_and_prepare_response(down, reply);
        m_state = CACHE_EXPECTING_NOTHING;
    }
}

/**
 * Called when all data from the server is ignored.
 */
void CacheFilterSession::handle_ignoring_response()
{
    mxb_assert(m_state == CACHE_IGNORING_RESPONSE);
    mxb_assert(m_res);

    prepare_response();
}

/**
 * Send data upstream.
 *
 * Queues the current response for forwarding to the upstream component.
 */
void CacheFilterSession::prepare_response()
{
    mxb_assert(m_res);
    mxb_assert(!m_next_response);
    m_next_response = m_res;
    m_res = NULL;
}

/**
 * Sends data to the client, if there is something to send.
 */
int CacheFilterSession::flush_response(const mxs::ReplyRoute& down, const mxs::Reply& reply)
{
    GWBUF* next_response = m_next_response;
    m_next_response = nullptr;
    int rv = 1;

    if (next_response)
    {
        rv = FilterSession::clientReply(next_response, down, reply);
    }

    return rv;
}

/**
 * Reset cache response state
 */
void CacheFilterSession::reset_response_state()
{
    m_res = NULL;
}

/**
 * Store the data.
 */
void CacheFilterSession::store_and_prepare_response(const mxs::ReplyRoute& down, const mxs::Reply& reply)
{
    mxb_assert(m_res);

    GWBUF* pData = gwbuf_make_contiguous(m_res);
    MXS_ABORT_IF_NULL(pData);

    m_res = pData;

    std::vector<std::string> invalidation_words;

    if (m_invalidate)
    {
        std::copy(m_tables.begin(), m_tables.end(), std::back_inserter(invalidation_words));
        m_tables.clear();
    }

    std::weak_ptr<CacheFilterSession> sWeak { m_sThis };

    cache_result_t result = m_sCache->put_value(m_key, invalidation_words, m_res,
                                                [sWeak, down, reply](cache_result_t result) {
                                                    auto sThis = sWeak.lock();

                                                    // If we do not have an sThis, then the session
                                                    // has been terminated.
                                                    if (sThis)
                                                    {
                                                        if (sThis->put_value_handler(result, down, reply))
                                                        {
                                                            sThis->flush_response(down, reply);
                                                        }
                                                    }
                                                });

    if (!CACHE_RESULT_IS_PENDING(result))
    {
        put_value_handler(result, down, reply);
    }

    // Whether or not the result is returned immediately or later, we proceed the
    // same way.

    if (m_refreshing)
    {
        m_sCache->refreshed(m_key, this);
        m_refreshing = false;
    }
}

/**
 * Whether the cache should be consulted.
 *
 * @param pParam The GWBUF being handled.
 *
 * @return Enum value indicating appropriate action.
 */
CacheFilterSession::cache_action_t CacheFilterSession::get_cache_action(GWBUF* pPacket)
{
    cache_action_t action = CACHE_IGNORE;

    m_invalidate_now = false;

    if (m_use || m_populate)
    {
        uint32_t type_mask = qc_get_trx_type_mask(pPacket);     // Note, only trx-related type mask

        const char* zPrimary_reason = NULL;
        const char* zSecondary_reason = "";
        const CacheConfig& config = m_sCache->config();

        if (qc_query_is_type(type_mask, QUERY_TYPE_BEGIN_TRX))
        {
            if (log_decisions())
            {
                zPrimary_reason = "transaction start";
            }

            // When a transaction is started, we initially assume it is read-only.
            m_is_read_only = true;
        }
        else if (!m_pSession->is_trx_active())
        {
            if (log_decisions())
            {
                zPrimary_reason = "no transaction";
            }
            action = CACHE_USE_AND_POPULATE;
        }
        else if (m_pSession->is_trx_read_only())
        {
            if (config.cache_in_trxs >= CACHE_IN_TRXS_READ_ONLY)
            {
                if (log_decisions())
                {
                    zPrimary_reason = "explicitly read-only transaction";
                }
                action = CACHE_USE_AND_POPULATE;
            }
            else
            {
                mxb_assert(config.cache_in_trxs == CACHE_IN_TRXS_NEVER);

                if (log_decisions())
                {
                    zPrimary_reason = "populating but not using cache inside read-only transactions";
                }
                action = CACHE_POPULATE;
            }
        }
        else if (m_is_read_only)
        {
            // There is a transaction and it is *not* explicitly read-only,
            // although so far there has only been SELECTs.

            if (config.cache_in_trxs >= CACHE_IN_TRXS_ALL)
            {
                if (log_decisions())
                {
                    zPrimary_reason = "ordinary transaction that has so far been read-only";
                }
                action = CACHE_USE_AND_POPULATE;
            }
            else
            {
                mxb_assert((config.cache_in_trxs == CACHE_IN_TRXS_NEVER)
                           || (config.cache_in_trxs == CACHE_IN_TRXS_READ_ONLY));

                if (log_decisions())
                {
                    zPrimary_reason =
                        "populating but not using cache inside transaction that is not "
                        "explicitly read-only, but that has used only SELECTs sofar";
                }
                action = CACHE_POPULATE;
            }
        }
        else
        {
            if (log_decisions())
            {
                zPrimary_reason = "ordinary transaction with non-read statements";
            }
        }

        if (m_invalidate || (action != CACHE_IGNORE))
        {
            if (qc_query_is_type(type_mask, QUERY_TYPE_COMMIT))
            {
                m_invalidate_now = m_invalidate;
            }
            else
            {
                switch (get_statement_type(pPacket))
                {
                case StatementType::SELECT:
                    if (config.selects == CACHE_SELECTS_VERIFY_CACHEABLE)
                    {
                        // Note that the type mask must be obtained a new. A few lines
                        // above we only got the transaction state related type mask.
                        type_mask = qc_get_type_mask(pPacket);

                        if (qc_query_is_type(type_mask, QUERY_TYPE_USERVAR_READ))
                        {
                            action = CACHE_IGNORE;
                            zPrimary_reason = "user variables are read";
                        }
                        else if (qc_query_is_type(type_mask, QUERY_TYPE_SYSVAR_READ))
                        {
                            action = CACHE_IGNORE;
                            zPrimary_reason = "system variables are read";
                        }
                        else if (uses_non_cacheable_function(pPacket))
                        {
                            action = CACHE_IGNORE;
                            zPrimary_reason = "uses non-cacheable function";
                        }
                        else if (uses_non_cacheable_variable(pPacket))
                        {
                            action = CACHE_IGNORE;
                            zPrimary_reason = "uses non-cacheable variable";
                        }
                    }
                    break;

                case StatementType::DUPSERT:
                    if (m_invalidate)
                    {
                        if (!m_pSession->is_trx_active() && m_pSession->is_autocommit())
                        {
                            m_invalidate_now = true;
                        }

                        qc_parse_result_t result = qc_parse(pPacket, QC_COLLECT_TABLES);

                        if (result == QC_QUERY_PARSED)
                        {
                            update_table_names(pPacket);
                        }
                        else
                        {
                            const char* zPrefix = "UPDATE/DELETE/INSERT statement could not be parsed.";
                            const char* zSuffix = nullptr;

                            if (m_sCache->config().clear_cache_on_parse_errors)
                            {
                                zSuffix =
                                    "The option clear_cache_on_parse_errors is true, "
                                    "the cache will be cleared.";
                                m_clear_cache = true;
                            }
                            else
                            {
                                zSuffix =
                                    "The option clear_cache_on_parse_errors is false, "
                                    "no invalidation will take place.";
                                m_clear_cache = false;
                            }

                            if (log_decisions())
                            {
                                MXS_NOTICE("%s%s", zPrefix, zSuffix);
                            }
                        }
                    }
                    /* FALLTHROUGH */
                case StatementType::UNKNOWN:
                    // A bit broad, as e.g. SHOW will cause the read only state to be turned
                    // off. However, during normal use this will always be an UPDATE, INSERT
                    // or DELETE. Note that 'm_is_read_only' only affects transactions that
                    // are not explicitly read-only.
                    m_is_read_only = false;

                    action = CACHE_IGNORE;
                    zPrimary_reason = "statement is not SELECT";
                }
            }
        }

        if (action == CACHE_USE_AND_POPULATE)
        {
            if (!m_use)
            {
                action = CACHE_POPULATE;
                zSecondary_reason = ", but usage disabled";
            }
            else if (!m_populate)
            {
                action = CACHE_USE;
                zSecondary_reason = ", but populating disabled";
            }
        }
        else if (action == CACHE_USE)
        {
            if (!m_use)
            {
                action = CACHE_IGNORE;
                zSecondary_reason = ", but usage disabled";
            }
        }
        else if (action == CACHE_POPULATE)
        {
            if (!m_populate)
            {
                action = CACHE_IGNORE;
                zSecondary_reason = ", but populating disabled";
            }
        }

        if (log_decisions())
        {
            char* pSql;
            int length;
            const int max_length = 40;

            // At this point we know it's a COM_QUERY and that the buffer is contiguous
            modutil_extract_SQL(pPacket, &pSql, &length);

            const char* zFormat;

            if (length <= max_length)
            {
                zFormat = "%s, \"%.*s\", %s%s.";
            }
            else
            {
                zFormat = "%s, \"%.*s...\", %s%s.";
                length = max_length - 3;    // strlen("...");
            }

            const char* zDecision = (action == CACHE_IGNORE) ? "IGNORE" : "CONSULT";

            mxb_assert(zPrimary_reason);
            MXS_NOTICE(zFormat, zDecision, length, pSql, zPrimary_reason, zSecondary_reason);
        }
    }
    else
    {
        if (log_decisions())
        {
            MXS_NOTICE("IGNORE: Both 'use' and 'populate' are disabled.");
        }
    }

    return action;
}

void CacheFilterSession::update_table_names(GWBUF* pPacket)
{
    mxb_assert(m_tables.empty());

    const bool fullnames = true;
    std::vector<std::string> tables = qc_get_table_names(pPacket, fullnames);

    for (auto& table : tables)
    {
        size_t dot = table.find('.');
        if (dot == std::string::npos)
        {
            if (m_zDefaultDb)
            {
                table = std::string(m_zDefaultDb) + "." + table;
            }
            else
            {
                // Without a default DB and with a non-qualified table name,
                // the query will fail, so we just ignore the table.
                continue;
            }
        }

        m_tables.insert(table);
    }
}

/**
 * Routes a COM_QUERY packet.
 *
 * @param pPacket  A contiguous COM_QUERY packet.
 *
 * @return ROUTING_ABORT if the processing of the packet should be aborted
 *         (as the data is obtained from the cache) or
 *         ROUTING_CONTINUE if the normal processing should continue.
 */
CacheFilterSession::routing_action_t CacheFilterSession::route_COM_QUERY(GWBUF* pPacket)
{
    MXB_AT_DEBUG(uint8_t * pData = static_cast<uint8_t*>(GWBUF_DATA(pPacket)));
    mxb_assert((int)MYSQL_GET_COMMAND(pData) == MXS_COM_QUERY);

    routing_action_t routing_action = ROUTING_CONTINUE;
    cache_action_t cache_action = get_cache_action(pPacket);

    if (cache_action != CACHE_IGNORE)
    {
        const CacheRules* pRules = m_sCache->should_store(m_zDefaultDb, pPacket);

        if (pRules)
        {
            static const std::string empty;

            const std::string& user = m_user_specific ? m_pSession->user() : empty;
            const std::string& host = m_user_specific ? m_pSession->client_remote() : empty;

            cache_result_t result = m_sCache->get_key(user, host, m_zDefaultDb, pPacket, &m_key);

            if (CACHE_RESULT_IS_OK(result))
            {
                routing_action = route_SELECT(cache_action, *pRules, pPacket);
            }
            else
            {
                MXS_ERROR("Could not create cache key.");
                m_state = CACHE_IGNORING_RESPONSE;
            }
        }
        else
        {
            m_state = CACHE_IGNORING_RESPONSE;
        }
    }

    return routing_action;
}


/**
 * Routes a SELECT packet.
 *
 * @param cache_action  The desired action.
 * @param rules         The current rules.
 * @param pPacket       A contiguous COM_QUERY packet containing a SELECT.
 *
 * @return ROUTING_ABORT if the processing of the packet should be aborted
 *         (as the data is obtained from the cache) or
 *         ROUTING_CONTINUE if the normal processing should continue.
 */
CacheFilterSession::routing_action_t CacheFilterSession::route_SELECT(cache_action_t cache_action,
                                                                      const CacheRules& rules,
                                                                      GWBUF* pPacket)
{
    routing_action_t routing_action = ROUTING_CONTINUE;

    if (should_use(cache_action) && rules.should_use(m_pSession))
    {
        std::weak_ptr<CacheFilterSession> sWeak { m_sThis };

        auto cb = [sWeak, pPacket](cache_result_t result, GWBUF* pResponse)
        {
            std::shared_ptr<CacheFilterSession> sThis = sWeak.lock();

            if (sThis)
            {
                auto routing_action = sThis->get_value_handler(pPacket, result, pResponse);

                if (routing_action == ROUTING_CONTINUE)
                {
                    sThis->continue_routing(pPacket);
                }
                else
                {
                    mxb_assert(pResponse);
                    // State is ROUTING_ABORT, which implies that pResponse contains the
                    // needed response. All we need to do is to send it to the client.

                    mxs::ReplyRoute down;
                    mxs::Reply reply;

                    sThis->m_up.clientReply(pResponse, down, reply);
                }
            }
            else
            {
                // Ok, so the session was terminated before we got a reply.
                gwbuf_free(pPacket);
                gwbuf_free(pResponse);
            }
        };

        uint32_t flags = CACHE_FLAGS_INCLUDE_STALE;
        GWBUF* pResponse;

        cache_result_t result = m_sCache->get_value(m_key, flags, m_soft_ttl, m_hard_ttl, &pResponse, cb);

        if (!CACHE_RESULT_IS_PENDING(result))
        {
            routing_action = get_value_handler(pPacket, result, pResponse);

            if (routing_action == ROUTING_ABORT)
            {
                // All set, arrange for the response to be delivered when
                // we return from the routeQuery() processing.
                set_response(pResponse);
            }
        }
        else
        {
            routing_action = ROUTING_ABORT;
        }
    }
    else if (should_populate(cache_action))
    {
        // We will not use any value in the cache, but we will update
        // the existing value.
        if (log_decisions())
        {
            MXS_NOTICE("Unconditionally fetching data from the server, "
                       "refreshing cache entry.");
        }
        m_state = CACHE_EXPECTING_RESPONSE;
    }
    else
    {
        // We will not use any value in the cache and we will not
        // update the existing value either.
        if (log_decisions())
        {
            MXS_NOTICE("Fetching data from server, without storing to the cache.");
        }
        m_state = CACHE_IGNORING_RESPONSE;
    }

    return routing_action;
}

namespace
{

bool get_truth_value(const char* begin, const char* end, bool* pValue)
{
    bool rv = false;

    static const char ZTRUE[] = "true";
    static const char ZFALSE[] = "false";

    static const size_t nTrue = sizeof(ZTRUE) - 1;
    static const size_t nFalse = sizeof(ZFALSE) - 1;

    size_t len = (end - begin);

    if (((len == nTrue) && (strncasecmp(begin, ZTRUE, nTrue) == 0))
        || ((len == 1) && (*begin == '1')))
    {
        *pValue = true;
        rv = true;
    }
    else if (((len == nFalse) && (strncasecmp(begin, ZFALSE, nFalse) == 0))
             || ((len == 1) && (*begin == '0')))
    {

        *pValue = false;
        rv = true;
    }

    return rv;
}

bool get_uint32_value(const char* begin, const char* end, uint32_t* pValue)
{
    bool rv = false;

    size_t len = end - begin;
    char copy[len + 1];

    memcpy(copy, begin, len);
    copy[len] = 0;

    errno = 0;
    char* p;
    long int l = strtol(copy, &p, 10);

    if ((errno == 0) && (*p == 0))
    {
        if (l >= 0)
        {
            *pValue = l;
            rv = true;
        }
    }

    return rv;
}

char* create_bool_error_message(const char* zName, const char* pValue_begin, const char* pValue_end)
{
    static const char FORMAT[] = "The variable %s can only have the values true/false/1/0";
    int n = snprintf(NULL, 0, FORMAT, zName) + 1;

    char* zMessage = static_cast<char*>(MXS_MALLOC(n));

    if (zMessage)
    {
        sprintf(zMessage, FORMAT, zName);
    }

    int len = pValue_end - pValue_begin;
    MXS_WARNING("Attempt to set the variable %s to the invalid value \"%.*s\".",
                zName,
                len,
                pValue_begin);

    return zMessage;
}

char* create_uint32_error_message(const char* zName, const char* pValue_begin, const char* pValue_end)
{
    static const char FORMAT[] = "The variable %s can have as value 0 or a positive integer.";
    int n = snprintf(NULL, 0, FORMAT, zName) + 1;

    char* zMessage = static_cast<char*>(MXS_MALLOC(n));

    if (zMessage)
    {
        sprintf(zMessage, FORMAT, zName);
    }

    int len = pValue_end - pValue_begin;
    MXS_WARNING("Attempt to set the variable %s to the invalid value \"%.*s\".",
                zName,
                len,
                pValue_begin);

    return zMessage;
}
}

char* CacheFilterSession::set_cache_populate(const char* zName,
                                             const char* pValue_begin,
                                             const char* pValue_end)
{
    mxb_assert(strcmp(SV_MAXSCALE_CACHE_POPULATE, zName) == 0);

    char* zMessage = NULL;

    bool enabled;

    if (get_truth_value(pValue_begin, pValue_end, &enabled))
    {
        m_populate = enabled;
    }
    else
    {
        zMessage = create_bool_error_message(zName, pValue_begin, pValue_end);
    }

    return zMessage;
}

char* CacheFilterSession::set_cache_use(const char* zName,
                                        const char* pValue_begin,
                                        const char* pValue_end)
{
    mxb_assert(strcmp(SV_MAXSCALE_CACHE_USE, zName) == 0);

    char* zMessage = NULL;

    bool enabled;

    if (get_truth_value(pValue_begin, pValue_end, &enabled))
    {
        m_use = enabled;
    }
    else
    {
        zMessage = create_bool_error_message(zName, pValue_begin, pValue_end);
    }

    return zMessage;
}

char* CacheFilterSession::set_cache_soft_ttl(const char* zName,
                                             const char* pValue_begin,
                                             const char* pValue_end)
{
    mxb_assert(strcmp(SV_MAXSCALE_CACHE_SOFT_TTL, zName) == 0);

    char* zMessage = NULL;

    uint32_t value;

    if (get_uint32_value(pValue_begin, pValue_end, &value))
    {
        // The config value is stored in milliseconds, but runtime changes
        // are made in seconds.
        m_soft_ttl = value * 1000;
    }
    else
    {
        zMessage = create_uint32_error_message(zName, pValue_begin, pValue_end);
    }

    return zMessage;
}

char* CacheFilterSession::set_cache_hard_ttl(const char* zName,
                                             const char* pValue_begin,
                                             const char* pValue_end)
{
    mxb_assert(strcmp(SV_MAXSCALE_CACHE_HARD_TTL, zName) == 0);

    char* zMessage = NULL;

    uint32_t value;

    if (get_uint32_value(pValue_begin, pValue_end, &value))
    {
        // The config value is stored in milliseconds, but runtime changes
        // are made in seconds.
        m_hard_ttl = value * 1000;
    }
    else
    {
        zMessage = create_uint32_error_message(zName, pValue_begin, pValue_end);
    }

    return zMessage;
}

// static
char* CacheFilterSession::set_cache_populate(void* pContext,
                                             const char* zName,
                                             const char* pValue_begin,
                                             const char* pValue_end)
{
    CacheFilterSession* pThis = static_cast<CacheFilterSession*>(pContext);

    return pThis->set_cache_populate(zName, pValue_begin, pValue_end);
}

// static
char* CacheFilterSession::set_cache_use(void* pContext,
                                        const char* zName,
                                        const char* pValue_begin,
                                        const char* pValue_end)
{
    CacheFilterSession* pThis = static_cast<CacheFilterSession*>(pContext);

    return pThis->set_cache_use(zName, pValue_begin, pValue_end);
}

// static
char* CacheFilterSession::set_cache_soft_ttl(void* pContext,
                                             const char* zName,
                                             const char* pValue_begin,
                                             const char* pValue_end)
{
    CacheFilterSession* pThis = static_cast<CacheFilterSession*>(pContext);

    return pThis->set_cache_soft_ttl(zName, pValue_begin, pValue_end);
}

// static
char* CacheFilterSession::set_cache_hard_ttl(void* pContext,
                                             const char* zName,
                                             const char* pValue_begin,
                                             const char* pValue_end)
{
    CacheFilterSession* pThis = static_cast<CacheFilterSession*>(pContext);

    return pThis->set_cache_hard_ttl(zName, pValue_begin, pValue_end);
}

bool CacheFilterSession::put_value_handler(cache_result_t result,
                                           const mxs::ReplyRoute& down,
                                           const mxs::Reply& reply)
{
    bool rv = true;

    if (CACHE_RESULT_IS_OK(result))
    {
        prepare_response();
    }
    else
    {
        MXS_ERROR("Could not store new cache value, deleting a possibly existing old value.");

        std::weak_ptr<CacheFilterSession> sWeak { m_sThis };

        result = m_sCache->del_value(m_key,
                                     [sWeak, down, reply](cache_result_t result) {
                                         auto sThis = sWeak.lock();

                                         // If we do not have an sThis, then the session
                                         // has been terminated.
                                         if (sThis)
                                         {
                                             sThis->del_value_handler(result);
                                             sThis->flush_response(down, reply);
                                         }
                                     });

        if (CACHE_RESULT_IS_PENDING(result))
        {
            rv = false;
        }
        else
        {
            del_value_handler(result);
        }
    }

    return rv;
}

void CacheFilterSession::del_value_handler(cache_result_t result)
{
    if (!(CACHE_RESULT_IS_OK(result) || CACHE_RESULT_IS_NOT_FOUND(result)))
    {
        MXS_ERROR("Could not delete cache item, the value may now be stale.");
    }

    prepare_response();
}

CacheFilterSession::routing_action_t CacheFilterSession::get_value_handler(GWBUF* pPacket,
                                                                           cache_result_t result,
                                                                           GWBUF* pResponse)
{
    routing_action_t routing_action = ROUTING_CONTINUE;

    if (CACHE_RESULT_IS_OK(result))
    {
        if (CACHE_RESULT_IS_STALE(result))
        {
            // The value was found, but it was stale. Now we need to
            // figure out whether somebody else is already fetching it.

            if (m_sCache->must_refresh(m_key, this))
            {
                // We were the first ones who hit the stale item. It's
                // our responsibility now to fetch it.
                if (log_decisions())
                {
                    MXS_NOTICE("Cache data is stale, fetching fresh from server.");
                }

                // As we don't use the response it must be freed.
                gwbuf_free(pResponse);

                m_refreshing = true;
                routing_action = ROUTING_CONTINUE;
            }
            else
            {
                // Somebody is already fetching the new value. So, let's
                // use the stale value. No point in hitting the server twice.
                if (log_decisions())
                {
                    MXS_NOTICE("Cache data is stale but returning it, fresh "
                               "data is being fetched already.");
                }
                routing_action = ROUTING_ABORT;
            }
        }
        else
        {
            if (log_decisions())
            {
                MXS_NOTICE("Using fresh data from cache.");
            }
            routing_action = ROUTING_ABORT;
        }
    }
    else
    {
        if (log_decisions())
        {
            MXS_NOTICE("Not found in cache, fetching data from server.");
        }
        routing_action = ROUTING_CONTINUE;
    }

    if (routing_action == ROUTING_CONTINUE)
    {
        // If we are populating or refreshing, or the result was discarded
        // due to hard TTL having kicked in, then we fetch the result *and*
        // update the cache. That is, as long as there is room in the cache
        // an entry will stay there.
        if (m_populate || m_refreshing || CACHE_RESULT_IS_DISCARDED(result))
        {
            m_state = CACHE_EXPECTING_RESPONSE;
        }
        else
        {
            if (log_decisions())
            {
                MXS_NOTICE("Neither populating, nor refreshing, fetching data "
                           "but not adding to cache.");
            }
            m_state = CACHE_IGNORING_RESPONSE;
        }
    }
    else
    {
        if (log_decisions())
        {
            MXS_NOTICE("Found in cache.");
        }

        m_state = CACHE_EXPECTING_NOTHING;
        gwbuf_free(pPacket);
    }

    return routing_action;
}

int CacheFilterSession::continue_routing(GWBUF* pPacket)
{
    if (m_invalidate && m_state == CACHE_EXPECTING_RESPONSE)
    {
        qc_parse_result_t parse_result = qc_parse(pPacket, QC_COLLECT_TABLES);

        if (parse_result == QC_QUERY_PARSED)
        {
            update_table_names(pPacket);
        }
        else
        {
            MXS_WARNING("Invalidation is enabled but the current statement could not "
                        "be parsed. Consequently, the result cannot be cached.");
            m_state = CACHE_IGNORING_RESPONSE;
        }
    }

    return m_down.routeQuery(pPacket);
}<|MERGE_RESOLUTION|>--- conflicted
+++ resolved
@@ -4,11 +4,7 @@
  * Use of this software is governed by the Business Source License included
  * in the LICENSE.TXT file and at www.mariadb.com/bsl11.
  *
-<<<<<<< HEAD
- * Change Date: 2024-06-15
-=======
  * Change Date: 2024-07-07
->>>>>>> 44c04a5d
  *
  * On the date above, in accordance with the Business Source License, use
  * of this software will be governed by version 2 or later of the General
@@ -151,7 +147,7 @@
 enum class StatementType
 {
     SELECT,
-    DUPSERT, // DELETE, UPDATE, INSERT
+    DUPSERT,    // DELETE, UPDATE, INSERT
     UNKNOWN
 };
 
@@ -321,11 +317,11 @@
 
 std::shared_ptr<CacheFilterSession> CacheFilterSession::release()
 {
-    mxb_assert(m_sThis.get()); // This function can be called once.
-
-    std::shared_ptr<CacheFilterSession> sThis { m_sThis };
-
-    m_sThis.reset(); // No, effect as sThis has a reference.
+    mxb_assert(m_sThis.get());      // This function can be called once.
+
+    std::shared_ptr<CacheFilterSession> sThis {m_sThis};
+
+    m_sThis.reset();    // No, effect as sThis has a reference.
 
     // When sThis in the caller goes out of scope, this will be deleted.
     return sThis;
@@ -441,43 +437,6 @@
                                                   const mxs::ReplyRoute& down,
                                                   const mxs::Reply& reply)
 {
-<<<<<<< HEAD
-=======
-    int rv;
-
-    if (m_res.pData)
-    {
-        auto len = gwbuf_length(pData);     // pData may be a chain, so not GWBUF_LENGTH().
-        m_res.pData = gwbuf_append(m_res.pData, pData);
-        m_res.pData_last = pData;
-        m_res.offset_last = m_res.length;
-        m_res.length += len;
-    }
-    else
-    {
-        m_res.pData = pData;
-        m_res.pData_last = pData;
-        m_res.offset_last = 0;
-        m_res.length = gwbuf_length(pData);
-    }
-
-    if (m_state != CACHE_IGNORING_RESPONSE)
-    {
-        if (cache_max_resultset_size_exceeded(m_pCache->config(), m_res.length))
-        {
-            if (log_decisions())
-            {
-                MXS_NOTICE("Current size %luB of resultset, at least as much "
-                           "as maximum allowed size %luKiB. Not caching.",
-                           m_res.length,
-                           m_pCache->config().max_resultset_size / 1024);
-            }
-
-            m_state = CACHE_IGNORING_RESPONSE;
-        }
-    }
-
->>>>>>> 44c04a5d
     switch (m_state)
     {
     case CACHE_EXPECTING_NOTHING:
@@ -571,7 +530,7 @@
                     std::vector<std::string> invalidation_words;
                     std::copy(m_tables.begin(), m_tables.end(), std::back_inserter(invalidation_words));
 
-                    std::weak_ptr<CacheFilterSession> sWeak { m_sThis };
+                    std::weak_ptr<CacheFilterSession> sWeak {m_sThis};
 
                     cache_result_t result =
                         m_sCache->invalidate(invalidation_words,
@@ -586,8 +545,8 @@
                                                  }
                                                  else
                                                  {
-                                                     // Ok, so the session was terminated before
-                                                     // we got a reply.
+                                                    // Ok, so the session was terminated before
+                                                    // we got a reply.
                                                      gwbuf_free(pData);
                                                  }
                                              });
@@ -796,7 +755,7 @@
         m_tables.clear();
     }
 
-    std::weak_ptr<CacheFilterSession> sWeak { m_sThis };
+    std::weak_ptr<CacheFilterSession> sWeak {m_sThis};
 
     cache_result_t result = m_sCache->put_value(m_key, invalidation_words, m_res,
                                                 [sWeak, down, reply](cache_result_t result) {
@@ -1003,7 +962,8 @@
                             }
                         }
                     }
-                    /* FALLTHROUGH */
+
+                /* FALLTHROUGH */
                 case StatementType::UNKNOWN:
                     // A bit broad, as e.g. SHOW will cause the read only state to be turned
                     // off. However, during normal use this will always be an UPDATE, INSERT
@@ -1182,39 +1142,38 @@
 
     if (should_use(cache_action) && rules.should_use(m_pSession))
     {
-        std::weak_ptr<CacheFilterSession> sWeak { m_sThis };
-
-        auto cb = [sWeak, pPacket](cache_result_t result, GWBUF* pResponse)
-        {
-            std::shared_ptr<CacheFilterSession> sThis = sWeak.lock();
-
-            if (sThis)
-            {
-                auto routing_action = sThis->get_value_handler(pPacket, result, pResponse);
-
-                if (routing_action == ROUTING_CONTINUE)
+        std::weak_ptr<CacheFilterSession> sWeak {m_sThis};
+
+        auto cb = [sWeak, pPacket](cache_result_t result, GWBUF* pResponse) {
+                std::shared_ptr<CacheFilterSession> sThis = sWeak.lock();
+
+                if (sThis)
                 {
-                    sThis->continue_routing(pPacket);
+                    auto routing_action = sThis->get_value_handler(pPacket, result, pResponse);
+
+                    if (routing_action == ROUTING_CONTINUE)
+                    {
+                        sThis->continue_routing(pPacket);
+                    }
+                    else
+                    {
+                        mxb_assert(pResponse);
+                        // State is ROUTING_ABORT, which implies that pResponse contains the
+                        // needed response. All we need to do is to send it to the client.
+
+                        mxs::ReplyRoute down;
+                        mxs::Reply reply;
+
+                        sThis->m_up.clientReply(pResponse, down, reply);
+                    }
                 }
                 else
                 {
-                    mxb_assert(pResponse);
-                    // State is ROUTING_ABORT, which implies that pResponse contains the
-                    // needed response. All we need to do is to send it to the client.
-
-                    mxs::ReplyRoute down;
-                    mxs::Reply reply;
-
-                    sThis->m_up.clientReply(pResponse, down, reply);
+                    // Ok, so the session was terminated before we got a reply.
+                    gwbuf_free(pPacket);
+                    gwbuf_free(pResponse);
                 }
-            }
-            else
-            {
-                // Ok, so the session was terminated before we got a reply.
-                gwbuf_free(pPacket);
-                gwbuf_free(pResponse);
-            }
-        };
+            };
 
         uint32_t flags = CACHE_FLAGS_INCLUDE_STALE;
         GWBUF* pResponse;
@@ -1513,14 +1472,14 @@
     {
         MXS_ERROR("Could not store new cache value, deleting a possibly existing old value.");
 
-        std::weak_ptr<CacheFilterSession> sWeak { m_sThis };
+        std::weak_ptr<CacheFilterSession> sWeak {m_sThis};
 
         result = m_sCache->del_value(m_key,
                                      [sWeak, down, reply](cache_result_t result) {
                                          auto sThis = sWeak.lock();
 
-                                         // If we do not have an sThis, then the session
-                                         // has been terminated.
+                                        // If we do not have an sThis, then the session
+                                        // has been terminated.
                                          if (sThis)
                                          {
                                              sThis->del_value_handler(result);
