--- conflicted
+++ resolved
@@ -178,12 +178,8 @@
         instance->cache_dir = NULL;
         instance->inject_service_user = true;
         instance->skip_auth = false;
-<<<<<<< HEAD
         instance->check_permissions = true;
-=======
         instance->lower_case_table_names = false;
-        instance->handle = NULL;
->>>>>>> 40dfd1e0
 
         for (int i = 0; options[i]; i++)
         {
