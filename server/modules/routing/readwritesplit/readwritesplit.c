/*
 * This file is distributed as part of the MariaDB Corporation MaxScale.  It is free
 * software: you can redistribute it and/or modify it under the terms of the
 * GNU General Public License as published by the Free Software Foundation,
 * version 2.
 *
 * This program is distributed in the hope that it will be useful, but WITHOUT
 * ANY WARRANTY; without even the implied warranty of MERCHANTABILITY or FITNESS
 * FOR A PARTICULAR PURPOSE.  See the GNU General Public License for more
 * details.
 *
 * You should have received a copy of the GNU General Public License along with
 * this program; if not, write to the Free Software Foundation, Inc., 51
 * Franklin Street, Fifth Floor, Boston, MA 02110-1301 USA.
 *
 * Copyright MariaDB Corporation Ab 2013-2014
 */
#include <my_config.h>
#include <stdio.h>
#include <strings.h>
#include <string.h>
#include <stdlib.h>
#include <stdint.h>

#include <router.h>
#include <readwritesplit.h>

#include <mysql.h>
#include <skygw_utils.h>
#include <log_manager.h>
#include <query_classifier.h>
#include <dcb.h>
#include <spinlock.h>
#include <modinfo.h>
#include <modutil.h>
#include <mysql_client_server_protocol.h>

MODULE_INFO 	info = {
	MODULE_API_ROUTER,
	MODULE_GA,
	ROUTER_VERSION,
	"A Read/Write splitting router for enhancement read scalability"
};
#if defined(SS_DEBUG)
#  include <mysql_client_server_protocol.h>
#endif

#define RWSPLIT_TRACE_MSG_LEN 1000

/**
 * @file readwritesplit.c	The entry points for the read/write query splitting
 * router module.
 *
 * This file contains the entry points that comprise the API to the read write
 * query splitting router.
 * @verbatim
 * Revision History
 *
 * Date		Who			Description
 * 01/07/2013	Vilho Raatikka		Initial implementation
 * 15/07/2013	Massimiliano Pinto	Added clientReply
 *					from master only in case of session change
 * 17/07/2013	Massimiliano Pinto	clientReply is now used by mysql_backend
 *					for all reply situations
 * 18/07/2013	Massimiliano Pinto	routeQuery now handles COM_QUIT
 *					as QUERY_TYPE_SESSION_WRITE
 * 17/07/2014	Massimiliano Pinto	Server connection counter is updated in closeSession
 * 
 * 09/09/2015   Martin Brampton         Modify error handler
 * 25/09/2015   Martin Brampton         Block callback processing when no router session in the DCB
 *
 * @endverbatim
 */

static char *version_str = "V1.0.2";

static	ROUTER* createInstance(SERVICE *service, char **options);
static	void*   newSession(ROUTER *instance, SESSION *session);
static	void    closeSession(ROUTER *instance, void *session);
static	void    freeSession(ROUTER *instance, void *session);
static	int     routeQuery(ROUTER *instance, void *session, GWBUF *queue);
static	void    diagnostic(ROUTER *instance, DCB *dcb);

static  void	clientReply(
        ROUTER* instance,
        void*   router_session,
        GWBUF*  queue,
        DCB*    backend_dcb);

static  void           handleError(
        ROUTER*        instance,
        void*          router_session,
        GWBUF*         errmsgbuf,
        DCB*           backend_dcb,
        error_action_t action,
        bool*          succp);

static void print_error_packet(ROUTER_CLIENT_SES* rses, GWBUF* buf, DCB* dcb);
static int  router_get_servercount(ROUTER_INSTANCE* router);
static int  rses_get_max_slavecount(ROUTER_CLIENT_SES* rses, int router_nservers);
static int  rses_get_max_replication_lag(ROUTER_CLIENT_SES* rses);
static backend_ref_t* get_bref_from_dcb(ROUTER_CLIENT_SES* rses, DCB* dcb);
static DCB* rses_get_client_dcb(ROUTER_CLIENT_SES* rses);

static route_target_t get_route_target (
	qc_query_type_t qtype,
	bool            trx_active,
	bool            load_active,
	target_t        use_sql_variables_in,
	HINT*           hint);

static backend_ref_t* check_candidate_bref(
	backend_ref_t* candidate_bref,
	backend_ref_t* new_bref,
	select_criteria_t sc);

static qc_query_type_t is_read_tmp_table(
	ROUTER_CLIENT_SES* router_cli_ses,
	GWBUF*  querybuf,
	qc_query_type_t type);

static void check_create_tmp_table(
	ROUTER_CLIENT_SES* router_cli_ses,
	GWBUF*  querybuf,
	qc_query_type_t type);

static bool route_single_stmt(
	ROUTER_INSTANCE*   inst,
	ROUTER_CLIENT_SES* rses,
	GWBUF*             querybuf);


static  int getCapabilities();

#if defined(NOT_USED)
static bool router_option_configured(
        ROUTER_INSTANCE* router,
        const char*      optionstr,
        void*            data);
#endif

#if defined(PREP_STMT_CACHING)
static prep_stmt_t* prep_stmt_init(prep_stmt_type_t type, void* id);
static void         prep_stmt_done(prep_stmt_t* pstmt);
#endif /*< PREP_STMT_CACHING */

int bref_cmp_global_conn(
        const void* bref1,
        const void* bref2);

int bref_cmp_router_conn(
        const void* bref1,
        const void* bref2);

int bref_cmp_behind_master(
        const void* bref1,
        const void* bref2);

int bref_cmp_current_load(
        const void* bref1,
        const void* bref2);

/**
 * The order of functions _must_ match with the order the select criteria are
 * listed in select_criteria_t definition in readwritesplit.h
 */
int (*criteria_cmpfun[LAST_CRITERIA])(const void*, const void*)=
{
        NULL,
        bref_cmp_global_conn,
        bref_cmp_router_conn,
        bref_cmp_behind_master,
        bref_cmp_current_load
};

static bool select_connect_backend_servers(
        backend_ref_t**    p_master_ref,
        backend_ref_t*     backend_ref,
        int                router_nservers,
        int                max_nslaves,
        int                max_rlag,
        select_criteria_t  select_criteria,
        SESSION*           session,
        ROUTER_INSTANCE*   router);

static bool get_dcb(
        DCB**              dcb,
        ROUTER_CLIENT_SES* rses,
        backend_type_t     btype,
        char*              name,
        int                max_rlag);

static void rwsplit_process_router_options(
        ROUTER_INSTANCE* router,
        char**           options);



static ROUTER_OBJECT MyObject = {
        createInstance,
        newSession,
        closeSession,
        freeSession,
        routeQuery,
        diagnostic,
        clientReply,
	handleError,
        getCapabilities
};
static bool rses_begin_locked_router_action(
        ROUTER_CLIENT_SES* rses);

static void rses_end_locked_router_action(
        ROUTER_CLIENT_SES* rses);

static void mysql_sescmd_done(
	mysql_sescmd_t* sescmd);

static mysql_sescmd_t* mysql_sescmd_init (
	rses_property_t*   rses_prop,
	GWBUF*             sescmd_buf,
        unsigned char      packet_type,
	ROUTER_CLIENT_SES* rses);

static rses_property_t* mysql_sescmd_get_property(
	mysql_sescmd_t* scmd);

static rses_property_t* rses_property_init(
	rses_property_type_t prop_type);

static int rses_property_add(
	ROUTER_CLIENT_SES* rses,
	rses_property_t*   prop);

static void rses_property_done(
	rses_property_t* prop);

static mysql_sescmd_t* rses_property_get_sescmd(
        rses_property_t* prop);

static bool execute_sescmd_history(backend_ref_t* bref);

static bool execute_sescmd_in_backend(
        backend_ref_t* backend_ref);

static void sescmd_cursor_reset(sescmd_cursor_t* scur);

static bool sescmd_cursor_history_empty(sescmd_cursor_t* scur);

static void sescmd_cursor_set_active(
        sescmd_cursor_t* sescmd_cursor,
        bool             value);

static bool sescmd_cursor_is_active(
	sescmd_cursor_t* sescmd_cursor);

static GWBUF* sescmd_cursor_clone_querybuf(
	sescmd_cursor_t* scur);

static mysql_sescmd_t* sescmd_cursor_get_command(
	sescmd_cursor_t* scur);

static bool sescmd_cursor_next(
	sescmd_cursor_t* scur);

static GWBUF* sescmd_cursor_process_replies(GWBUF* replybuf, backend_ref_t* bref,bool*);

static void tracelog_routed_query(
        ROUTER_CLIENT_SES* rses,
        char*              funcname,
        backend_ref_t*     bref,
        GWBUF*             buf);

static bool route_session_write(
        ROUTER_CLIENT_SES* router_client_ses,
        GWBUF*             querybuf,
        ROUTER_INSTANCE*   inst,
        unsigned char      packet_type,
        qc_query_type_t    qtype);

static void refreshInstance(
        ROUTER_INSTANCE*  router,
        CONFIG_PARAMETER* param);

static void bref_clear_state(backend_ref_t* bref, bref_state_t state);
static void bref_set_state(backend_ref_t*   bref, bref_state_t state);
static sescmd_cursor_t* backend_ref_get_sescmd_cursor (backend_ref_t* bref);

static int  router_handle_state_switch(DCB* dcb, DCB_REASON reason, void* data);
static bool handle_error_new_connection(
        ROUTER_INSTANCE*   inst,
        ROUTER_CLIENT_SES** rses,
        DCB*               backend_dcb,
        GWBUF*             errmsg);
static void handle_error_reply_client(
		SESSION*           ses, 
		ROUTER_CLIENT_SES* rses, 
		DCB*               backend_dcb,
		GWBUF*             errmsg);

static backend_ref_t* get_root_master_bref(ROUTER_CLIENT_SES* rses);

static BACKEND* get_root_master(
        backend_ref_t* servers,
        int            router_nservers);

static bool have_enough_servers(
        ROUTER_CLIENT_SES** rses,
        const int           nsrv,
        int                 router_nsrv,
        ROUTER_INSTANCE*    router);

static SPINLOCK	        instlock;
static ROUTER_INSTANCE* instances;

static int hashkeyfun(void* key);
static int hashcmpfun (void *, void *);

static int hashkeyfun(
		void* key)
{
  if(key == NULL){
    return 0;
  }
  unsigned int hash = 0,c = 0;
  char* ptr = (char*)key;
  while((c = *ptr++)){
    hash = c + (hash << 6) + (hash << 16) - hash;
  }
  return hash;
}

static int hashcmpfun(
	void* v1,
	void* v2)
{
  char* i1 = (char*) v1;
  char* i2 = (char*) v2;

  return strcmp(i1,i2);
}

static void* hstrdup(void* fval)
{
  char* str = (char*)fval;
  return strdup(str);
}


static void* hfree(void* fval)
{
  free (fval);
  return NULL;
}


/**
 * Implementation of the mandatory version entry point
 *
 * @return version string of the module
 */
char *
version()
{
	return version_str;
}

/**
 * The module initialisation routine, called when the module
 * is first loaded.
 */
void
ModuleInit()
{
        MXS_NOTICE("Initializing statemend-based read/write split router module.");
        spinlock_init(&instlock);
        instances = NULL;
}

/**
 * The module entry point routine. It is this routine that
 * must populate the structure that is referred to as the
 * "module object", this is a structure with the set of
 * external entry points for this module.
 *
 * @return The module object
 */
ROUTER_OBJECT* GetModuleObject()
{
        return &MyObject;
}


/**
 * Refresh the instance by the given parameter value.
 * 
 * @param router	Router instance
 * @param singleparam	Parameter fo be reloaded
 * 
 * Note: this part is not done. Needs refactoring.
 */
static void refreshInstance(
        ROUTER_INSTANCE*  router,
        CONFIG_PARAMETER* singleparam)
{
        CONFIG_PARAMETER*   param;
        bool                refresh_single;
	config_param_type_t paramtype;
	
        if (singleparam != NULL)
        {
                param = singleparam;
                refresh_single = true;
        }
        else
        {
                param = router->service->svc_config_param;
                refresh_single = false;
        }
        paramtype = config_get_paramtype(param);
	
        while (param != NULL)         
        {
		/** Catch unused parameter types */
		ss_dassert(paramtype == COUNT_TYPE || 
			paramtype == PERCENT_TYPE ||
			paramtype == SQLVAR_TARGET_TYPE);
		
                if (paramtype == COUNT_TYPE)
                {
                        if (strncmp(param->name, "max_slave_connections", MAX_PARAM_LEN) == 0)
                        {
				int  val;
				bool succp;
				
                                router->rwsplit_config.rw_max_slave_conn_percent = 0;
				
				succp = config_get_valint(&val, param, NULL, paramtype);
				
				if (succp)
				{
					router->rwsplit_config.rw_max_slave_conn_count = val;
				}
                        }
                        else if (strncmp(param->name, 
                                        "max_slave_replication_lag", 
                                        MAX_PARAM_LEN) == 0)
                        {
				int  val;
				bool succp;
				
				succp = config_get_valint(&val, param, NULL, paramtype);
				
				if (succp)
				{
					router->rwsplit_config.rw_max_slave_replication_lag = val;
				}
			}
                }
                else if (paramtype == PERCENT_TYPE)
                {
                        if (strncmp(param->name, "max_slave_connections", MAX_PARAM_LEN) == 0)
                        {
				int  val;
				bool succp;
				
                                router->rwsplit_config.rw_max_slave_conn_count = 0;
                                
				succp = config_get_valint(&val, param, NULL, paramtype);
				
				if (succp)
				{
					router->rwsplit_config.rw_max_slave_conn_percent = val;
				}	
                        }
                }
		else if (paramtype == SQLVAR_TARGET_TYPE)
		{
			if (strncmp(param->name, 
				"use_sql_variables_in", 
				MAX_PARAM_LEN) == 0)
			{
				target_t valtarget;
				bool succp;
				
				succp = config_get_valtarget(&valtarget, param, NULL, paramtype);
				
				if (succp)
				{
					router->rwsplit_config.rw_use_sql_variables_in = valtarget;
				}
			}
		}
		
                if (refresh_single)
                {
                        break;
                }
                param = param->next;
        }
        
#if defined(NOT_USED) /*< can't read monitor config parameters */
        if ((*router->servers)->backend_server->rlag == -2)
        {
                rlag_enabled = false;
        }
        else
        {
                rlag_enabled = true;
        }
        /** 
         * If replication lag detection is not enabled the measure can't be
         * used in slave selection.
         */
        if (!rlag_enabled)
        {
                if (rlag_limited)
                {
                    MXS_WARNING("Configuration Failed, max_slave_replication_lag "
                                "is set to %d,\n\t\t      but detect_replication_lag "
                                "is not enabled. Replication lag will not be checked.",
                                router->rwsplit_config.rw_max_slave_replication_lag);
                }
            
                if (router->rwsplit_config.rw_slave_select_criteria == 
                        LEAST_BEHIND_MASTER)
                {
                    MXS_WARNING("Configuration Failed, router option "
                                "\n\t\t      slave_selection_criteria=LEAST_BEHIND_MASTER "
                                "is specified, but detect_replication_lag "
                                "is not enabled.\n\t\t      "
                                "slave_selection_criteria=%s will be used instead.",
                                STRCRITERIA(DEFAULT_CRITERIA));
                        
                        router->rwsplit_config.rw_slave_select_criteria =
                                DEFAULT_CRITERIA;
                }
        }
#endif /*< NOT_USED */

}

/**
 * Create an instance of read/write statement router within the MaxScale.
 *
 * 
 * @param service	The service this router is being create for
 * @param options	The options for this query router
 *
 * @return NULL in failure, pointer to router in success.
 */
static ROUTER *
createInstance(SERVICE *service, char **options)
{
        ROUTER_INSTANCE*    router;
        SERVER*             server;
        SERVER_REF*         sref;
        int                 nservers;
        int                 i;
        CONFIG_PARAMETER*   param;
	char		    *weightby;
        
        if ((router = calloc(1, sizeof(ROUTER_INSTANCE))) == NULL) {
                return NULL; 
        } 
        router->service = service;
        spinlock_init(&router->lock);
        
        /** Calculate number of servers */
        sref = service->dbref;
        nservers = 0;
        
        while (sref != NULL)
        {
                nservers++;
                sref=sref->next;
        }
        router->servers = (BACKEND **)calloc(nservers + 1, sizeof(BACKEND *));
        
        if (router->servers == NULL)
        {
                free(router);
                return NULL;
        }
        /**
         * Create an array of the backend servers in the router structure to
         * maintain a count of the number of connections to each
         * backend server.
         */

        sref = service->dbref;
        nservers= 0;
        
        while (sref != NULL) {
                if ((router->servers[nservers] = malloc(sizeof(BACKEND))) == NULL)
                {
                        /** clean up */
                        for (i = 0; i < nservers; i++) {
                                free(router->servers[i]);
                        }
                        free(router->servers);
                        free(router);
                        return NULL;
                }
                router->servers[nservers]->backend_server = sref->server;
                router->servers[nservers]->backend_conn_count = 0;
                router->servers[nservers]->be_valid = false;
                router->servers[nservers]->weight = 1000;
#if defined(SS_DEBUG)
                router->servers[nservers]->be_chk_top = CHK_NUM_BACKEND;
                router->servers[nservers]->be_chk_tail = CHK_NUM_BACKEND;
#endif
                nservers += 1;
                sref = sref->next;
        }
        router->servers[nservers] = NULL;

	/*
	 * Until we know otherwise assume we have some available slaves.
	 */
	router->available_slaves = true;

    /*
     * If server weighting has been defined calculate the percentage
     * of load that will be sent to each server. This is only used for
     * calculating the least connections, either globally or within a
     * service, or the number of current operations on a server.
     */
    if ((weightby = serviceGetWeightingParameter(service)) != NULL)
    {
        int total = 0;

        for (int n = 0; router->servers[n]; n++)
        {
            BACKEND *backend = router->servers[n];
            char *param = serverGetParameter(backend->backend_server, weightby);
            if (param)
            {
                total += atoi(param);
            }
        }
        if (total == 0)
        {
            MXS_WARNING("Weighting Parameter for service '%s' "
                        "will be ignored as no servers have values "
                        "for the parameter '%s'.",
                        service->name, weightby);
        }
        else if (total < 0)
        {
            MXS_ERROR("Sum of weighting parameter '%s' for service '%s' exceeds "
                      "maximum value of %d. Weighting will be ignored.",
                      weightby, service->name, INT_MAX);
        }
        else
        {
            for (int n = 0; router->servers[n]; n++)
            {
                BACKEND *backend = router->servers[n];
                char *param = serverGetParameter(backend->backend_server, weightby);
                if (param)
                {
                    int wght = atoi(param);
                    int perc = (wght * 1000) / total;

                    if (perc == 0)
                    {
                        perc = 1;
                        MXS_ERROR("Weighting parameter '%s' with a value of %d for"
                                  " server '%s' rounds down to zero with total weight"
                                  " of %d for service '%s'. No queries will be "
                                  "routed to this server.", weightby, wght,
                                  backend->backend_server->unique_name, total,
                                  service->name);
                    }
                    else if (perc < 0)
                    {
                        MXS_ERROR("Weighting parameter '%s' for server '%s' is too large, "
                                  "maximum value is %d. No weighting will be used for this server.",
                                  weightby, backend->backend_server->unique_name, INT_MAX / 1000);
                        perc = 1000;
                    }
                    backend->weight = perc;
                }
                else
                {
                    MXS_WARNING("Server '%s' has no parameter '%s' used for weighting"
                                " for service '%s'.", backend->backend_server->unique_name,
                                weightby, service->name);
                }
            }
        }
    }

        /**
         * vraa : is this necessary for readwritesplit ?
         * Option : where can a read go?
         * - master (only)
         * - slave (only)
         * - joined (to both)
         *
	 * Process the options
	 */
	router->bitmask = 0;
	router->bitvalue = 0;
        
        /** Call this before refreshInstance */
	if (options)
	{
                rwsplit_process_router_options(router, options);
	}

	/** These options cancel each other out */
	if(router->rwsplit_config.rw_disable_sescmd_hist && router->rwsplit_config.rw_max_sescmd_history_size > 0)
	{
	    router->rwsplit_config.rw_max_sescmd_history_size = 0;
	}

        /**
         * Set default value for max_slave_connections as 100%. This way
         * LEAST_CURRENT_OPERATIONS allows us to balance evenly across all the
         * configured slaves.
         */
        router->rwsplit_config.rw_max_slave_conn_count = nservers;
        
        if (router->rwsplit_config.rw_slave_select_criteria == UNDEFINED_CRITERIA)
        {
                router->rwsplit_config.rw_slave_select_criteria = DEFAULT_CRITERIA;
        }
        /**
         * Copy all config parameters from service to router instance.
         * Finally, copy version number to indicate that configs match.
         */
        param = config_get_param(service->svc_config_param, "max_slave_connections");
        
        if (param != NULL)
        {
                refreshInstance(router, param);
        }
        /** 
         * Read default value for slave replication lag upper limit and then
         * configured value if it exists.
         */
        router->rwsplit_config.rw_max_slave_replication_lag = CONFIG_MAX_SLAVE_RLAG;
        param = config_get_param(service->svc_config_param, "max_slave_replication_lag");
        
        if (param != NULL)
        {
                refreshInstance(router, param);
        }
        router->rwsplit_version = service->svc_config_version;
	/** Set default values */
	router->rwsplit_config.rw_use_sql_variables_in = CONFIG_SQL_VARIABLES_IN;
	param = config_get_param(service->svc_config_param, "use_sql_variables_in");

	if (param != NULL)
	{
		refreshInstance(router, param);
	}
        /**
         * We have completed the creation of the router data, so now
         * insert this router into the linked list of routers
         * that have been created with this module.
         */
        spinlock_acquire(&instlock);
        router->next = instances;
        instances = router;
        spinlock_release(&instlock);
        
        return (ROUTER *)router;
}

/**
 * Associate a new session with this instance of the router.
 *
 * The session is used to store all the data required for a particular
 * client connection.
 *
 * @param instance	The router instance data
 * @param session	The session itself
 * @return Session specific data for this session
 */
static void* newSession(
        ROUTER*  router_inst,
        SESSION* session)
{
        backend_ref_t*      backend_ref; /*< array of backend references (DCB,BACKEND,cursor) */
        backend_ref_t*      master_ref  = NULL; /*< pointer to selected master */
        ROUTER_CLIENT_SES*  client_rses = NULL;
        ROUTER_INSTANCE*    router      = (ROUTER_INSTANCE *)router_inst;
        bool                succp;
        int                 router_nservers = 0; /*< # of servers in total */
        int                 max_nslaves;      /*< max # of slaves used in this session */
        int                 max_slave_rlag;   /*< max allowed replication lag for any slave */
        int                 i;
        const int           min_nservers = 1; /*< hard-coded for now */
        
        client_rses = (ROUTER_CLIENT_SES *)calloc(1, sizeof(ROUTER_CLIENT_SES));
        
        if (client_rses == NULL)
        {
                ss_dassert(false);
                goto return_rses;
        }
#if defined(SS_DEBUG)
        client_rses->rses_chk_top = CHK_NUM_ROUTER_SES;
        client_rses->rses_chk_tail = CHK_NUM_ROUTER_SES;
#endif

	client_rses->router = router;
	client_rses->client_dcb = session->client;
        /** 
         * If service config has been changed, reload config from service to 
         * router instance first.
         */
        spinlock_acquire(&router->lock);
        
        if (router->service->svc_config_version > router->rwsplit_version)
        {
                /** re-read all parameters to rwsplit config structure */
                refreshInstance(router, NULL); /*< scan through all parameters */
                /** increment rwsplit router's config version number */
                router->rwsplit_version = router->service->svc_config_version;  
                /** Read options */
                rwsplit_process_router_options(router, router->service->routerOptions);
        }
        /** Copy config struct from router instance */
        memcpy(&client_rses->rses_config,&router->rwsplit_config,sizeof(rwsplit_config_t));
        
        spinlock_release(&router->lock);
        /** 
         * Set defaults to session variables. 
         */
        client_rses->rses_autocommit_enabled = true;
        client_rses->rses_transaction_active = false;
        client_rses->have_tmp_tables = false;
        
        router_nservers = router_get_servercount(router);
        
        if (!have_enough_servers(&client_rses, 
                                min_nservers, 
                                router_nservers, 
                                router))
        {
                goto return_rses;
        }
        /**
         * Create backend reference objects for this session.
         */
        backend_ref = (backend_ref_t *)calloc(1, router_nservers*sizeof(backend_ref_t));
        
        if (backend_ref == NULL)
        {
                /** log this */                        
                free(client_rses);
                free(backend_ref);
                client_rses = NULL;
                goto return_rses;
        }
        /** 
         * Initialize backend references with BACKEND ptr.
         * Initialize session command cursors for each backend reference.
         */
        for (i=0; i< router_nservers; i++)
        {
#if defined(SS_DEBUG)
                backend_ref[i].bref_chk_top = CHK_NUM_BACKEND_REF;
                backend_ref[i].bref_chk_tail = CHK_NUM_BACKEND_REF;
                backend_ref[i].bref_sescmd_cur.scmd_cur_chk_top  = CHK_NUM_SESCMD_CUR;
                backend_ref[i].bref_sescmd_cur.scmd_cur_chk_tail = CHK_NUM_SESCMD_CUR;
#endif
                backend_ref[i].bref_state = 0;
                backend_ref[i].bref_backend = router->servers[i];
                /** store pointers to sescmd list to both cursors */
                backend_ref[i].bref_sescmd_cur.scmd_cur_rses = client_rses;
                backend_ref[i].bref_sescmd_cur.scmd_cur_active = false;
                backend_ref[i].bref_sescmd_cur.scmd_cur_ptr_property =
                        &client_rses->rses_properties[RSES_PROP_TYPE_SESCMD];
                backend_ref[i].bref_sescmd_cur.scmd_cur_cmd = NULL;   
        }
        max_nslaves    = rses_get_max_slavecount(client_rses, router_nservers);
        max_slave_rlag = rses_get_max_replication_lag(client_rses);
        
        spinlock_init(&client_rses->rses_lock);
        client_rses->rses_backend_ref = backend_ref;
        
        /**
         * Find a backend servers to connect to.
         * This command requires that rsession's lock is held.
         */

	succp = rses_begin_locked_router_action(client_rses);

        if(!succp)
	{
                free(client_rses->rses_backend_ref);
                free(client_rses);
		client_rses = NULL;
                goto return_rses;
	}
        succp = select_connect_backend_servers(&master_ref,
                                               backend_ref,
                                               router_nservers,
                                               max_nslaves,
                                               max_slave_rlag,
                                               client_rses->rses_config.rw_slave_select_criteria,
                                               session,
                                               router);

        rses_end_locked_router_action(client_rses);
        
        /** 
	 * Master and at least <min_nslaves> slaves must be found 
	 */
        if (!succp) {
                free(client_rses->rses_backend_ref);
                free(client_rses);
                client_rses = NULL;
                goto return_rses;                
        }
        /** Copy backend pointers to router session. */
        client_rses->rses_master_ref   = master_ref;
	/* assert with master_host */
	ss_dassert(master_ref && (master_ref->bref_backend->backend_server && SERVER_MASTER));
        client_rses->rses_backend_ref  = backend_ref;
        client_rses->rses_nbackends    = router_nservers; /*< # of backend servers */

	if(client_rses->rses_config.rw_max_slave_conn_percent)
	{
	    int n_conn = 0;
	    double pct = (double)client_rses->rses_config.rw_max_slave_conn_percent / 100.0;
	    n_conn = MAX(floor((double)client_rses->rses_nbackends * pct),1);
	    client_rses->rses_config.rw_max_slave_conn_count = n_conn;
	}

        router->stats.n_sessions      += 1;
        
        /**
         * Version is bigger than zero once initialized.
         */
        atomic_add(&client_rses->rses_versno, 2);
        ss_dassert(client_rses->rses_versno == 2);
	/**
         * Add this session to end of the list of active sessions in router.
         */
	spinlock_acquire(&router->lock);
        client_rses->next   = router->connections;
        router->connections = client_rses;
        spinlock_release(&router->lock);

return_rses:    
#if defined(SS_DEBUG)
        if (client_rses != NULL)
        {
                CHK_CLIENT_RSES(client_rses);
        }
#endif
        return (void *)client_rses;
}



/**
 * Close a session with the router, this is the mechanism
 * by which a router may cleanup data structure etc.
 *
 * @param instance	The router instance data
 * @param session	The session being closed
 */
static void closeSession(
        ROUTER* instance,
        void*   router_session)
{
        ROUTER_CLIENT_SES* router_cli_ses;
        backend_ref_t*     backend_ref;

	MXS_DEBUG("%lu [RWSplit:closeSession]", pthread_self());
	
        /** 
         * router session can be NULL if newSession failed and it is discarding
         * its connections and DCB's. 
         */
        if (router_session == NULL)
        {
                return;
        }
        router_cli_ses = (ROUTER_CLIENT_SES *)router_session;
        CHK_CLIENT_RSES(router_cli_ses);
        
        backend_ref = router_cli_ses->rses_backend_ref;
        /**
         * Lock router client session for secure read and update.
         */
        if (!router_cli_ses->rses_closed &&
                rses_begin_locked_router_action(router_cli_ses))
        {
		int i;
                /** 
                 * This sets router closed. Nobody is allowed to use router
                 * without checking this first.
                 */
                router_cli_ses->rses_closed = true;

                for (i=0; i<router_cli_ses->rses_nbackends; i++)
                {
                        backend_ref_t* bref = &backend_ref[i];
                        DCB* dcb = bref->bref_dcb;	
                        /** Close those which had been connected */
                        if (BREF_IS_IN_USE(bref))
                        {
                                CHK_DCB(dcb);
#if defined(SS_DEBUG)
				/**
				 * session must be moved to SESSION_STATE_STOPPING state before
				 * router session is closed.
				 */
				if (dcb->session != NULL)
				{
					ss_dassert(dcb->session->state == SESSION_STATE_STOPPING);
				}
#endif				
				/** Clean operation counter in bref and in SERVER */
                                while (BREF_IS_WAITING_RESULT(bref))
                                {
                                        bref_clear_state(bref, BREF_WAITING_RESULT);
                                }
                                bref_clear_state(bref, BREF_IN_USE);
                                bref_set_state(bref, BREF_CLOSED);
                                /**
                                 * closes protocol and dcb
                                 */
                                dcb_close(dcb);
                                /** decrease server current connection counters */
                                atomic_add(&bref->bref_backend->backend_conn_count, -1);
                        }
                }
                /** Unlock */
                rses_end_locked_router_action(router_cli_ses);                
        }
}

/**
 * When router session is closed, freeSession can be called to free allocated 
 * resources.
 * 
 * @param router_instance	The router instance the session belongs to
 * @param router_client_session	Client session
 * 
 */
static void freeSession(
        ROUTER* router_instance,
        void*   router_client_session)
{
        ROUTER_CLIENT_SES* router_cli_ses;
        ROUTER_INSTANCE*   router;
	int                i;
        
        router_cli_ses = (ROUTER_CLIENT_SES *)router_client_session;
        router         = (ROUTER_INSTANCE *)router_instance;
        
        spinlock_acquire(&router->lock);

        if (router->connections == router_cli_ses) {
                router->connections = router_cli_ses->next;
        } else {
                ROUTER_CLIENT_SES* ptr = router->connections;

                while (ptr && ptr->next != router_cli_ses) {
                        ptr = ptr->next;
                }
            
                if (ptr) {
                        ptr->next = router_cli_ses->next;
                }
        }
        spinlock_release(&router->lock);
        
	/** 
	 * For each property type, walk through the list, finalize properties 
	 * and free the allocated memory. 
	 */
	for (i=RSES_PROP_TYPE_FIRST; i<RSES_PROP_TYPE_COUNT; i++)
	{
		rses_property_t* p = router_cli_ses->rses_properties[i];
		rses_property_t* q = p;
		
		while (p != NULL)
		{
			q = p->rses_prop_next;
			rses_property_done(p);
			p = q;
		}
	}
        /*
         * We are no longer in the linked list, free
         * all the memory and other resources associated
         * to the client session.
         */
        free(router_cli_ses->rses_backend_ref);
	free(router_cli_ses);
        return;
}

/**
 * Provide the router with a pointer to a suitable backend dcb. 
 * 
 * Detect failures in server statuses and reselect backends if necessary.
 * If name is specified, server name becomes primary selection criteria. 
 * Similarly, if max replication lag is specified, skip backends which lag too 
 * much.
 * 
 * @param p_dcb Address of the pointer to the resulting DCB
 * @param rses  Pointer to router client session
 * @param btype Backend type
 * @param name  Name of the backend which is primarily searched. May be NULL.
 * 
 * @return True if proper DCB was found, false otherwise.
 */
static bool get_dcb(
        DCB**              p_dcb,
        ROUTER_CLIENT_SES* rses,
        backend_type_t     btype,
        char*              name,
        int                max_rlag)
{
        backend_ref_t* backend_ref;
	backend_ref_t* master_bref;
        int            i;
        bool           succp = false;
	BACKEND*       master_host;
        
        CHK_CLIENT_RSES(rses);
        ss_dassert(p_dcb != NULL && *(p_dcb) == NULL);
        
        if (p_dcb == NULL)
        {
                goto return_succp;
        }
        backend_ref = rses->rses_backend_ref;

	/** get root master from available servers */
	master_bref = get_root_master_bref(rses);
	/**
	 * If master can't be found, session will be closed.
	 */
	if (master_bref == NULL)
	{
		goto return_succp;
	}
#if defined(SS_DEBUG)
	/** master_host is just for additional checking */
	master_host = get_root_master(backend_ref, rses->rses_nbackends);
	if (master_bref->bref_backend != master_host)
	{
            MXS_INFO("Master has changed.");
	}
#endif
	if (name != NULL) /*< Choose backend by name from a hint */
	{
		ss_dassert(btype != BE_MASTER); /*< Master dominates and no name should be passed with it */
		
		for (i=0; i<rses->rses_nbackends; i++)
		{
			BACKEND* b = backend_ref[i].bref_backend;			
			/**
			 * To become chosen:
			 * backend must be in use, name must match,
			 * root master node must be found,
			 * backend's role must be either slave, relay 
			 * server, or master.
			 */
			if (BREF_IS_IN_USE((&backend_ref[i])) &&
				(strncasecmp(
					name,
					b->backend_server->unique_name, 
					PATH_MAX) == 0) &&
				master_bref->bref_backend != NULL && 
				(SERVER_IS_SLAVE(b->backend_server) || 
					SERVER_IS_RELAY_SERVER(b->backend_server) ||
					SERVER_IS_MASTER(b->backend_server)))
			{
				*p_dcb = backend_ref[i].bref_dcb;
				succp = true; 
				ss_dassert(backend_ref[i].bref_dcb->state != DCB_STATE_ZOMBIE);
				break;
			}
		}
		if (succp)
		{
			goto return_succp;
		}
		else
		{
			btype = BE_SLAVE;
		}
	}
	
        if (btype == BE_SLAVE)
        {
		backend_ref_t* candidate_bref = NULL;

		for (i=0; i<rses->rses_nbackends; i++)
		{
			BACKEND* b = (&backend_ref[i])->bref_backend;
			/** 
			 * Unused backend or backend which is not master nor
			 * slave can't be used 
			 */
			if (!BREF_IS_IN_USE(&backend_ref[i]) || 
				(!SERVER_IS_MASTER(b->backend_server) &&
				!SERVER_IS_SLAVE(b->backend_server)))
			{
				continue;
			}
			/** 
			 * If there are no candidates yet accept both master or
			 * slave.
			 */
			else if (candidate_bref == NULL)
			{
				/** 
				 * Ensure that master has not changed dunring 
				 * session and abort if it has.
				 */
				if (SERVER_IS_MASTER(b->backend_server) &&
					&backend_ref[i] == master_bref)
				{
					/** found master */
					candidate_bref = &backend_ref[i];						
					succp = true;
				}
				/**
				 * Ensure that max replication lag is not set
				 * or that candidate's lag doesn't exceed the
				 * maximum allowed replication lag.
				 */
				else if (max_rlag == MAX_RLAG_UNDEFINED ||
					(b->backend_server->rlag != MAX_RLAG_NOT_AVAILABLE &&
					b->backend_server->rlag <= max_rlag))
				{
					/** found slave */
					candidate_bref = &backend_ref[i];
					succp = true;
				}
			}
			/**
			 * If candidate is master, any slave which doesn't break 
			 * replication lag limits replaces it.
			 */
			else if (SERVER_IS_MASTER(candidate_bref->bref_backend->backend_server) &&
				SERVER_IS_SLAVE(b->backend_server) &&
				(max_rlag == MAX_RLAG_UNDEFINED ||
				(b->backend_server->rlag != MAX_RLAG_NOT_AVAILABLE &&
				b->backend_server->rlag <= max_rlag)) &&
				 !rses->rses_config.rw_master_reads)
			{
				/** found slave */
				candidate_bref = &backend_ref[i];
				succp = true;				
			}
			/** 
			 * When candidate exists, compare it against the current
			 * backend and update assign it to new candidate if 
			 * necessary.
			 */
			else if (SERVER_IS_SLAVE(b->backend_server))
			{
				if (max_rlag == MAX_RLAG_UNDEFINED ||
				(b->backend_server->rlag != MAX_RLAG_NOT_AVAILABLE &&
				b->backend_server->rlag <= max_rlag))
				{
					candidate_bref = check_candidate_bref(
								candidate_bref,
								&backend_ref[i],
								rses->rses_config.rw_slave_select_criteria);
				}
				else
				{
                                    MXS_INFO("Server %s:%d is too much behind the "
                                             "master, %d s. and can't be chosen.",
                                             b->backend_server->name,
                                             b->backend_server->port,
                                             b->backend_server->rlag);
				}
			}
		} /*<  for */
		/** Assign selected DCB's pointer value */
		if (candidate_bref != NULL)
		{
			*p_dcb = candidate_bref->bref_dcb;
		}
		
		goto return_succp;
	} /*< if (btype == BE_SLAVE) */
	/** 
	 * If target was originally master only then the execution jumps 
	 * directly here.
	 */
        if (btype == BE_MASTER)
        {
		if (BREF_IS_IN_USE(master_bref) &&
			SERVER_IS_MASTER(master_bref->bref_backend->backend_server))
		{
			*p_dcb = master_bref->bref_dcb;
			succp = true;
			/** if bref is in use DCB should not be closed */
			ss_dassert(master_bref->bref_dcb->state != DCB_STATE_ZOMBIE);
		}
		else
		{
                    MXS_ERROR("Server at %s:%d should be master but "
                              "is %s instead and can't be chosen to master.",
                              master_bref->bref_backend->backend_server->name,
                              master_bref->bref_backend->backend_server->port,
                              STRSRVSTATUS(master_bref->bref_backend->backend_server));
			succp = false;
		}
        }
        
return_succp:
        return succp;
}


/**
 * Find out which of the two backend servers has smaller value for select 
 * criteria property.
 * 
 * @param cand	previously selected candidate
 * @param new	challenger
 * @param sc	select criteria
 * 
 * @return pointer to backend reference of that backend server which has smaller
 * value in selection criteria. If either reference pointer is NULL then the 
 * other reference pointer value is returned.
 */
static backend_ref_t* check_candidate_bref(
	backend_ref_t* cand,
	backend_ref_t* new,
	select_criteria_t sc)
{
	int (*p)(const void *, const void *);
	/** get compare function */
	p = criteria_cmpfun[sc];
	
	if (new == NULL)
	{
		return cand;
	}
	else if (cand == NULL || (p((void *)cand,(void *)new) > 0))
	{
		return new;
	}
	else
	{
		return cand;
	}
}


/**
 * Examine the query type, transaction state and routing hints. Find out the
 * target for query routing.
 * 
 *  @param qtype      Type of query 
 *  @param trx_active Is transacation active or not
 *  @param hint       Pointer to list of hints attached to the query buffer
 * 
 *  @return bitfield including the routing target, or the target server name 
 *          if the query would otherwise be routed to slave.
 */
static route_target_t get_route_target (
        qc_query_type_t qtype,
        bool            trx_active,
        bool            load_active,
	target_t        use_sql_variables_in,
        HINT*           hint)
{
        route_target_t target = TARGET_UNDEFINED;
	/**
	 * These queries are not affected by hints
	 */
	if (!load_active && (QUERY_IS_TYPE(qtype, QUERY_TYPE_SESSION_WRITE) ||
		/** Configured to allow writing variables to all nodes */
		(use_sql_variables_in == TYPE_ALL &&
			QUERY_IS_TYPE(qtype, QUERY_TYPE_GSYSVAR_WRITE)) ||
		/** enable or disable autocommit are always routed to all */
		QUERY_IS_TYPE(qtype, QUERY_TYPE_ENABLE_AUTOCOMMIT) ||
		QUERY_IS_TYPE(qtype, QUERY_TYPE_DISABLE_AUTOCOMMIT)))
	{
		/** 
		 * This is problematic query because it would be routed to all
		 * backends but since this is SELECT that is not possible:
		 * 1. response set is not handled correctly in clientReply and
		 * 2. multiple results can degrade performance.
		 *
		 * Prepared statements are an exception to this since they do not
		 * actually do anything but only prepare the statement to be used.
		 * They can be safely routed to all backends since the execution
		 * is done later.
		 *
		 * With prepared statement caching the task of routing
		 * the execution of the prepared statements to the right server would be
		 * an easy one. Currently this is not supported.
		 */
		if (QUERY_IS_TYPE(qtype, QUERY_TYPE_READ) && 
		 !( QUERY_IS_TYPE(qtype, QUERY_TYPE_PREPARE_STMT) ||
		    QUERY_IS_TYPE(qtype, QUERY_TYPE_PREPARE_NAMED_STMT)))
		{
                    MXS_WARNING("The query can't be routed to all "
				"backend servers because it includes SELECT and "
				"SQL variable modifications which is not supported. "
				"Set use_sql_variables_in=master or split the "
				"query to two, where SQL variable modifications "
				"are done in the first and the SELECT in the "
				"second one.");
			
			target = TARGET_MASTER;
		}
		target |= TARGET_ALL;
	}
	/**
	 * Hints may affect on routing of the following queries
	 */
	else if (!trx_active && !load_active &&
		(QUERY_IS_TYPE(qtype, QUERY_TYPE_READ) ||	/*< any SELECT */
		QUERY_IS_TYPE(qtype, QUERY_TYPE_SHOW_TABLES) || /*< 'SHOW TABLES' */
		QUERY_IS_TYPE(qtype, QUERY_TYPE_USERVAR_READ)||	/*< read user var */
		QUERY_IS_TYPE(qtype, QUERY_TYPE_SYSVAR_READ) ||	/*< read sys var */
		QUERY_IS_TYPE(qtype, QUERY_TYPE_EXEC_STMT) ||   /*< prepared stmt exec */
		QUERY_IS_TYPE(qtype, QUERY_TYPE_PREPARE_STMT) ||
		QUERY_IS_TYPE(qtype, QUERY_TYPE_PREPARE_NAMED_STMT) ||
		QUERY_IS_TYPE(qtype, QUERY_TYPE_GSYSVAR_READ))) /*< read global sys var */
	{
		/** First set expected targets before evaluating hints */
		if (!QUERY_IS_TYPE(qtype, QUERY_TYPE_MASTER_READ) &&
			(QUERY_IS_TYPE(qtype, QUERY_TYPE_READ) ||
			QUERY_IS_TYPE(qtype, QUERY_TYPE_SHOW_TABLES) || /*< 'SHOW TABLES' */
			/** Configured to allow reading variables from slaves */
			(use_sql_variables_in == TYPE_ALL && 
			(QUERY_IS_TYPE(qtype, QUERY_TYPE_USERVAR_READ) ||
			QUERY_IS_TYPE(qtype, QUERY_TYPE_SYSVAR_READ) ||
			QUERY_IS_TYPE(qtype, QUERY_TYPE_GSYSVAR_READ)))))
		{
			target = TARGET_SLAVE;
		}

                if (QUERY_IS_TYPE(qtype, QUERY_TYPE_MASTER_READ) ||
			QUERY_IS_TYPE(qtype, QUERY_TYPE_EXEC_STMT)	||
		    QUERY_IS_TYPE(qtype, QUERY_TYPE_PREPARE_STMT) ||
		    QUERY_IS_TYPE(qtype, QUERY_TYPE_PREPARE_NAMED_STMT) ||
			/** Configured not to allow reading variables from slaves */
			(use_sql_variables_in == TYPE_MASTER && 
			(QUERY_IS_TYPE(qtype, QUERY_TYPE_USERVAR_READ)	||
			QUERY_IS_TYPE(qtype, QUERY_TYPE_SYSVAR_READ))))
		{
			target = TARGET_MASTER;
		}
		/** process routing hints */
		while (hint != NULL)
		{
			if (hint->type == HINT_ROUTE_TO_MASTER)
			{
				target = TARGET_MASTER; /*< override */
				MXS_DEBUG("%lu [get_route_target] Hint: route to master.",
                                          pthread_self());
				break;
			}
			else if (hint->type == HINT_ROUTE_TO_NAMED_SERVER)
			{
				/** 
				 * Searching for a named server. If it can't be
				 * found, the oroginal target is chosen.
				 */
				target |= TARGET_NAMED_SERVER;
				MXS_DEBUG("%lu [get_route_target] Hint: route to "
                                          "named server : ",
                                          pthread_self());
			}
			else if (hint->type == HINT_ROUTE_TO_UPTODATE_SERVER)
			{
				/** not implemented */
			}
			else if (hint->type == HINT_ROUTE_TO_ALL)
			{
				/** not implemented */
			}
			else if (hint->type == HINT_PARAMETER)
			{
				if (strncasecmp(
					(char *)hint->data, 
						"max_slave_replication_lag", 
						strlen("max_slave_replication_lag")) == 0)
				{
					target |= TARGET_RLAG_MAX;
				}
				else
				{
                                    MXS_ERROR("Unknown hint parameter "
                                              "'%s' when 'max_slave_replication_lag' "
                                              "was expected.",
                                              (char *)hint->data);
				}
			}
			else if (hint->type == HINT_ROUTE_TO_SLAVE)
			{
				target = TARGET_SLAVE;
				MXS_DEBUG("%lu [get_route_target] Hint: route to "
                                          "slave.",
                                          pthread_self());
			}
			hint = hint->next;
		} /*< while (hint != NULL) */
		/** If nothing matches then choose the master */
		if ((target & (TARGET_ALL|TARGET_SLAVE|TARGET_MASTER)) == 0)
		{
			target = TARGET_MASTER;
		}
	}
	else
	{
		/** hints don't affect on routing */
		ss_dassert(trx_active ||
			(QUERY_IS_TYPE(qtype, QUERY_TYPE_WRITE) ||
			QUERY_IS_TYPE(qtype, QUERY_TYPE_MASTER_READ) ||
			QUERY_IS_TYPE(qtype, QUERY_TYPE_SESSION_WRITE) ||
			(QUERY_IS_TYPE(qtype, QUERY_TYPE_USERVAR_READ) &&
				use_sql_variables_in == TYPE_MASTER) ||
			(QUERY_IS_TYPE(qtype, QUERY_TYPE_SYSVAR_READ) &&
				use_sql_variables_in == TYPE_MASTER) ||
			(QUERY_IS_TYPE(qtype, QUERY_TYPE_GSYSVAR_READ) &&
				use_sql_variables_in == TYPE_MASTER) ||
			(QUERY_IS_TYPE(qtype, QUERY_TYPE_GSYSVAR_WRITE) &&
				use_sql_variables_in == TYPE_MASTER) ||
			QUERY_IS_TYPE(qtype, QUERY_TYPE_BEGIN_TRX) ||
			QUERY_IS_TYPE(qtype, QUERY_TYPE_ENABLE_AUTOCOMMIT) ||
			QUERY_IS_TYPE(qtype, QUERY_TYPE_DISABLE_AUTOCOMMIT) ||
			QUERY_IS_TYPE(qtype, QUERY_TYPE_ROLLBACK) ||
			QUERY_IS_TYPE(qtype, QUERY_TYPE_COMMIT) ||
			QUERY_IS_TYPE(qtype, QUERY_TYPE_EXEC_STMT) ||
			QUERY_IS_TYPE(qtype, QUERY_TYPE_CREATE_TMP_TABLE) ||
			QUERY_IS_TYPE(qtype, QUERY_TYPE_READ_TMP_TABLE) ||
			QUERY_IS_TYPE(qtype, QUERY_TYPE_UNKNOWN)));
		target = TARGET_MASTER;
	}
#if defined(SS_EXTRA_DEBUG)
        MXS_INFO("Selected target \"%s\"", STRTARGET(target));
#endif
	return target;
}

/**
 * Check if the query is a DROP TABLE... query and
 * if it targets a temporary table, remove it from the hashtable.
 * @param router_cli_ses Router client session
 * @param querybuf GWBUF containing the query
 * @param type The type of the query resolved so far
 */
void check_drop_tmp_table(
	ROUTER_CLIENT_SES* router_cli_ses,
        GWBUF*  querybuf,
	qc_query_type_t type)
{

  int tsize = 0, klen = 0,i;
  char** tbl = NULL;
  char *hkey,*dbname;
  MYSQL_session* data;
  rses_property_t*   rses_prop_tmp;

  if(router_cli_ses == NULL || querybuf == NULL)
  {
      MXS_ERROR("[%s] Error: NULL parameters passed: %p %p",
                __FUNCTION__,router_cli_ses,querybuf);
      return;
  }

  if(router_cli_ses->client_dcb == NULL)
  {
      MXS_ERROR("[%s] Error: Client DCB is NULL.", __FUNCTION__);
      return;
  }

  rses_prop_tmp = router_cli_ses->rses_properties[RSES_PROP_TYPE_TMPTABLES];
  data = (MYSQL_session*)router_cli_ses->client_dcb->session->data;

  if(data == NULL)
  {
      MXS_ERROR("[%s] Error: User data in master server DBC is NULL.",__FUNCTION__);
      return;
  }

  dbname = (char*)data->db;

  if (qc_is_drop_table_query(querybuf))
    {
      tbl = qc_get_table_names(querybuf,&tsize,false);
	  if(tbl != NULL){		
		  for(i = 0; i<tsize; i++)
			  {
				  klen = strlen(dbname) + strlen(tbl[i]) + 2;
				  hkey = calloc(klen,sizeof(char));
				  strcpy(hkey,dbname);
				  strcat(hkey,".");
				  strcat(hkey,tbl[i]);
			
				  if (rses_prop_tmp && 
					  rses_prop_tmp->rses_prop_data.temp_tables)
					  {
						  if (hashtable_delete(rses_prop_tmp->rses_prop_data.temp_tables, 
											   (void *)hkey))
							  {
                                                              MXS_INFO("Temporary table dropped: %s",hkey);
							  }
					  }
				  free(tbl[i]);
				  free(hkey);
			  }

		  free(tbl);
	  }
    }
}

/**
 * Check if the query targets a temporary table.
 * @param router_cli_ses Router client session
 * @param querybuf GWBUF containing the query
 * @param type The type of the query resolved so far
 * @return The type of the query
 */
static qc_query_type_t is_read_tmp_table(
	ROUTER_CLIENT_SES* router_cli_ses,
	GWBUF*  querybuf,
	qc_query_type_t type)
{

  bool target_tmp_table = false;
  int tsize = 0, klen = 0,i;
  char** tbl = NULL;
  char *dbname;
  char hkey[MYSQL_DATABASE_MAXLEN+MYSQL_TABLE_MAXLEN+2];
  MYSQL_session* data;
<<<<<<< HEAD

  DCB*             master_dcb     = NULL;
  qc_query_type_t  qtype = type;
  rses_property_t* rses_prop_tmp;
=======
  skygw_query_type_t qtype = type;
  rses_property_t*   rses_prop_tmp;
>>>>>>> 379cb6c7

  if(router_cli_ses == NULL || querybuf == NULL)
  {
      MXS_ERROR("[%s] Error: NULL parameters passed: %p %p",
                __FUNCTION__,router_cli_ses,querybuf);
      return type;
  }

  if(router_cli_ses->client_dcb == NULL)
  {
      MXS_ERROR("[%s] Error: Client DCB is NULL.", __FUNCTION__);
      return type;
  }

  if (BREF_IS_IN_USE(router_cli_ses->rses_master_ref))
  {
  rses_prop_tmp = router_cli_ses->rses_properties[RSES_PROP_TYPE_TMPTABLES];
  data = (MYSQL_session*)router_cli_ses->client_dcb->session->data;

  if(data == NULL)
  {
      MXS_ERROR("[%s] Error: User data in client DBC is NULL.",__FUNCTION__);
      return qtype;
  }

  dbname = (char*)data->db;

  if (QUERY_IS_TYPE(qtype, QUERY_TYPE_READ) || 
	  QUERY_IS_TYPE(qtype, QUERY_TYPE_LOCAL_READ) ||
	  QUERY_IS_TYPE(qtype, QUERY_TYPE_USERVAR_READ) ||
	  QUERY_IS_TYPE(qtype, QUERY_TYPE_SYSVAR_READ) ||
	  QUERY_IS_TYPE(qtype, QUERY_TYPE_GSYSVAR_READ))	  
    {
      tbl = qc_get_table_names(querybuf,&tsize,false);

      if (tbl != NULL && tsize > 0)
	{ 
	  /** Query targets at least one table */
	  for(i = 0; i<tsize && !target_tmp_table && tbl[i]; i++)
	    {
	      sprintf(hkey,"%s.%s",dbname,tbl[i]);
	      if (rses_prop_tmp && 
		  rses_prop_tmp->rses_prop_data.temp_tables)
		{
				
		  if( (target_tmp_table = 
		       (bool)hashtable_fetch(rses_prop_tmp->rses_prop_data.temp_tables,(void *)hkey)))
		    {
		      /**Query target is a temporary table*/
		      qtype = QUERY_TYPE_READ_TMP_TABLE;
		      MXS_INFO("Query targets a temporary table: %s",hkey);
		    }
		}
	    }

	}
    }

	
	if(tbl != NULL){
		for(i = 0; i<tsize;i++)
			{
				free(tbl[i]);
			}
		free(tbl);
	}
  }

	return qtype;
}

/** 
 * If query is of type QUERY_TYPE_CREATE_TMP_TABLE then find out 
 * the database and table name, create a hashvalue and 
 * add it to the router client session's property. If property 
 * doesn't exist then create it first.
 * @param router_cli_ses Router client session
 * @param querybuf GWBUF containing the query
 * @param type The type of the query resolved so far
 */ 
static void check_create_tmp_table(
	ROUTER_CLIENT_SES* router_cli_ses,
	GWBUF*  querybuf,
	qc_query_type_t type)
{
    if (!QUERY_IS_TYPE(type, QUERY_TYPE_CREATE_TMP_TABLE))
    {
        return;
    }

  int klen = 0;
  char *hkey,*dbname;
  MYSQL_session* data;
  rses_property_t* rses_prop_tmp;
  HASHTABLE* h;

  if(router_cli_ses == NULL || querybuf == NULL)
  {
      MXS_ERROR("[%s] Error: NULL parameters passed: %p %p",
                __FUNCTION__,router_cli_ses,querybuf);
      return;
  }

  if(router_cli_ses->client_dcb == NULL)
  {
      MXS_ERROR("[%s] Error: Client DCB is NULL.", __FUNCTION__);
      return;
  }

  router_cli_ses->have_tmp_tables = true;
  rses_prop_tmp = router_cli_ses->rses_properties[RSES_PROP_TYPE_TMPTABLES];
  data = (MYSQL_session*)router_cli_ses->client_dcb->session->data;

  if(data == NULL)
  {
      MXS_ERROR("[%s] Error: User data in master server DBC is NULL.",__FUNCTION__);
      return;
  }

  dbname = (char*)data->db;


      bool  is_temp = true;
      char* tblname = NULL;
		
      tblname = qc_get_created_table_name(querybuf);
		
      if (tblname && strlen(tblname) > 0)
	{
	  klen = strlen(dbname) + strlen(tblname) + 2;
	  hkey = calloc(klen,sizeof(char));
	  strcpy(hkey,dbname);
	  strcat(hkey,".");
	  strcat(hkey,tblname);
	}
      else
	{
	  hkey = NULL;
	}
		
      if(rses_prop_tmp == NULL)
	{
	  if((rses_prop_tmp = 
	      (rses_property_t*)calloc(1,sizeof(rses_property_t))))
	    {
#if defined(SS_DEBUG)
	      rses_prop_tmp->rses_prop_chk_top = CHK_NUM_ROUTER_PROPERTY;
	      rses_prop_tmp->rses_prop_chk_tail = CHK_NUM_ROUTER_PROPERTY;
#endif
	      rses_prop_tmp->rses_prop_rsession = router_cli_ses;
	      rses_prop_tmp->rses_prop_refcount = 1;
	      rses_prop_tmp->rses_prop_next = NULL;
	      rses_prop_tmp->rses_prop_type = RSES_PROP_TYPE_TMPTABLES;
	      router_cli_ses->rses_properties[RSES_PROP_TYPE_TMPTABLES] = rses_prop_tmp;
	    }
	  else
		{
                    MXS_ERROR("Call to malloc() failed.");
		}
	}
	  if(rses_prop_tmp){
      if (rses_prop_tmp->rses_prop_data.temp_tables == NULL)
	{
	  h = hashtable_alloc(7, hashkeyfun, hashcmpfun);
	  hashtable_memory_fns(h,hstrdup,NULL,hfree,NULL);
	  if (h != NULL)
	    {
	      rses_prop_tmp->rses_prop_data.temp_tables = h;
	    }else{
              MXS_ERROR("Failed to allocate a new hashtable.");
	  }

	}
		
     if (hkey && rses_prop_tmp->rses_prop_data.temp_tables &&
	  hashtable_add(rses_prop_tmp->rses_prop_data.temp_tables,
			(void *)hkey,
			(void *)is_temp) == 0) /*< Conflict in hash table */
	{
            MXS_INFO("Temporary table conflict in hashtable: %s", hkey);
	}
#if defined(SS_DEBUG)
      {
	bool retkey = 
	  hashtable_fetch(
			  rses_prop_tmp->rses_prop_data.temp_tables,
			  hkey);
	if (retkey)
	  {
              MXS_INFO("Temporary table added: %s", hkey);
	  }
      }
#endif
	  }
	  
      free(hkey);
      free(tblname);
}

/**
 * Get client DCB pointer of the router client session.
 * This routine must be protected by Router client session lock.
 * 
 * @param rses	Router client session pointer
 * 
 * @return Pointer to client DCB
 */
static DCB* rses_get_client_dcb(
	ROUTER_CLIENT_SES* rses)
{
	DCB*	dcb = NULL;
	int	i;
	
	for (i=0; i<rses->rses_nbackends; i++)
	{
		if ((dcb = rses->rses_backend_ref[i].bref_dcb) != NULL &&
			BREF_IS_IN_USE(&rses->rses_backend_ref[i]) &&
			dcb->session != NULL &&
			dcb->session->client != NULL)
		{
			return dcb->session->client;
		}
	}
	return NULL;
}

/**
 * The main routing entry, this is called with every packet that is
 * received and has to be forwarded to the backend database.
 *
 * The routeQuery will make the routing decision based on the contents
 * of the instance, session and the query itself in the queue. The
 * data in the queue may not represent a complete query, it represents
 * the data that has been received. The query router itself is responsible
 * for buffering the partial query, a later call to the query router will
 * contain the remainder, or part thereof of the query.
 *
 * @param instance		The query router instance
 * @param router_session	The session associated with the client
 * @param querybuf		MaxScale buffer queue with received packet
 *
 * @return if succeed 1, otherwise 0
 * If routeQuery fails, it means that router session has failed.
 * In any tolerated failure, handleError is called and if necessary,
 * an error message is sent to the client.
 * 
 * For now, routeQuery don't tolerate errors, so any error will close
 * the session. vraa 14.6.14
 */
static int routeQuery(
        ROUTER* instance,
        void*   router_session,
        GWBUF*  querybuf)
{
        int                ret            = 0;
        ROUTER_INSTANCE*   inst           = (ROUTER_INSTANCE *)instance;
        ROUTER_CLIENT_SES* router_cli_ses = (ROUTER_CLIENT_SES *)router_session;
	bool           	   succp          = false;

        CHK_CLIENT_RSES(router_cli_ses);
	/**
	 * GWBUF is called "type undefined" when the incoming data isn't parsed
	 * and MySQL packets haven't been extracted to separate buffers. 
	 * "Undefined" == "untyped".
	 * Untyped GWBUF means that it can consist of incomplete and/or multiple
	 * MySQL packets. 
	 * Read and route found MySQL packets one by one and store potential 
	 * incomplete packet to DCB's dcb_readqueue.
	 */
        if (GWBUF_IS_TYPE_UNDEFINED(querybuf))
	{
		GWBUF* tmpbuf = querybuf;
		do 
		{
			/**
			 * Try to read complete MySQL packet from tmpbuf.
			 * Append leftover to client's read queue.
			 */
			if ((querybuf = modutil_get_next_MySQL_packet(&tmpbuf)) == NULL)
			{
				if (GWBUF_LENGTH(tmpbuf) > 0)
				{
					DCB* dcb = rses_get_client_dcb(router_cli_ses);
					
					dcb->dcb_readqueue = gwbuf_append(dcb->dcb_readqueue, tmpbuf);
				}
				succp = true;
				goto retblock;
			}
			/** Mark buffer to as MySQL type */
			gwbuf_set_type(querybuf, GWBUF_TYPE_MYSQL);
			gwbuf_set_type(querybuf, GWBUF_TYPE_SINGLE_STMT);

			/** 
			 * If router is closed, discard the packet
			 */
			if (router_cli_ses->rses_closed)
			{
				uint8_t*           packet;
				mysql_server_cmd_t packet_type;
				
				packet = GWBUF_DATA(querybuf);
				packet_type = packet[4];
				
				if (packet_type != MYSQL_COM_QUIT)
				{
					char* query_str = modutil_get_query(querybuf);
					
					MXS_ERROR("Can't route %s:\"%s\" to "
                                                  "backend server. Router is closed.",
                                                  STRPACKETTYPE(packet_type),
                                                  (query_str == NULL ? "(empty)" : query_str));
					free(query_str);
				}
			}
			else
			{
				/** route_single_stmt expects the buffer to be contiguous. */
				querybuf = gwbuf_make_contiguous(querybuf);

				succp = route_single_stmt(inst, router_cli_ses, querybuf);
			}
		}
		while (tmpbuf != NULL);			
	}
	/** 
	 * If router is closed, discard the packet
	 */
	else if (router_cli_ses->rses_closed)
	{
		uint8_t*           packet;
		mysql_server_cmd_t packet_type;
		
		packet = GWBUF_DATA(querybuf);
		packet_type = packet[4];
		
		if (packet_type != MYSQL_COM_QUIT)
		{
			char* query_str = modutil_get_query(querybuf);
			
			MXS_ERROR("Can't route %s:\"%s\" to "
                                  "backend server. Router is closed.",
                                  STRPACKETTYPE(packet_type),
                                  (query_str == NULL ? "(empty)" : query_str));
			free(query_str);
		}
	}
	else
	{
		/** route_single_stmt expects the buffer to be contiguous. */
		querybuf = gwbuf_make_contiguous(querybuf);

		succp = route_single_stmt(inst, router_cli_ses, querybuf);
	}
	
retblock:
#if defined(SS_DEBUG2)
	if (querybuf != NULL)
	{
		char* canonical_query_str;
                
                canonical_query_str = skygw_get_canonical(querybuf);
                
                if (canonical_query_str != NULL)
                {
                    MXS_INFO("Canonical version: %s", canonical_query_str);
                    free(canonical_query_str);
                }
        }
#endif
	if (querybuf != NULL) gwbuf_free(querybuf);
	if (succp) ret = 1;

        return ret;
}


/**
 * Routing function. Find out query type, backend type, and target DCB(s). 
 * Then route query to found target(s).
 * @param inst		router instance
 * @param rses		router session
 * @param querybuf	GWBUF including the query
 * 
 * @return true if routing succeed or if it failed due to unsupported query.
 * false if backend failure was encountered.
 */
static bool route_single_stmt(
	ROUTER_INSTANCE*   inst,
	ROUTER_CLIENT_SES* rses,
	GWBUF*             querybuf)
{
	qc_query_type_t    qtype          = QUERY_TYPE_UNKNOWN;
	mysql_server_cmd_t packet_type = MYSQL_COM_UNDEFINED;
	uint8_t*           packet;
	size_t		   packet_len;
	int                ret            = 0;
	DCB*               master_dcb     = NULL;
	DCB*               target_dcb     = NULL;
	route_target_t     route_target;
	bool           	   succp          = false;
	int                rlag_max       = MAX_RLAG_UNDEFINED;
	backend_type_t     btype; /*< target backend type */

	ss_dassert(querybuf->next == NULL); // The buffer must be contiguous.
	ss_dassert(!GWBUF_IS_TYPE_UNDEFINED(querybuf));

	/** 
	 * Read stored master DCB pointer. If master is not set, routing must 
	 * be aborted 
	 */
	if ((master_dcb = rses->rses_master_ref->bref_dcb) == NULL ||
		BREF_IS_CLOSED(rses->rses_master_ref))
	{
		char* query_str = modutil_get_query(querybuf);
		MXS_ERROR("Can't route %s:%s:\"%s\" to "
                          "backend server. Session doesn't have a Master "
                          "node",
                          STRPACKETTYPE(packet_type),
                          STRQTYPE(qtype),
                          (query_str == NULL ? "(empty)" : query_str));
		free(query_str);
		succp = false;
		goto retblock;
	}

	CHK_DCB(master_dcb);
	packet = GWBUF_DATA(querybuf);
	packet_len = gw_mysql_get_byte3(packet);
	
	if(packet_len == 0)
	{
        /** Empty packet signals end of LOAD DATA LOCAL INFILE, send it to master*/
	    route_target = TARGET_MASTER;
	    packet_type = MYSQL_COM_UNDEFINED;
        rses->rses_load_active = false;
        route_target = TARGET_MASTER;
        MXS_INFO("> LOAD DATA LOCAL INFILE finished: "
                 "%lu bytes sent.", rses->rses_load_data_sent + gwbuf_length(querybuf));
	}
	else
	{
	    packet_type = packet[4];

	switch(packet_type) {
		case MYSQL_COM_QUIT:        /*< 1 QUIT will close all sessions */
		case MYSQL_COM_INIT_DB:     /*< 2 DDL must go to the master */
		case MYSQL_COM_REFRESH:     /*< 7 - I guess this is session but not sure */
		case MYSQL_COM_DEBUG:       /*< 0d all servers dump debug info to stdout */
		case MYSQL_COM_PING:        /*< 0e all servers are pinged */
		case MYSQL_COM_CHANGE_USER: /*< 11 all servers change it accordingly */
			qtype = QUERY_TYPE_SESSION_WRITE;
			break;
			
		case MYSQL_COM_CREATE_DB:   /**< 5 DDL must go to the master */
		case MYSQL_COM_DROP_DB:     /**< 6 DDL must go to the master */
		case MYSQL_COM_STMT_CLOSE:  /*< free prepared statement */
		case MYSQL_COM_STMT_SEND_LONG_DATA: /*< send data to column */
		case MYSQL_COM_STMT_RESET:  /*< resets the data of a prepared statement */
			qtype = QUERY_TYPE_WRITE;
			break;
			
		case MYSQL_COM_QUERY:
			qtype = qc_get_type(querybuf);
			break;
			
		case MYSQL_COM_STMT_PREPARE:
			qtype = qc_get_type(querybuf);
			qtype |= QUERY_TYPE_PREPARE_STMT;
			break;
			
		case MYSQL_COM_STMT_EXECUTE:
			/** Parsing is not needed for this type of packet */
			qtype = QUERY_TYPE_EXEC_STMT;
			break;
			
		case MYSQL_COM_SHUTDOWN:       /**< 8 where should shutdown be routed ? */
		case MYSQL_COM_STATISTICS:     /**< 9 ? */
		case MYSQL_COM_PROCESS_INFO:   /**< 0a ? */
		case MYSQL_COM_CONNECT:        /**< 0b ? */
		case MYSQL_COM_PROCESS_KILL:   /**< 0c ? */
		case MYSQL_COM_TIME:           /**< 0f should this be run in gateway ? */
		case MYSQL_COM_DELAYED_INSERT: /**< 10 ? */
		case MYSQL_COM_DAEMON:         /**< 1d ? */
		default:
			break;
	} /**< switch by packet type */
	
	if (!rses_begin_locked_router_action(rses))
	{
	    succp = false;
	    goto retblock;
        }
    /**
     * Check if the query has anything to do with temporary tables.
     */
    if(rses->have_tmp_tables && (packet_type == MYSQL_COM_QUERY ||
                                 packet_type == MYSQL_COM_DROP_DB))
    {
        check_drop_tmp_table(rses, querybuf,qtype);
        if(packet_type == MYSQL_COM_QUERY)
        {
            qtype = is_read_tmp_table(rses, querybuf, qtype);
        }
    }
	check_create_tmp_table(rses, querybuf, qtype);

    /**
     * Check if this is a LOAD DATA LOCAL INFILE query. If so, send all queries
     * to the master until the last, empty packet arrives.
     */
    if (!rses->rses_load_active)
    {
        qc_query_op_t queryop = qc_get_operation(querybuf);
        if (queryop == QUERY_OP_LOAD)
        {
            rses->rses_load_active = true;
            rses->rses_load_data_sent = 0;
        }
    }
    else
    {
        rses->rses_load_data_sent += gwbuf_length(querybuf);
    }

	rses_end_locked_router_action(rses);
	/**
	 * If autocommit is disabled or transaction is explicitly started
	 * transaction becomes active and master gets all statements until
	 * transaction is committed and autocommit is enabled again.
	 */
	if (rses->rses_autocommit_enabled &&
		QUERY_IS_TYPE(qtype, QUERY_TYPE_DISABLE_AUTOCOMMIT))
	{
		rses->rses_autocommit_enabled = false;
		
		if (!rses->rses_transaction_active)
		{
			rses->rses_transaction_active = true;
		}
	}
	else if (!rses->rses_transaction_active &&
		QUERY_IS_TYPE(qtype, QUERY_TYPE_BEGIN_TRX))
	{
		rses->rses_transaction_active = true;
	}
	/** 
	 * Explicit COMMIT and ROLLBACK, implicit COMMIT.
	 */
	if (rses->rses_autocommit_enabled &&
		rses->rses_transaction_active &&
		(QUERY_IS_TYPE(qtype,QUERY_TYPE_COMMIT) ||
		QUERY_IS_TYPE(qtype,QUERY_TYPE_ROLLBACK)))
	{
		rses->rses_transaction_active = false;
	} 
	else if (!rses->rses_autocommit_enabled &&
		QUERY_IS_TYPE(qtype, QUERY_TYPE_ENABLE_AUTOCOMMIT))
	{
		rses->rses_autocommit_enabled = true;
		rses->rses_transaction_active = false;
	}        
	
	if (MXS_LOG_PRIORITY_IS_ENABLED(LOG_INFO))
	{
        if (!rses->rses_load_active)
            {
                uint8_t* packet = GWBUF_DATA(querybuf);
                unsigned char ptype = packet[4];
                size_t len = MIN(GWBUF_LENGTH(querybuf),
                                 MYSQL_GET_PACKET_LEN((unsigned char *)querybuf->start) - 1);
                char* data = (char*) &packet[5];
                char* contentstr = strndup(data, MIN(len, RWSPLIT_TRACE_MSG_LEN));
                char* qtypestr = qc_get_qtype_str(qtype);

                MXS_INFO("> Autocommit: %s, trx is %s, cmd: %s, type: %s, "
                         "stmt: %s%s %s",
                         (rses->rses_autocommit_enabled ? "[enabled]" : "[disabled]"),
                         (rses->rses_transaction_active ? "[open]" : "[not open]"),
                         STRPACKETTYPE(ptype),
                         (qtypestr == NULL ? "N/A" : qtypestr),
                         contentstr,
                         (querybuf->hint == NULL ? "" : ", Hint:"),
                         (querybuf->hint == NULL ? "" : STRHINTTYPE(querybuf->hint->type)));

                free(contentstr);
                free(qtypestr);
            }
            else
            {
                MXS_INFO("> Processing LOAD DATA LOCAL INFILE: "
                         "%lu bytes sent.", rses->rses_load_data_sent);
            }
	}
	/** 
	 * Find out where to route the query. Result may not be clear; it is 
	 * possible to have a hint for routing to a named server which can
	 * be either slave or master. 
	 * If query would otherwise be routed to slave then the hint determines 
	 * actual target server if it exists.
	 * 
	 * route_target is a bitfield and may include :
	 * TARGET_ALL
	 * - route to all connected backend servers
	 * TARGET_SLAVE[|TARGET_NAMED_SERVER|TARGET_RLAG_MAX]
	 * - route primarily according to hints, then to slave and if those
	 *   failed, eventually to master
	 * TARGET_MASTER[|TARGET_NAMED_SERVER|TARGET_RLAG_MAX]
	 * - route primarily according to the hints and if they failed, 
	 *   eventually to master
	 */
	route_target = get_route_target(qtype, 
					rses->rses_transaction_active,
					rses->rses_load_active,
					rses->rses_config.rw_use_sql_variables_in,
					querybuf->hint);

	if (TARGET_IS_ALL(route_target))
	{
		/** Multiple, conflicting routing target. Return error */
		if (TARGET_IS_MASTER(route_target) || 
			TARGET_IS_SLAVE(route_target))
		{
			backend_ref_t* bref = rses->rses_backend_ref;
			
			char* query_str = modutil_get_query(querybuf);
			char* qtype_str = qc_get_qtype_str(qtype);
			
			MXS_ERROR("Can't route %s:%s:\"%s\". SELECT with "
                                  "session data modification is not supported "
                                  "if configuration parameter "
                                  "use_sql_variables_in=all .",
                                  STRPACKETTYPE(packet_type),
                                  qtype_str,
                                  (query_str == NULL ? "(empty)" : query_str));
			
			MXS_INFO("Unable to route the query "
                                 "without losing session data "
                                 "modification from other "
                                 "servers. <");
			
			while (bref != NULL && !BREF_IS_IN_USE(bref))
			{
				bref++;
			}
			
			if (bref != NULL && BREF_IS_IN_USE(bref))
			{		
				/** Create and add MySQL error to eventqueue */
				modutil_reply_parse_error(
					bref->bref_dcb,
					strdup("Routing query to backend failed. "
					"See the error log for further "
					"details."),
					0);
				succp = true;
			}
			else
			{
				/** 
				 * If there were no available backend references
				 * available return false - session will be closed
				 */
                                MXS_ERROR("Sending error message to client "
                                          "failed. Router doesn't have any "
                                          "available backends. Session will be "
                                          "closed.");
				succp = false;
			}
			if (query_str) free (query_str);
			if (qtype_str) free(qtype_str);
			goto retblock;
		}
		/**
		 * It is not sure if the session command in question requires
		 * response. Statement is examined in route_session_write.
		 * Router locking is done inside the function.
		 */
		succp = route_session_write(
					rses, 
					gwbuf_clone(querybuf), 
					inst, 
					packet_type, 
					qtype);
		
		if (succp)
		{
			atomic_add(&inst->stats.n_all, 1);
		}
		goto retblock;
	}
	}
	/** Lock router session */
	if (!rses_begin_locked_router_action(rses))
	{
		if (packet_type != MYSQL_COM_QUIT)
		{
			char* query_str = modutil_get_query(querybuf);
			
			MXS_ERROR("Can't route %s:%s:\"%s\" to "
                                  "backend server. Router is closed.",
                                  STRPACKETTYPE(packet_type),
                                  STRQTYPE(qtype),
                                  (query_str == NULL ? "(empty)" : query_str));
			free(query_str);
		}
		succp = false;
		goto retblock;
	}
	/**
	 * There is a hint which either names the target backend or
	 * hint which sets maximum allowed replication lag for the 
	 * backend.
	 */
	if (TARGET_IS_NAMED_SERVER(route_target) ||
		TARGET_IS_RLAG_MAX(route_target))
	{
		HINT* hint;
		char* named_server = NULL;
		
		hint = querybuf->hint;
		
		while (hint != NULL)
		{
			if (hint->type == HINT_ROUTE_TO_NAMED_SERVER)
			{
				/**
				 * Set the name of searched 
				 * backend server.
				 */
				named_server = hint->data;
				MXS_INFO("Hint: route to server "
                                         "'%s'",
                                         named_server);
			}
			else if (hint->type == HINT_PARAMETER &&
				(strncasecmp((char *)hint->data,
				"max_slave_replication_lag",
				strlen("max_slave_replication_lag")) == 0))
			{
				int val = (int) strtol((char *)hint->value, 
							(char **)NULL, 10);
				
				if (val != 0 || errno == 0)
				{
					/**
					 * Set max. acceptable
					 * replication lag 
					 * value for backend srv
					 */
					rlag_max = val;
					MXS_INFO("Hint: "
                                                 "max_slave_replication_lag=%d",
                                                 rlag_max);
				}
			}
			hint = hint->next;
		} /*< while */
		
		if (rlag_max == MAX_RLAG_UNDEFINED) /*< no rlag max hint, use config */
		{
			rlag_max = rses_get_max_replication_lag(rses);
		}
		btype = route_target & TARGET_SLAVE ? BE_SLAVE : BE_MASTER; /*< target may be master or slave */
		/**
		 * Search backend server by name or replication lag. 
		 * If it fails, then try to find valid slave or master.
		 */ 
		succp = get_dcb(&target_dcb, rses, btype, named_server,rlag_max);
		
		if (!succp)
		{
			if (TARGET_IS_NAMED_SERVER(route_target))
			{
                            MXS_INFO("Was supposed to route to named server "
                                     "%s but couldn't find the server in a "
                                     "suitable state.",
                                     named_server);
			}
			else if (TARGET_IS_RLAG_MAX(route_target))
			{
                            MXS_INFO("Was supposed to route to server with "
                                     "replication lag at most %d but couldn't "
                                     "find such a slave.",
                                     rlag_max);
			}
		}
	}
	else if (TARGET_IS_SLAVE(route_target))
	{
		btype = BE_SLAVE;
		
		if (rlag_max == MAX_RLAG_UNDEFINED) /*< no rlag max hint, use config */
		{
			rlag_max = rses_get_max_replication_lag(rses);
		}
		/**
		 * Search suitable backend server, get DCB in target_dcb
		 */ 
		succp = get_dcb(&target_dcb, rses, BE_SLAVE, NULL,rlag_max);

		if (succp)
		{
#if defined(SS_EXTRA_DEBUG)
                        MXS_INFO("Found DCB for slave.");
#endif
<<<<<<< HEAD

=======
>>>>>>> 379cb6c7
			atomic_add(&inst->stats.n_slave, 1);
		}
		else
		{
                    MXS_INFO("Was supposed to route to slave"
                             "but finding suitable one "
                             "failed.");
		}
	}
	else if (TARGET_IS_MASTER(route_target))
	{
		DCB* curr_master_dcb = NULL;
		
		succp = get_dcb(&curr_master_dcb, 
				rses, 
				BE_MASTER, 
				NULL,
				MAX_RLAG_UNDEFINED);
		
		if (succp && master_dcb == curr_master_dcb)
		{
			atomic_add(&inst->stats.n_master, 1);
			target_dcb = master_dcb;
		}
		else
		{
			if (succp && master_dcb != curr_master_dcb)
			{
                            MXS_INFO("Was supposed to route to master "
                                     "but master has changed.");
			}
			else
			{
                            MXS_INFO("Was supposed to route to master "
                                     "but couldn't find master in a "
                                     "suitable state.");
			}
			/**
			 * Master has changed. Return with error indicator.
			 */
			rses_end_locked_router_action(rses);
			succp = false;
			goto retblock;
		}
	}
	
	if (succp) /*< Have DCB of the target backend */
	{
		backend_ref_t*   bref;
		sescmd_cursor_t* scur;
		
		bref = get_bref_from_dcb(rses, target_dcb);
		scur = &bref->bref_sescmd_cur;
		
		ss_dassert(target_dcb != NULL);
		
		MXS_INFO("Route query to %s \t%s:%d <",
                         (SERVER_IS_MASTER(bref->bref_backend->backend_server) ?
                          "master" : "slave"),
                         bref->bref_backend->backend_server->name,
                         bref->bref_backend->backend_server->port);
		/** 
		 * Store current stmt if execution of previous session command 
		 * haven't completed yet.
		 * 
		 * !!! Note that according to MySQL protocol
		 * there can only be one such non-sescmd stmt at the time.
		 * It is possible that bref->bref_pending_cmd includes a pending
		 * command if rwsplit is parent or child for another router, 
		 * which runs all the same commands.
		 * 
		 * If the assertion below traps, pending queries are treated 
		 * somehow wrong, or client is sending more queries before 
		 * previous is received.
		 */
		if (sescmd_cursor_is_active(scur))
		{
			ss_dassert(bref->bref_pending_cmd == NULL);
			bref->bref_pending_cmd = gwbuf_clone(querybuf);
			
			rses_end_locked_router_action(rses);
			goto retblock;
		}

		if ((ret = target_dcb->func.write(target_dcb, gwbuf_clone(querybuf))) == 1)
		{
			backend_ref_t* bref;
			
			atomic_add(&inst->stats.n_queries, 1);
			/**
			 * Add one query response waiter to backend reference
			 */
			bref = get_bref_from_dcb(rses, target_dcb);
			bref_set_state(bref, BREF_QUERY_ACTIVE);
			bref_set_state(bref, BREF_WAITING_RESULT);
		}
		else
		{
                        MXS_ERROR("Routing query failed.");
			succp = false;
		}
	}
	rses_end_locked_router_action(rses);
	
retblock:
#if defined(SS_DEBUG2)
	{
		char* canonical_query_str;
		
		canonical_query_str = skygw_get_canonical(querybuf);
		
		if (canonical_query_str != NULL)
		{
                        MXS_INFO("Canonical version: %s", canonical_query_str);
			free(canonical_query_str);
		}
	}
#endif
	return succp;	
}


/** 
 * @node Acquires lock to router client session if it is not closed.
 *
 * Parameters:
 * @param rses - in, use
 *          
 *
 * @return true if router session was not closed. If return value is true
 * it means that router is locked, and must be unlocked later. False, if
 * router was closed before lock was acquired.
 *
 * 
 * @details (write detailed description here)
 *
 */
static bool rses_begin_locked_router_action(
        ROUTER_CLIENT_SES* rses)
{
        bool succp = false;

        if(rses == NULL)
	    return false;

        CHK_CLIENT_RSES(rses);

        if (rses->rses_closed) {
                
                goto return_succp;
        }       
        spinlock_acquire(&rses->rses_lock);
        if (rses->rses_closed) {
                spinlock_release(&rses->rses_lock);
                goto return_succp;
        }       
        succp = true;
        
return_succp:
        return succp;
}

/** to be inline'd */
/** 
 * @node Releases router client session lock.
 *
 * Parameters:
 * @param rses - <usage>
 *          <description>
 *
 * @return void
 *
 * 
 * @details (write detailed description here)
 *
 */
static void rses_end_locked_router_action(
        ROUTER_CLIENT_SES* rses)
{
        CHK_CLIENT_RSES(rses);
        spinlock_release(&rses->rses_lock);
}


/**
 * Diagnostics routine
 *
 * Print query router statistics to the DCB passed in
 *
 * @param	instance	The router instance
 * @param	dcb		The DCB for diagnostic output
 */
static	void
diagnostic(ROUTER *instance, DCB *dcb)
{
ROUTER_CLIENT_SES *router_cli_ses;
ROUTER_INSTANCE	  *router = (ROUTER_INSTANCE *)instance;
int		  i = 0;
BACKEND		  *backend;
char		  *weightby;
double master_pct = 0.0;

	spinlock_acquire(&router->lock);
	router_cli_ses = router->connections;
	while (router_cli_ses)
	{
		i++;
		router_cli_ses = router_cli_ses->next;
	}
	spinlock_release(&router->lock);

	if(router->stats.n_master + router->stats.n_slave > 0)
	{
	    master_pct = (double)router->stats.n_master/(double)(router->stats.n_master + router->stats.n_slave);
	}

	dcb_printf(dcb,
                   "\tNumber of router sessions:           	%d\n",
                   router->stats.n_sessions);
	dcb_printf(dcb,
                   "\tCurrent no. of router sessions:      	%d\n",
                   i);
	dcb_printf(dcb,
                   "\tNumber of queries forwarded:          	%d\n",
                   router->stats.n_queries);
	dcb_printf(dcb,
                   "\tNumber of queries forwarded to master:	%d\n",
                   router->stats.n_master);
	dcb_printf(dcb,
                   "\tNumber of queries forwarded to slave: 	%d\n",
                   router->stats.n_slave);
	dcb_printf(dcb,
                   "\tNumber of queries forwarded to all:   	%d\n",
                   router->stats.n_all);
	dcb_printf(dcb,
                   "\tMaster/Slave percentage:		%.2f%%\n",
                   master_pct * 100.0);

	if ((weightby = serviceGetWeightingParameter(router->service)) != NULL)
        {
                dcb_printf(dcb,
		   "\tConnection distribution based on %s "
                                "server parameter.\n", weightby);
                dcb_printf(dcb,
                        "\t\tServer               Target %%    Connections  "
			"Operations\n");
                dcb_printf(dcb,
                        "\t\t                               Global  Router\n");
                for (i = 0; router->servers[i]; i++)
                {
                        backend = router->servers[i];
                        dcb_printf(dcb,
				"\t\t%-20s %3.1f%%     %-6d  %-6d  %d\n",
                                backend->backend_server->unique_name,
                                (float)backend->weight / 10,
				backend->backend_server->stats.n_current,
				backend->backend_conn_count,
				backend->backend_server->stats.n_current_ops);
                }

        }
}

/**
 * Client Reply routine
 *
 * The routine will reply to client for session change with master server data
 *
 * @param	instance	The router instance
 * @param	router_session	The router session 
 * @param	backend_dcb	The backend DCB
 * @param	queue		The GWBUF with reply data
 */
static void clientReply (
        ROUTER* instance,
        void*   router_session,
        GWBUF*  writebuf,
        DCB*    backend_dcb)
{
        DCB*               client_dcb;
        ROUTER_INSTANCE* router_inst;
        ROUTER_CLIENT_SES* router_cli_ses;
	sescmd_cursor_t*   scur = NULL;
        backend_ref_t*     bref;
        
	router_cli_ses = (ROUTER_CLIENT_SES *)router_session;
        router_inst = (ROUTER_INSTANCE*)instance;
        CHK_CLIENT_RSES(router_cli_ses);

        /**
         * Lock router client session for secure read of router session members.
         * Note that this could be done without lock by using version #
         */
        if (!rses_begin_locked_router_action(router_cli_ses))
        {
                print_error_packet(router_cli_ses, writebuf, backend_dcb);
                goto lock_failed;
	}
        /** Holding lock ensures that router session remains open */
        ss_dassert(backend_dcb->session != NULL);
	client_dcb = backend_dcb->session->client;

        /** Unlock */
        rses_end_locked_router_action(router_cli_ses);        
	/**
         * 1. Check if backend received reply to sescmd.
         * 2. Check sescmd's state whether OK_PACKET has been
         *    sent to client already and if not, lock property cursor,
         *    reply to client, and move property cursor forward. Finally
         *    release the lock.
         * 3. If reply for this sescmd is sent, lock property cursor
         *    and 
         */
	if (client_dcb == NULL)
	{
                while ((writebuf = gwbuf_consume(
                        writebuf, 
                        GWBUF_LENGTH(writebuf))) != NULL);
		/** Log that client was closed before reply */
                goto lock_failed;
	}
	/** Lock router session */
        if (!rses_begin_locked_router_action(router_cli_ses))
        {
                /** Log to debug that router was closed */
                goto lock_failed;
        }
        bref = get_bref_from_dcb(router_cli_ses, backend_dcb);

#if !defined(FOR_BUG548_FIX_ONLY)
	/** This makes the issue becoming visible in poll.c */
	if (bref == NULL)
	{
		/** Unlock router session */
		rses_end_locked_router_action(router_cli_ses);
		goto lock_failed;
	}
#endif
	
        CHK_BACKEND_REF(bref);
        scur = &bref->bref_sescmd_cur;
        /**
         * Active cursor means that reply is from session command 
         * execution.
         */
	if (sescmd_cursor_is_active(scur))
	{
                if (MXS_LOG_PRIORITY_IS_ENABLED(LOG_ERR) && 
                        MYSQL_IS_ERROR_PACKET(((uint8_t *)GWBUF_DATA(writebuf))))
                {
                        uint8_t* buf = 
                                (uint8_t *)GWBUF_DATA((scur->scmd_cur_cmd->my_sescmd_buf));
			uint8_t* replybuf = (uint8_t *)GWBUF_DATA(writebuf);
			size_t   len      = MYSQL_GET_PACKET_LEN(buf);
			size_t   replylen = MYSQL_GET_PACKET_LEN(replybuf);
			char*    err      = strndup(&((char *)replybuf)[8], 5);
			char*    replystr = strndup(&((char *)replybuf)[13], 
						    replylen-4-5);
			
                        ss_dassert(len+4 == GWBUF_LENGTH(scur->scmd_cur_cmd->my_sescmd_buf));
                        
                        MXS_ERROR("Failed to execute session command in %s:%d. Error was: %s %s",
                                  bref->bref_backend->backend_server->name,
                                  bref->bref_backend->backend_server->port,
                                  err,
                                  replystr);
			free(err);
			free(replystr);
                }
                
                if (GWBUF_IS_TYPE_SESCMD_RESPONSE(writebuf))
                {
                        /** 
                        * Discard all those responses that have already been sent to
                        * the client. Return with buffer including response that
                        * needs to be sent to client or NULL.
                        */
			bool rconn = false;
                        writebuf = sescmd_cursor_process_replies(writebuf, bref, &rconn);

			if(rconn && !router_inst->rwsplit_config.rw_disable_sescmd_hist)
			{
			    select_connect_backend_servers(&router_cli_ses->rses_master_ref,
						     router_cli_ses->rses_backend_ref,
						     router_cli_ses->rses_nbackends,
						     router_cli_ses->rses_config.rw_max_slave_conn_count,
						     router_cli_ses->rses_config.rw_max_slave_replication_lag,
						     router_cli_ses->rses_config.rw_slave_select_criteria,
						     router_cli_ses->rses_master_ref->bref_dcb->session,
						     router_cli_ses->router);
			}
                }
                /** 
                 * If response will be sent to client, decrease waiter count.
                 * This applies to session commands only. Counter decrement
                 * for other type of queries is done outside this block.
                 */

                /** Set response status as replied */
                bref_clear_state(bref, BREF_WAITING_RESULT);
	}
	/**
         * Clear BREF_QUERY_ACTIVE flag and decrease waiter counter.
         * This applies for queries  other than session commands.
         */
	else if (BREF_IS_QUERY_ACTIVE(bref))
	{
                bref_clear_state(bref, BREF_QUERY_ACTIVE);
                /** Set response status as replied */
                bref_clear_state(bref, BREF_WAITING_RESULT);
        }

        if (writebuf != NULL && client_dcb != NULL)
        {
                /** Write reply to client DCB */
		SESSION_ROUTE_REPLY(backend_dcb->session, writebuf);
        }
        /** Unlock router session */
        rses_end_locked_router_action(router_cli_ses);
        
        /** Lock router session */
        if (!rses_begin_locked_router_action(router_cli_ses))
        {
                /** Log to debug that router was closed */
                goto lock_failed;
        }
        /** There is one pending session command to be executed. */
        if (sescmd_cursor_is_active(scur))
        {
	    bool succp;

            MXS_INFO("Backend %s:%d processed reply and starts to execute "
                     "active cursor.",
                     bref->bref_backend->backend_server->name,
                     bref->bref_backend->backend_server->port);
                
                succp = execute_sescmd_in_backend(bref);
		ss_dassert(succp);
		if(!succp)
		{
		    MXS_INFO("Backend %s:%d failed to execute session command.",
                             bref->bref_backend->backend_server->name,
                             bref->bref_backend->backend_server->port);
		}
        }
	else if (bref->bref_pending_cmd != NULL) /*< non-sescmd is waiting to be routed */
	{
		int ret;
		
		CHK_GWBUF(bref->bref_pending_cmd);
		
		if ((ret = bref->bref_dcb->func.write(
				bref->bref_dcb, 
				gwbuf_clone(bref->bref_pending_cmd))) == 1)
		{
			ROUTER_INSTANCE* inst = (ROUTER_INSTANCE *)instance;
			atomic_add(&inst->stats.n_queries, 1);
			/**
			 * Add one query response waiter to backend reference
			 */
			bref_set_state(bref, BREF_QUERY_ACTIVE);
			bref_set_state(bref, BREF_WAITING_RESULT);
		}
		else
		{
                    char* sql = modutil_get_SQL(bref->bref_pending_cmd);

                    if (sql)
                    {
			MXS_ERROR("Routing query \"%s\" failed.", sql);
                        free(sql);
                    }
                    else
                    {
			MXS_ERROR("Failed to route query.");
                    }
		}
		gwbuf_free(bref->bref_pending_cmd);
		bref->bref_pending_cmd = NULL;
	}
	/** Unlock router session */
        rses_end_locked_router_action(router_cli_ses);
        
lock_failed:
        return;
}

/** Compare nunmber of connections from this router in backend servers */
int bref_cmp_router_conn(
        const void* bref1,
        const void* bref2)
{
        BACKEND* b1 = ((backend_ref_t *)bref1)->bref_backend;
        BACKEND* b2 = ((backend_ref_t *)bref2)->bref_backend;

        return ((1000 * b1->backend_conn_count) / b1->weight)
			  - ((1000 * b2->backend_conn_count) / b2->weight);
}

/** Compare nunmber of global connections in backend servers */
int bref_cmp_global_conn(
        const void* bref1,
        const void* bref2)
{
        BACKEND* b1 = ((backend_ref_t *)bref1)->bref_backend;
        BACKEND* b2 = ((backend_ref_t *)bref2)->bref_backend;
        
        return ((1000 * b1->backend_server->stats.n_current) / b1->weight)
		  - ((1000 * b2->backend_server->stats.n_current) / b2->weight);
}


/** Compare relication lag between backend servers */
int bref_cmp_behind_master(
        const void* bref1, 
        const void* bref2)
{
        BACKEND* b1 = ((backend_ref_t *)bref1)->bref_backend;
        BACKEND* b2 = ((backend_ref_t *)bref2)->bref_backend;
        
        return ((b1->backend_server->rlag < b2->backend_server->rlag) ? -1 :
        ((b1->backend_server->rlag > b2->backend_server->rlag) ? 1 : 0));
}

/** Compare nunmber of current operations in backend servers */
int bref_cmp_current_load(
        const void* bref1,
        const void* bref2)
{
        SERVER*  s1 = ((backend_ref_t *)bref1)->bref_backend->backend_server;
        SERVER*  s2 = ((backend_ref_t *)bref2)->bref_backend->backend_server;
        BACKEND* b1 = ((backend_ref_t *)bref1)->bref_backend;
        BACKEND* b2 = ((backend_ref_t *)bref2)->bref_backend;
        
        return ((1000 * s1->stats.n_current_ops) - b1->weight)
			- ((1000 * s2->stats.n_current_ops) - b2->weight);
}
        
static void bref_clear_state(
        backend_ref_t* bref,
        bref_state_t   state)
{
    if(bref == NULL)
    {
	MXS_ERROR("[%s] Error: NULL parameter.",__FUNCTION__);
	return;
    }
        if (state != BREF_WAITING_RESULT)
        {
                bref->bref_state &= ~state;
        }
        else
        {
                int prev1;
                int prev2;
                
                /** Decrease waiter count */
                prev1 = atomic_add(&bref->bref_num_result_wait, -1);
                
                if (prev1 <= 0) {
                        atomic_add(&bref->bref_num_result_wait, 1);
                }
                else
                {
                        /** Decrease global operation count */
                        prev2 = atomic_add(
                                &bref->bref_backend->backend_server->stats.n_current_ops, -1);
                        ss_dassert(prev2 > 0);
			if(prev2 <= 0)
			{
			    MXS_ERROR("[%s] Error: negative current operation count in backend %s:%u",
                                      __FUNCTION__,
                                      bref->bref_backend->backend_server->name,
                                      bref->bref_backend->backend_server->port);
			}
                }       
        }
}

static void bref_set_state(        
        backend_ref_t* bref,
        bref_state_t   state)
{
    if(bref == NULL)
    {
	MXS_ERROR("[%s] Error: NULL parameter.",__FUNCTION__);
	return;
    }
        if (state != BREF_WAITING_RESULT)
        {
                bref->bref_state |= state;
        }
        else
        {
                int prev1;
                int prev2;
                
                /** Increase waiter count */
                prev1 = atomic_add(&bref->bref_num_result_wait, 1);
                ss_dassert(prev1 >= 0);
                if(prev1 < 0)
		{
		    MXS_ERROR("[%s] Error: negative number of connections waiting for "
                              "results in backend %s:%u",
                              __FUNCTION__,
                              bref->bref_backend->backend_server->name,
                              bref->bref_backend->backend_server->port);
		}
                /** Increase global operation count */
                prev2 = atomic_add(
                        &bref->bref_backend->backend_server->stats.n_current_ops, 1);
                ss_dassert(prev2 >= 0);
		if(prev2 < 0)
		{
		    MXS_ERROR("[%s] Error: negative current operation count in backend %s:%u",
                              __FUNCTION__,
                              bref->bref_backend->backend_server->name,
                              bref->bref_backend->backend_server->port);
		}
        }
}

/** 
 * @node Search suitable backend servers from those of router instance.
 *
 * Parameters:
 * @param p_master_ref - in, use, out
 *      Pointer to location where master's backend reference is to  be stored.
 *      NULL is not allowed.
 *
 * @param backend_ref - in, use, out 
 *      Pointer to backend server reference object array.
 *      NULL is not allowed.
 *
 * @param router_nservers - in, use
 *      Number of backend server pointers pointed to by b.
 * 
 * @param max_nslaves - in, use
 *      Upper limit for the number of slaves. Configuration parameter or default.
 *
 * @param max_slave_rlag - in, use
 *      Maximum allowed replication lag for any slave. Configuration parameter or default.
 *
 * @param session - in, use
 *      MaxScale session pointer used when connection to backend is established.
 *
 * @param  router - in, use
 *      Pointer to router instance. Used when server states are qualified.
 * 
 * @return true, if at least one master and one slave was found.
 *
 * 
 * @details It is assumed that there is only one master among servers of
 *      a router instance. As a result, the first master found is chosen.
 *      There will possibly be more backend references than connected backends
 *      because only those in correct state are connected to.
 */
static bool select_connect_backend_servers(
        backend_ref_t**    p_master_ref,
        backend_ref_t*     backend_ref,
        int                router_nservers,
        int                max_nslaves,
        int                max_slave_rlag,
        select_criteria_t  select_criteria,
        SESSION*           session,
        ROUTER_INSTANCE*   router)
{
        bool            succp = true;
        bool            master_found;
        bool            master_connected;
        int             slaves_found = 0;
        int             slaves_connected = 0;
        int             i;
        const int       min_nslaves = 0; /*< not configurable at the time */
        bool            is_synced_master;
        int (*p)(const void *, const void *);
	BACKEND*       master_host;
        
        if (p_master_ref == NULL || backend_ref == NULL)
        {
                ss_dassert(FALSE);
                succp = false;
                goto return_succp;
        }
      
	/* get the root Master */ 
	master_host = get_root_master(backend_ref, router_nservers);

	/** 
	 * Existing session : master is already chosen and connected. 
	 * The function was called because new slave must be selected to replace 
	 * failed one.
	 */
	if (*p_master_ref != NULL)
	{
		/**
		 * Ensure that backend reference is in use, stored master is 
		 * still current root master.
		 */
		if (!BREF_IS_IN_USE((*p_master_ref)) ||
			!SERVER_IS_MASTER((*p_master_ref)->bref_backend->backend_server) ||
			master_host != (*p_master_ref)->bref_backend)
		{
			succp = false;
			goto return_succp;
		}
		master_found     = true;
		master_connected = true;
	}
        /**
	 * New session : select master and slaves
	 */
        else
        {
                master_found     = false;
                master_connected = false;
        }
        /** Check slave selection criteria and set compare function */
        p = criteria_cmpfun[select_criteria];
        
        if (p == NULL)
        {
                succp = false;
                goto return_succp;
        }
        
        if (router->bitvalue != 0) /*< 'synced' is the only bitvalue in rwsplit */
        {
                is_synced_master = true;
        }
        else
        {
                is_synced_master = false;
        }

#if defined(EXTRA_SS_DEBUG)        
        MXS_INFO("Servers and conns before ordering:");
        
        for (i=0; i<router_nservers; i++)
        {
                BACKEND* b = backend_ref[i].bref_backend;

                MXS_INFO("master bref %p bref %p %d %s %d:%d",
                         *p_master_ref,
                         &backend_ref[i],
                         backend_ref[i].bref_state,
                         b->backend_server->name,
                         b->backend_server->port,
                         b->backend_conn_count);
        }
#endif
        /**
         * Sort the pointer list to servers according to connection counts. As 
         * a consequence those backends having least connections are in the 
         * beginning of the list.
         */
        qsort(backend_ref, (size_t)router_nservers, sizeof(backend_ref_t), p);

        if (MXS_LOG_PRIORITY_IS_ENABLED(LOG_INFO))
        {
                if (select_criteria == LEAST_GLOBAL_CONNECTIONS ||
                        select_criteria == LEAST_ROUTER_CONNECTIONS ||
                        select_criteria == LEAST_BEHIND_MASTER ||
                        select_criteria == LEAST_CURRENT_OPERATIONS)
                {
                        MXS_INFO("Servers and %s connection counts:",
                                 select_criteria == LEAST_GLOBAL_CONNECTIONS ?
                                 "all MaxScale" : "router");

                        for (i=0; i<router_nservers; i++)
                        {
                                BACKEND* b = backend_ref[i].bref_backend;
                                
                                switch(select_criteria) {
                                        case LEAST_GLOBAL_CONNECTIONS:
                                                MXS_INFO("MaxScale connections : %d in \t%s:%d %s",
                                                         b->backend_server->stats.n_current,
                                                         b->backend_server->name,
                                                         b->backend_server->port,
                                                         STRSRVSTATUS(b->backend_server));
                                                break;
                                        
                                        case LEAST_ROUTER_CONNECTIONS:
                                            MXS_INFO("RWSplit connections : %d in \t%s:%d %s",
                                                     b->backend_conn_count,
                                                     b->backend_server->name,
                                                     b->backend_server->port,
                                                     STRSRVSTATUS(b->backend_server));
                                                break;
                                                
                                        case LEAST_CURRENT_OPERATIONS:
                                                MXS_INFO("current operations : %d in \t%s:%d %s",
                                                         b->backend_server->stats.n_current_ops,
                                                         b->backend_server->name,
                                                         b->backend_server->port,
                                                         STRSRVSTATUS(b->backend_server));
                                                break;
                                                
                                        case LEAST_BEHIND_MASTER:
                                                MXS_INFO("replication lag : %d in \t%s:%d %s",
                                                         b->backend_server->rlag,
                                                         b->backend_server->name,
                                                         b->backend_server->port,
                                                         STRSRVSTATUS(b->backend_server));
                                        default:
                                                break;
                                }
                        } 
                }
        } /*< log only */
        
        /**
         * Choose at least 1+min_nslaves (master and slave) and at most 1+max_nslaves 
         * servers from the sorted list. First master found is selected.
         */
        for (i=0; 
             i<router_nservers && 
             (slaves_connected < max_nslaves || !master_connected);
             i++)
        {
                BACKEND* b = backend_ref[i].bref_backend;

		if (router->servers[i]->weight == 0)
		{
			continue;
		}
		
                if (SERVER_IS_RUNNING(b->backend_server) &&
                        ((b->backend_server->status & router->bitmask) ==
                        router->bitvalue))
                {
			/* check also for relay servers and don't take the master_host */
                        if (slaves_found < max_nslaves &&
                                (max_slave_rlag == MAX_RLAG_UNDEFINED || 
                                (b->backend_server->rlag != MAX_RLAG_NOT_AVAILABLE &&
                                 b->backend_server->rlag <= max_slave_rlag)) &&
                                (SERVER_IS_SLAVE(b->backend_server) || 
					SERVER_IS_RELAY_SERVER(b->backend_server)) &&
				(master_host != NULL && 
					(b->backend_server != master_host->backend_server)))
                        {
			    if(BREF_HAS_FAILED(&backend_ref[i]))
			    {
				continue;
			    }

                                slaves_found += 1;
                                
                                /** Slave is already connected */
                                if (BREF_IS_IN_USE((&backend_ref[i])))
                                {
                                        slaves_connected += 1;
                                }
                                /** New slave connection is taking place */
                                else
                                {
                                        backend_ref[i].bref_dcb = dcb_connect(
                                                b->backend_server,
                                                session,
                                                b->backend_server->protocol);
                                        
                                        if (backend_ref[i].bref_dcb != NULL)
                                        {
                                                slaves_connected += 1;
                                                /**
                                                 * Start executing session command
                                                 * history.
                                                 */
                                                execute_sescmd_history(&backend_ref[i]);
                                                /** 
						 * Here we actually say : When this
						 * type of issue occurs (DCB_REASON_...)
						 * for this particular DCB, 
						 * call this function.
                                                 */
                                                dcb_add_callback(
                                                        backend_ref[i].bref_dcb,
                                                        DCB_REASON_NOT_RESPONDING,
                                                        &router_handle_state_switch,
                                                        (void *)&backend_ref[i]);
                                                backend_ref[i].bref_state = 0;
                                                bref_set_state(&backend_ref[i], 
                                                               BREF_IN_USE);
                                               /** 
                                                * Increase backend connection counter.
                                                * Server's stats are _increased_ in 
                                                * dcb.c:dcb_alloc !
                                                * But decreased in the calling function 
                                                * of dcb_close.
                                                */
                                                atomic_add(&b->backend_conn_count, 1);
                                        }
                                        else
                                        {
                                            MXS_ERROR("Unable to establish "
                                                      "connection with slave %s:%d",
                                                      b->backend_server->name,
                                                      b->backend_server->port);
                                                /* handle connect error */
                                        }
                                }
                        }
			/* take the master_host for master */
			else if (master_host && 
                                (b->backend_server == master_host->backend_server))
                        {
				/** 
				 * *p_master_ref must be assigned with this 
				 * backend_ref pointer because its original value
				 * may have been lost when backend references were
				 * sorted (qsort).
				 */
                                *p_master_ref = &backend_ref[i];
                                
                                if (master_connected)
                                {   
                                        continue;
                                }
                                master_found = true;
                                  
                                backend_ref[i].bref_dcb = dcb_connect(
                                        b->backend_server,
                                        session,
                                        b->backend_server->protocol);
                                
                                if (backend_ref[i].bref_dcb != NULL)
                                {
                                        master_connected = true;
                                        /** 
                                         * When server fails, this callback
                                         * is called.
                                         */
                                        dcb_add_callback(
                                                backend_ref[i].bref_dcb,
                                                DCB_REASON_NOT_RESPONDING,
                                                &router_handle_state_switch,
                                                (void *)&backend_ref[i]);

                                        backend_ref[i].bref_state = 0;
                                        bref_set_state(&backend_ref[i], 
                                                       BREF_IN_USE);
                                        /** Increase backend connection counters */
                                        atomic_add(&b->backend_conn_count, 1);
                                }
                                else
                                {
                                        succp = false;
                                        MXS_ERROR("Unable to establish "
                                                  "connection with master %s:%d",
                                                  b->backend_server->name,
                                                  b->backend_server->port);
                                        /** handle connect error */
                                }
                        }       
                }
        } /*< for */
        
#if defined(EXTRA_SS_DEBUG)        
        MXS_INFO("Servers and conns after ordering:");
        
        for (i=0; i<router_nservers; i++)
        {
                BACKEND* b = backend_ref[i].bref_backend;
                
                MXS_INFO("master bref %p bref %p %d %s %d:%d",
                         *p_master_ref,
                         &backend_ref[i],
                         backend_ref[i].bref_state,
                         b->backend_server->name,
                         b->backend_server->port,
                         b->backend_conn_count);
        }
	/* assert with master_host */
        ss_dassert(!master_connected ||
        (master_host && ((*p_master_ref)->bref_backend->backend_server == master_host->backend_server) && 
        SERVER_MASTER));
#endif
        
        /**
         * Successful cases
         */
        if (master_connected && 
                slaves_connected >= min_nslaves && 
                slaves_connected <= max_nslaves)
        {
                succp = true;
                
                if (slaves_connected == 0 && slaves_found > 0)
                {
#if defined(SS_EXTRA_DEBUG)
                    MXS_WARNING("Couldn't connect to any of the %d "
                                "slaves. Routing to %s only.",
                                slaves_found,
                                (is_synced_master ? "Galera nodes" : "Master"));
#endif
                }
                else if (slaves_found == 0)
                {
#if defined(SS_EXTRA_DEBUG)
                    MXS_WARNING("Couldn't find any slaves from existing "
                                "%d servers. Routing to %s only.",
                                router_nservers,
                                (is_synced_master ? "Galera nodes" : "Master"));
#endif
                }
                else if (slaves_connected < max_nslaves)
                {
                    MXS_INFO("Couldn't connect to maximum number of "
                             "slaves. Connected successfully to %d slaves "
                             "of %d of them.",
                             slaves_connected,
                             slaves_found);
                }
                
                if (MXS_LOG_PRIORITY_IS_ENABLED(LOG_INFO))
                {
                        for (i=0; i<router_nservers; i++)
                        {
                                BACKEND* b = backend_ref[i].bref_backend;

                                if (BREF_IS_IN_USE((&backend_ref[i])))
                                {                                        
                                    MXS_INFO("Selected %s in \t%s:%d",
                                             STRSRVSTATUS(b->backend_server),
                                             b->backend_server->name,
                                             b->backend_server->port);
                                }
                        } /* for */
                }
        }
        /**
         * Failure cases
         */
        else
        {          
                succp = false;
                
                if (!master_found)
                {
                    MXS_ERROR("Couldn't find suitable %s from %d "
                              "candidates.",
                              (is_synced_master ? "Galera node" : "Master"),
                              router_nservers);
                }
                else if (!master_connected)
                {
                    MXS_ERROR("Couldn't connect to any %s although "
                              "there exists at least one %s node in the "
                              "cluster.",
                              (is_synced_master ? "Galera node" : "Master"),
                              (is_synced_master ? "Galera node" : "Master"));
                }

                if (slaves_connected < min_nslaves)
                {
                    MXS_ERROR("Couldn't establish required amount of "
                              "slave connections for router session.");
                }
                
                /** Clean up connections */
                for (i=0; i<router_nservers; i++)
                {
                        if (BREF_IS_IN_USE((&backend_ref[i])))
                        {
                                ss_dassert(backend_ref[i].bref_backend->backend_conn_count > 0);
                                
                                /** disconnect opened connections */
                                bref_clear_state(&backend_ref[i], BREF_IN_USE);
                                /** Decrease backend's connection counter. */
                                atomic_add(&backend_ref[i].bref_backend->backend_conn_count, -1);
                                dcb_close(backend_ref[i].bref_dcb);
                        }
                }
        }
return_succp:

        return succp;
}


/** 
 * Create a generic router session property strcture.
 */
static rses_property_t* rses_property_init(
	rses_property_type_t prop_type)
{
	rses_property_t* prop;
	
	prop = (rses_property_t*)calloc(1, sizeof(rses_property_t));
	if (prop == NULL)
	{
	    MXS_ERROR("Error: Malloc returned NULL. (%s:%d)",__FILE__,__LINE__);
	    return NULL;
	}
	prop->rses_prop_type = prop_type;
#if defined(SS_DEBUG)
	prop->rses_prop_chk_top = CHK_NUM_ROUTER_PROPERTY;
	prop->rses_prop_chk_tail = CHK_NUM_ROUTER_PROPERTY;
#endif
	
	CHK_RSES_PROP(prop);
	return prop;
}

/**
 * Property is freed at the end of router client session.
 */
static void rses_property_done(
	rses_property_t* prop)
{
    if(prop == NULL)
    {
	MXS_ERROR("[%s] Error: NULL parameter.",__FUNCTION__);
	return;
    }
	CHK_RSES_PROP(prop);
	
	switch (prop->rses_prop_type) {
	case RSES_PROP_TYPE_SESCMD:
		mysql_sescmd_done(&prop->rses_prop_data.sescmd);
		break;
		
	case RSES_PROP_TYPE_TMPTABLES:
		hashtable_free(prop->rses_prop_data.temp_tables);
		break;
		
	default:
                MXS_DEBUG("%lu [rses_property_done] Unknown property type %d "
                          "in property %p",
                          pthread_self(),
                          prop->rses_prop_type,
                          prop);
		
		ss_dassert(false);
		break;
	}
	free(prop);
}

/**
 * Add property to the router_client_ses structure's rses_properties
 * array. The slot is determined by the type of property.
 * In each slot there is a list of properties of similar type.
 * 
 * Router client session must be locked.
 */
static int rses_property_add(
        ROUTER_CLIENT_SES* rses,
        rses_property_t*   prop)
{
    if(rses == NULL)
    {
	MXS_ERROR("Router client session is NULL. (%s:%d)",__FILE__,__LINE__);
	return -1;
    }
    if(prop == NULL)
    {
	MXS_ERROR("Router client session property is NULL. (%s:%d)",__FILE__,__LINE__);
	return -1;
    }
        rses_property_t* p;
        
        CHK_CLIENT_RSES(rses);
        CHK_RSES_PROP(prop);
        ss_dassert(SPINLOCK_IS_LOCKED(&rses->rses_lock));
        
        prop->rses_prop_rsession = rses;
        p = rses->rses_properties[prop->rses_prop_type];
        
        if (p == NULL)
        {
                rses->rses_properties[prop->rses_prop_type] = prop;
        }
        else
        {
                while (p->rses_prop_next != NULL)
                {
                        p = p->rses_prop_next;
                }
                p->rses_prop_next = prop;
        }
	return 0;
}

/** 
 * Router session must be locked.
 * Return session command pointer if succeed, NULL if failed.
 */
static mysql_sescmd_t* rses_property_get_sescmd(
        rses_property_t* prop)
{
        mysql_sescmd_t* sescmd;

	if(prop == NULL)
	{
            MXS_ERROR("[%s] Error: NULL parameter.",__FUNCTION__);
	    return NULL;
	}

        CHK_RSES_PROP(prop);
        ss_dassert(prop->rses_prop_rsession == NULL ||
                SPINLOCK_IS_LOCKED(&prop->rses_prop_rsession->rses_lock));
        
        sescmd = &prop->rses_prop_data.sescmd;
        
        if (sescmd != NULL)
        {
                CHK_MYSQL_SESCMD(sescmd);
        }
        return sescmd;
}

/**
 * Create session command property.
 */
static mysql_sescmd_t* mysql_sescmd_init (
        rses_property_t*   rses_prop,
        GWBUF*             sescmd_buf,
        unsigned char      packet_type,
        ROUTER_CLIENT_SES* rses)
{
        mysql_sescmd_t* sescmd;
        
        CHK_RSES_PROP(rses_prop);
        /** Can't call rses_property_get_sescmd with uninitialized sescmd */
        sescmd = &rses_prop->rses_prop_data.sescmd;
        sescmd->my_sescmd_prop = rses_prop; /*< reference to owning property */
#if defined(SS_DEBUG)
        sescmd->my_sescmd_chk_top  = CHK_NUM_MY_SESCMD;
        sescmd->my_sescmd_chk_tail = CHK_NUM_MY_SESCMD;
#endif
        /** Set session command buffer */
        sescmd->my_sescmd_buf  = sescmd_buf;
        sescmd->my_sescmd_packet_type = packet_type;
	sescmd->position = atomic_add(&rses->pos_generator,1);

        return sescmd;
}


static void mysql_sescmd_done(
	mysql_sescmd_t* sescmd)
{
    if(sescmd == NULL)
    {
	MXS_ERROR("[%s] Error: NULL parameter.",__FUNCTION__);
	return;
    }
	CHK_RSES_PROP(sescmd->my_sescmd_prop);
	gwbuf_free(sescmd->my_sescmd_buf);
        memset(sescmd, 0, sizeof(mysql_sescmd_t));
}

/**
 * All cases where backend message starts at least with one response to session
 * command are handled here.
 * Read session commands from property list. If command is already replied,
 * discard packet. Else send reply to client. In both cases move cursor forward
 * until all session command replies are handled. 
 * 
 * Cases that are expected to happen and which are handled:
 * s = response not yet replied to client, S = already replied response,
 * q = query
 * 1. q+        for example : select * from mysql.user
 * 2. s+        for example : set autocommit=1
 * 3. S+        
 * 4. sq+
 * 5. Sq+
 * 6. Ss+
 * 7. Ss+q+
 * 8. S+q+
 * 9. s+q+
 */
static GWBUF* sescmd_cursor_process_replies(
        GWBUF*           replybuf,
        backend_ref_t*   bref,
	bool *reconnect)
{
        mysql_sescmd_t*  scmd;
        sescmd_cursor_t* scur;
        ROUTER_CLIENT_SES* ses;
	
        scur = &bref->bref_sescmd_cur;        
        ss_dassert(SPINLOCK_IS_LOCKED(&(scur->scmd_cur_rses->rses_lock)));
        scmd = sescmd_cursor_get_command(scur);
        ses = (*scur->scmd_cur_ptr_property)->rses_prop_rsession;
        CHK_GWBUF(replybuf);
        
        /** 
         * Walk through packets in the message and the list of session 
         * commands. 
         */
        while (scmd != NULL && replybuf != NULL)
        {
	    bref->reply_cmd = *((unsigned char*)replybuf->start + 4);
	    scur->position = scmd->position;
                /** Faster backend has already responded to client : discard */
                if (scmd->my_sescmd_is_replied)
                {
                        bool last_packet = false;
                        
                        CHK_GWBUF(replybuf);
                        
                        while (!last_packet)
                        {
                                int  buflen;
                                
                                buflen = GWBUF_LENGTH(replybuf);
                                last_packet = GWBUF_IS_TYPE_RESPONSE_END(replybuf);
                                /** discard packet */
                                replybuf = gwbuf_consume(replybuf, buflen);
                        }
                        /** Set response status received */
                        bref_clear_state(bref, BREF_WAITING_RESULT);
			
			if(bref->reply_cmd != scmd->reply_cmd)
			{
			    MXS_ERROR("Slave server '%s': response differs from master's response. "
                                     "Closing connection due to inconsistent session state.",
                                     bref->bref_backend->backend_server->unique_name);
			    sescmd_cursor_set_active(scur,false);
			     bref_clear_state(bref,BREF_QUERY_ACTIVE);
			     bref_clear_state(bref,BREF_IN_USE);
			     bref_set_state(bref,BREF_CLOSED);
			     bref_set_state(bref,BREF_SESCMD_FAILED);
			     if(bref->bref_dcb)
				 dcb_close(bref->bref_dcb);
			     *reconnect = true;
			     if(replybuf)
				 while((replybuf = gwbuf_consume(replybuf,gwbuf_length(replybuf))));
			}
                }
                /** This is a response from the master and it is the "right" one.
		 * A slave server's response will be compared to this and if
		 * their response differs from the master server's response, they
		 * are dropped from the valid list of backend servers.
		 * Response is in the buffer and it will be sent to client. */
                else if(ses->rses_master_ref->bref_dcb == bref->bref_dcb)
                {
                        /** Mark the rest session commands as replied */
                        scmd->my_sescmd_is_replied = true;
                        scmd->reply_cmd = *((unsigned char*)replybuf->start + 4);
			MXS_INFO("Master '%s' responded to a session command.",
                                 bref->bref_backend->backend_server->unique_name);
			int i;
			
			for(i=0;i<ses->rses_nbackends;i++)
			{
			    if(!BREF_IS_WAITING_RESULT(&ses->rses_backend_ref[i]))
			    {
				/** This backend has already received a response */
				if(ses->rses_backend_ref[i].reply_cmd != 
				 scmd->reply_cmd && 
				 !BREF_IS_CLOSED(&ses->rses_backend_ref[i]))
				{
				    bref_clear_state(&ses->rses_backend_ref[i],BREF_QUERY_ACTIVE);
				    bref_clear_state(&ses->rses_backend_ref[i],BREF_IN_USE);
				    bref_set_state(&ses->rses_backend_ref[i],BREF_CLOSED);
				    bref_set_state(bref,BREF_SESCMD_FAILED);
				    if(ses->rses_backend_ref[i].bref_dcb)
					dcb_close(ses->rses_backend_ref[i].bref_dcb);
				    *reconnect = true;
				    MXS_INFO("Disabling slave %s:%d, result differs from "
                                             "master's result. Master: %d Slave: %d",
                                             ses->rses_backend_ref[i].bref_backend->backend_server->name,
					     ses->rses_backend_ref[i].bref_backend->backend_server->port,
					     bref->reply_cmd,
					     ses->rses_backend_ref[i].reply_cmd);
				}
			    }
			}
			
                }
		else
		{
		    MXS_INFO("Slave '%s' responded before master to a session command. Result: %d",
			     bref->bref_backend->backend_server->unique_name,
			     (int)bref->reply_cmd);
		    if(bref->reply_cmd == 0xff)
		    {
			SERVER* serv = bref->bref_backend->backend_server;
			MXS_ERROR("Slave '%s' (%s:%u) failed to execute session command.",
                                  serv->unique_name,serv->name,serv->port);
		    }
		    if(replybuf)
			while((replybuf = gwbuf_consume(replybuf,gwbuf_length(replybuf))));
		}
	    
	    
                if (sescmd_cursor_next(scur))
                {
                        scmd = sescmd_cursor_get_command(scur);
                }
                else
                {
                        scmd = NULL;
                        /** All session commands are replied */
                        scur->scmd_cur_active = false;
                }
        }
        ss_dassert(replybuf == NULL || *scur->scmd_cur_ptr_property == NULL);
        
        return replybuf;
}



/**
 * Get the address of current session command.
 * 
 * Router session must be locked */
static mysql_sescmd_t* sescmd_cursor_get_command(
	sescmd_cursor_t* scur)
{
        mysql_sescmd_t* scmd;
        
        ss_dassert(SPINLOCK_IS_LOCKED(&(scur->scmd_cur_rses->rses_lock)));
        scur->scmd_cur_cmd = rses_property_get_sescmd(*scur->scmd_cur_ptr_property);
        
        CHK_MYSQL_SESCMD(scur->scmd_cur_cmd);
        
        scmd = scur->scmd_cur_cmd;
      
	return scmd;
}

/** router must be locked */
static bool sescmd_cursor_is_active(
	sescmd_cursor_t* sescmd_cursor)
{
	bool succp;

	if(sescmd_cursor == NULL)
	{
            MXS_ERROR("[%s] Error: NULL parameter.",__FUNCTION__);
	    return false;
	}
        ss_dassert(SPINLOCK_IS_LOCKED(&sescmd_cursor->scmd_cur_rses->rses_lock));

        succp = sescmd_cursor->scmd_cur_active;
	return succp;
}

/** router must be locked */
static void sescmd_cursor_set_active(
        sescmd_cursor_t* sescmd_cursor,
        bool             value)
{
        ss_dassert(SPINLOCK_IS_LOCKED(&sescmd_cursor->scmd_cur_rses->rses_lock));
        /** avoid calling unnecessarily */
        ss_dassert(sescmd_cursor->scmd_cur_active != value);
        sescmd_cursor->scmd_cur_active = value;
}

/** 
 * Clone session command's command buffer. 
 * Router session must be locked 
 */
static GWBUF* sescmd_cursor_clone_querybuf(
	sescmd_cursor_t* scur)
{
	GWBUF* buf;
	if(scur == NULL)
	{
            MXS_ERROR("[%s] Error: NULL parameter.",__FUNCTION__);
	    return NULL;
	}
	ss_dassert(scur->scmd_cur_cmd != NULL);
	
	buf = gwbuf_clone_all(scur->scmd_cur_cmd->my_sescmd_buf);
	
	CHK_GWBUF(buf);
	return buf;
}

static bool sescmd_cursor_history_empty(
        sescmd_cursor_t* scur)
{
        bool succp;

        if(scur == NULL)
	{
            MXS_ERROR("[%s] Error: NULL parameter.",__FUNCTION__);
	    return true;
	}
        CHK_SESCMD_CUR(scur);
        
        if (scur->scmd_cur_rses->rses_properties[RSES_PROP_TYPE_SESCMD] == NULL)
        {
                succp = true;
        }
        else
        {
                succp = false;
        }
        
        return succp;
}


static void sescmd_cursor_reset(
        sescmd_cursor_t* scur)
{
        ROUTER_CLIENT_SES* rses;
	if(scur == NULL)
	{
            MXS_ERROR("[%s] Error: NULL parameter.",__FUNCTION__);
	    return;
	}
        CHK_SESCMD_CUR(scur);
        CHK_CLIENT_RSES(scur->scmd_cur_rses);
        rses = scur->scmd_cur_rses;

        scur->scmd_cur_ptr_property = &rses->rses_properties[RSES_PROP_TYPE_SESCMD];
        
        CHK_RSES_PROP((*scur->scmd_cur_ptr_property));
        scur->scmd_cur_active = false;
        scur->scmd_cur_cmd = &(*scur->scmd_cur_ptr_property)->rses_prop_data.sescmd;
}

static bool execute_sescmd_history(
        backend_ref_t* bref)
{
        bool             succp;
        sescmd_cursor_t* scur;
	if(bref == NULL)
	{
            MXS_ERROR("[%s] Error: NULL parameter.",__FUNCTION__);
	    return false;
	}
        CHK_BACKEND_REF(bref);
        
        scur = &bref->bref_sescmd_cur;
        CHK_SESCMD_CUR(scur);
 
        if (!sescmd_cursor_history_empty(scur))
        {
                sescmd_cursor_reset(scur);
                succp = execute_sescmd_in_backend(bref);
        }
        else
        {
                succp = true;
        }

        return succp;
}

/**
 * If session command cursor is passive, sends the command to backend for
 * execution. 
 *  
 * Returns true if command was sent or added successfully to the queue.
 * Returns false if command sending failed or if there are no pending session
 * 	commands.
 * 
 * Router session must be locked.
 */ 
static bool execute_sescmd_in_backend(
        backend_ref_t* backend_ref)
{
	DCB*             dcb;
	bool             succp;
	int              rc = 0;
	sescmd_cursor_t* scur;
	GWBUF* buf;
	if(backend_ref == NULL)
	{
            MXS_ERROR("[%s] Error: NULL parameter.",__FUNCTION__);
	    return false;
	}
        if (BREF_IS_CLOSED(backend_ref))
        {
                succp = false;
                goto return_succp;
        }
        dcb = backend_ref->bref_dcb;
        
	CHK_DCB(dcb);
 	CHK_BACKEND_REF(backend_ref);
	
        /** 
         * Get cursor pointer and copy of command buffer to cursor.
         */
        scur = &backend_ref->bref_sescmd_cur;

        /** Return if there are no pending ses commands */
	if (sescmd_cursor_get_command(scur) == NULL)
	{
		succp = false;
                MXS_INFO("Cursor had no pending session commands.");
                
                goto return_succp;
	}

	if (!sescmd_cursor_is_active(scur))
        {
                /** Cursor is left active when function returns. */
                sescmd_cursor_set_active(scur, true);
        }

        switch (scur->scmd_cur_cmd->my_sescmd_packet_type) {
                case MYSQL_COM_CHANGE_USER:
			/** This makes it possible to handle replies correctly */
			gwbuf_set_type(scur->scmd_cur_cmd->my_sescmd_buf, GWBUF_TYPE_SESCMD);
			buf = sescmd_cursor_clone_querybuf(scur);
			rc = dcb->func.auth(
                                dcb, 
                                NULL, 
                                dcb->session, 
                                buf);
                        break;

		case MYSQL_COM_INIT_DB:
		{
			/**
			 * Record database name and store to session.
			 */
			GWBUF* tmpbuf;
			MYSQL_session* data;
			unsigned int qlen;

			data = dcb->session->data;
			tmpbuf = scur->scmd_cur_cmd->my_sescmd_buf;
			qlen = MYSQL_GET_PACKET_LEN((unsigned char*)tmpbuf->start);
			memset(data->db,0,MYSQL_DATABASE_MAXLEN+1);
			if(qlen > 0 && qlen < MYSQL_DATABASE_MAXLEN+1)
				strncpy(data->db,tmpbuf->start+5,qlen - 1);			
		}
		/** Fallthrough */
		case MYSQL_COM_QUERY:
                default:
                        /** 
                         * Mark session command buffer, it triggers writing 
                         * MySQL command to protocol
                         */

                        gwbuf_set_type(scur->scmd_cur_cmd->my_sescmd_buf, GWBUF_TYPE_SESCMD);
			buf = sescmd_cursor_clone_querybuf(scur);
                        rc = dcb->func.write(
                                dcb, 
                                buf);
                        break;
        }

        if (rc == 1)
        {
                succp = true;
        }
        else
        {
                succp = false;
        }
return_succp:
	return succp;
}


/**
 * Moves cursor to next property and copied address of its sescmd to cursor.
 * Current propery must be non-null.
 * If current property is the last on the list, *scur->scmd_ptr_property == NULL
 * 
 * Router session must be locked 
 */
static bool sescmd_cursor_next(
	sescmd_cursor_t* scur)
{
	bool             succp = false;
	rses_property_t* prop_curr;
	rses_property_t* prop_next;

	if(scur == NULL)
	{
            MXS_ERROR("[%s] Error: NULL parameter.",__FUNCTION__);
	    return false;
	}

        ss_dassert(scur != NULL);
        ss_dassert(*(scur->scmd_cur_ptr_property) != NULL);
        ss_dassert(SPINLOCK_IS_LOCKED(
                &(*(scur->scmd_cur_ptr_property))->rses_prop_rsession->rses_lock));

        /** Illegal situation */
	if (scur == NULL ||
           *scur->scmd_cur_ptr_property == NULL ||
            scur->scmd_cur_cmd == NULL)
	{
		/** Log error */
		goto return_succp;
	}
	prop_curr = *(scur->scmd_cur_ptr_property);

        CHK_MYSQL_SESCMD(scur->scmd_cur_cmd);
        ss_dassert(prop_curr == mysql_sescmd_get_property(scur->scmd_cur_cmd));
        CHK_RSES_PROP(prop_curr);

        /** Copy address of pointer to next property */
        scur->scmd_cur_ptr_property = &(prop_curr->rses_prop_next);
        prop_next = *scur->scmd_cur_ptr_property;
        ss_dassert(prop_next == *(scur->scmd_cur_ptr_property));
        
        
	/** If there is a next property move forward */
	if (prop_next != NULL)
	{
                CHK_RSES_PROP(prop_next);
                CHK_RSES_PROP((*(scur->scmd_cur_ptr_property)));

                /** Get pointer to next property's sescmd */
                scur->scmd_cur_cmd = rses_property_get_sescmd(prop_next);

                ss_dassert(prop_next == scur->scmd_cur_cmd->my_sescmd_prop);                
                CHK_MYSQL_SESCMD(scur->scmd_cur_cmd);
                CHK_RSES_PROP(scur->scmd_cur_cmd->my_sescmd_prop);
	}
	else
	{
		/** No more properties, can't proceed. */
		goto return_succp;
	}

	if (scur->scmd_cur_cmd != NULL)
	{
                succp = true;
        }
        else
        {
                ss_dassert(false); /*< Log error, sescmd shouldn't be NULL */
        }
return_succp:
	return succp;
}

static rses_property_t* mysql_sescmd_get_property(
	mysql_sescmd_t* scmd)
{
	CHK_MYSQL_SESCMD(scmd);
	return scmd->my_sescmd_prop;
}

static void tracelog_routed_query(
        ROUTER_CLIENT_SES* rses,
        char*              funcname,
        backend_ref_t*     bref,
        GWBUF*             buf)
{
        uint8_t*       packet = GWBUF_DATA(buf);
        unsigned char  packet_type = packet[4];
        size_t         len;
        size_t         buflen = GWBUF_LENGTH(buf);
        char*          querystr;
        char*          startpos = (char *)&packet[5];
        BACKEND*       b;
        backend_type_t be_type;
        DCB*           dcb;
        
        CHK_BACKEND_REF(bref);
        b = bref->bref_backend;
        CHK_BACKEND(b);
        dcb = bref->bref_dcb;
        CHK_DCB(dcb);
        
        be_type = BACKEND_TYPE(b);

        if (GWBUF_IS_TYPE_MYSQL(buf))
        {
                len  = packet[0];
                len += 256*packet[1];
                len += 256*256*packet[2];
                
                if (packet_type == '\x03') 
                {
                        querystr = (char *)malloc(len);
                        memcpy(querystr, startpos, len-1);
                        querystr[len-1] = '\0';
                        MXS_DEBUG("%lu [%s] %d bytes long buf, \"%s\" -> %s:%d %s dcb %p",
                                  pthread_self(),
                                  funcname,
                                  (int)buflen,
                                  querystr,
                                  b->backend_server->name,
                                  b->backend_server->port, 
                                  STRBETYPE(be_type),
                                  dcb);
                        free(querystr);
                }
                else if (packet_type == '\x22' || 
                        packet_type == 0x22 || 
                        packet_type == '\x26' || 
                        packet_type == 0x26 ||
                        true)
                {
                        querystr = (char *)malloc(len);
                        memcpy(querystr, startpos, len-1);
                        querystr[len-1] = '\0';
                        MXS_DEBUG("%lu [%s] %d bytes long buf, \"%s\" -> %s:%d %s dcb %p",
                                  pthread_self(),
                                  funcname,
                                  (int)buflen,
                                  querystr,
                                  b->backend_server->name,
                                  b->backend_server->port,
                                  STRBETYPE(be_type),
                                  dcb);
                        free(querystr);
                }
        }
        gwbuf_free(buf);
}


/**
 * Return RCAP_TYPE_STMT_INPUT.
 */ 
static int getCapabilities ()
{
        return RCAP_TYPE_STMT_INPUT;
}

/**
 * Execute in backends used by current router session.
 * Save session variable commands to router session property
 * struct. Thus, they can be replayed in backends which are 
 * started and joined later.
 * 
 * Suppress redundant OK packets sent by backends.
 * 
 * The first OK packet is replied to the client.
 * 
 * @param router_cli_ses	Client's router session pointer
 * @param querybuf		GWBUF including the query to be routed
 * @param inst			Router instance
 * @param packet_type		Type of MySQL packet
 * @param qtype			Query type from query_classifier
 * 
 * @return True if at least one backend is used and routing succeed to all 
 * backends being used, otherwise false.
 * 
 */
static bool route_session_write(
        ROUTER_CLIENT_SES* router_cli_ses,
        GWBUF*             querybuf,
        ROUTER_INSTANCE*   inst,
        unsigned char      packet_type,
        qc_query_type_t    qtype)
{
        bool              succp;
        rses_property_t*  prop;
        backend_ref_t*    backend_ref;
        int               i;
	int               max_nslaves;
	int               nbackends;
	int 		  nsucc;
  
        MXS_INFO("Session write, routing to all servers.");
	/** Maximum number of slaves in this router client session */
	max_nslaves = rses_get_max_slavecount(router_cli_ses, 
					  router_cli_ses->rses_nbackends);
	nsucc = 0;
	nbackends = 0;
        backend_ref = router_cli_ses->rses_backend_ref;
        
        /**
         * These are one-way messages and server doesn't respond to them.
         * Therefore reply processing is unnecessary and session 
         * command property is not needed. It is just routed to all available
         * backends.
         */
        if (packet_type == MYSQL_COM_STMT_SEND_LONG_DATA ||
                packet_type == MYSQL_COM_QUIT ||
                packet_type == MYSQL_COM_STMT_CLOSE)
        {
                int rc;

		/** Lock router session */
                if (!rses_begin_locked_router_action(router_cli_ses))
                {
                        goto return_succp;
                }
                                
                for (i=0; i<router_cli_ses->rses_nbackends; i++)
                {
                        DCB* dcb = backend_ref[i].bref_dcb;     
			
			if (MXS_LOG_PRIORITY_IS_ENABLED(LOG_INFO) &&
                            BREF_IS_IN_USE((&backend_ref[i])))
			{
                            MXS_INFO("Route query to %s \t%s:%d%s",
                                     (SERVER_IS_MASTER(backend_ref[i].bref_backend->backend_server) ?
                                      "master" : "slave"),
                                     backend_ref[i].bref_backend->backend_server->name,
                                     backend_ref[i].bref_backend->backend_server->port,
                                     (i+1==router_cli_ses->rses_nbackends ? " <" : " "));
			}

                        if (BREF_IS_IN_USE((&backend_ref[i])))
                        {
				nbackends += 1;
                                if ((rc = dcb->func.write(dcb, gwbuf_clone(querybuf))) == 1)
				{
					nsucc += 1;
				}
                        }
                }
                rses_end_locked_router_action(router_cli_ses);
                gwbuf_free(querybuf);
                goto return_succp;
        }
        /** Lock router session */
        if (!rses_begin_locked_router_action(router_cli_ses))
        {
                goto return_succp;
        }
        
        if (router_cli_ses->rses_nbackends <= 0)
	{
            MXS_INFO("Router session doesn't have any backends in use. "
                     "Routing failed. <");
		
		goto return_succp;
	}

        if (router_cli_ses->rses_config.rw_max_sescmd_history_size > 0 &&
            router_cli_ses->rses_nsescmd >= router_cli_ses->rses_config.rw_max_sescmd_history_size)
    {
        MXS_WARNING("Router session exceeded session command history limit. "
                    "Slave recovery is disabled and only slave servers with "
                    "consistent session state are used "
                    "for the duration of the session.");
        router_cli_ses->rses_config.rw_disable_sescmd_hist = true;
        router_cli_ses->rses_config.rw_max_sescmd_history_size = 0;
    }

	if(router_cli_ses->rses_config.rw_disable_sescmd_hist)
	{
	    rses_property_t *prop, *tmp;
	    backend_ref_t* bref;
	    bool conflict;

	    prop = router_cli_ses->rses_properties[RSES_PROP_TYPE_SESCMD];
	    while(prop)
	    {
		conflict = false;

		for(i = 0;i<router_cli_ses->rses_nbackends;i++)
		{
		    bref = &backend_ref[i];
		    if(BREF_IS_IN_USE(bref))
		    {

			if(bref->bref_sescmd_cur.position <= prop->rses_prop_data.sescmd.position + 1)
			{
			    conflict = true;
			    break;
			}
		    }
		}

		if(conflict)
		{
		    break;
		}

		tmp = prop;
		router_cli_ses->rses_properties[RSES_PROP_TYPE_SESCMD] = prop->rses_prop_next;
		rses_property_done(tmp);
		prop = router_cli_ses->rses_properties[RSES_PROP_TYPE_SESCMD];
	    }
	}

        /** 
         * Additional reference is created to querybuf to 
         * prevent it from being released before properties
         * are cleaned up as a part of router sessionclean-up.
         */
        if((prop = rses_property_init(RSES_PROP_TYPE_SESCMD)) == NULL)
	{
	    MXS_ERROR("Router session property initialization failed");
	    rses_end_locked_router_action(router_cli_ses);
	    return false;
	}
        mysql_sescmd_init(prop, querybuf, packet_type, router_cli_ses);
        
        /** Add sescmd property to router client session */
        if(rses_property_add(router_cli_ses, prop) != 0)
	{
	    MXS_ERROR("Session property addition failed.");
	    rses_end_locked_router_action(router_cli_ses);
	    return false;
	}
         
        for (i=0; i<router_cli_ses->rses_nbackends; i++)
        {
                if (BREF_IS_IN_USE((&backend_ref[i])))
                {
                        sescmd_cursor_t* scur;
                        
			nbackends += 1;
			
			if (MXS_LOG_PRIORITY_IS_ENABLED(LOG_INFO))
			{
                            MXS_INFO("Route query to %s \t%s:%d%s",
                                     (SERVER_IS_MASTER(backend_ref[i].bref_backend->backend_server) ?
                                      "master" : "slave"),
                                     backend_ref[i].bref_backend->backend_server->name,
                                     backend_ref[i].bref_backend->backend_server->port,
                                     (i+1==router_cli_ses->rses_nbackends ? " <" : " "));
			}
			
                        scur = backend_ref_get_sescmd_cursor(&backend_ref[i]);
                        
                        /** 
                         * Add one waiter to backend reference.
                         */
                        bref_set_state(get_bref_from_dcb(router_cli_ses, 
                                                         backend_ref[i].bref_dcb), 
							BREF_WAITING_RESULT);
                        /** 
                         * Start execution if cursor is not already executing.
                         * Otherwise, cursor will execute pending commands
                         * when it completes with previous commands.
                         */
                        if (sescmd_cursor_is_active(scur))
                        {
				nsucc += 1;
                                MXS_INFO("Backend %s:%d already executing sescmd.",
                                         backend_ref[i].bref_backend->backend_server->name,
                                         backend_ref[i].bref_backend->backend_server->port);
                        }
                        else
                        {
                                if (execute_sescmd_in_backend(&backend_ref[i]))
				{
					nsucc += 1;
				}
				else
				{
                                    MXS_ERROR("Failed to execute session "
                                              "command in %s:%d",
                                              backend_ref[i].bref_backend->backend_server->name,
                                              backend_ref[i].bref_backend->backend_server->port);
                                }
                        }
                }
        }

	atomic_add(&router_cli_ses->rses_nsescmd,1);

        /** Unlock router session */
        rses_end_locked_router_action(router_cli_ses);
               
return_succp:
	/** 
	 * Routing must succeed to all backends that are used.
	 * There must be at leas one and at most max_nslaves+1 backends.
	 */
	succp = (nbackends > 0 && nsucc == nbackends && nbackends <= max_nslaves+1);
        return succp;
}


#if defined(NOT_USED)

static bool router_option_configured(
        ROUTER_INSTANCE* router,
        const char*      optionstr,
        void*            data)
{
        bool   succp = false;
        char** option;
        
        option = router->service->routerOptions;
        
        while (option != NULL)
        {
                char*  value;

                if ((value = strchr(options[i], '=')) == NULL)
                {
                        break;
                }
                else
                {
                        *value = 0;
                        value++;
                        if (strcmp(options[i], "slave_selection_criteria") == 0)
                        {
                                if (GET_SELECT_CRITERIA(value) == (select_criteria_t *)*data)
                                {
                                        succp = true;
                                        break;
                                }
                        }
                }
        }
        return succp;
}
#endif /*< NOT_USED */

static void rwsplit_process_router_options(
        ROUTER_INSTANCE* router,
        char**           options)
{
        int               i;
        char*             value;
        select_criteria_t c;

	if(options == NULL)
	    return;

        for (i = 0; options[i]; i++)
        {
                if ((value = strchr(options[i], '=')) == NULL)
                {
                    MXS_ERROR("Unsupported router option \"%s\" for "
                              "readwritesplit router.",
                              options[i]);
                }
                else
                {
                        *value = 0;
                        value++;
                        if (strcmp(options[i], "slave_selection_criteria") == 0)
                        {
                                c = GET_SELECT_CRITERIA(value);
                                ss_dassert(
                                        c == LEAST_GLOBAL_CONNECTIONS ||
                                        c == LEAST_ROUTER_CONNECTIONS ||
                                        c == LEAST_BEHIND_MASTER ||
                                        c == LEAST_CURRENT_OPERATIONS ||
                                        c == UNDEFINED_CRITERIA);
                               
                                if (c == UNDEFINED_CRITERIA)
                                {
                                    MXS_WARNING("Unknown "
                                                "slave selection criteria \"%s\". "
                                                "Allowed values are LEAST_GLOBAL_CONNECTIONS, "
                                                "LEAST_ROUTER_CONNECTIONS, "
                                                "LEAST_BEHIND_MASTER,"
                                                "and LEAST_CURRENT_OPERATIONS.",
                                                STRCRITERIA(router->rwsplit_config.rw_slave_select_criteria));
                                }
                                else
                                {
                                        router->rwsplit_config.rw_slave_select_criteria = c;
                                }
                        }
			else if(strcmp(options[i], "max_sescmd_history") == 0)
			{
			    router->rwsplit_config.rw_max_sescmd_history_size = atoi(value);
			}
			else if(strcmp(options[i],"disable_sescmd_history") == 0)
			{
			    router->rwsplit_config.rw_disable_sescmd_hist = config_truth_value(value);
			}
			else if(strcmp(options[i],"master_accept_reads") == 0)
			{
			    router->rwsplit_config.rw_master_reads = config_truth_value(value);
			}
                }
        } /*< for */
}

/**
 * Error Handler routine to resolve _backend_ failures. If it succeeds then there
 * are enough operative backends available and connected. Otherwise it fails,
 * and session is terminated.
 *
 * @param       instance        The router instance
 * @param       router_session  The router session
 * @param       errmsgbuf       The error message to reply
 * @param       backend_dcb     The backend DCB
 * @param       action     	The action: ERRACT_NEW_CONNECTION or ERRACT_REPLY_CLIENT
 * @param	succp		Result of action: true iff router can continue
 *
 * Even if succp == true connecting to new slave may have failed. succp is to
 * tell whether router has enough master/slave connections to continue work.
 */
static void handleError (
        ROUTER*        instance,
        void*          router_session,
        GWBUF*         errmsgbuf,
        DCB*           problem_dcb,
        error_action_t action,
        bool*          succp)
{
        SESSION*           session;
        ROUTER_INSTANCE*   inst    = (ROUTER_INSTANCE *)instance;
        ROUTER_CLIENT_SES* rses    = (ROUTER_CLIENT_SES *)router_session;

        CHK_DCB(problem_dcb);

	/** Don't handle same error twice on same DCB */
	if (problem_dcb->dcb_errhandle_called)
	{
            /** we optimistically assume that previous call succeed */
            /*
             * The return of true is potentially misleading, but appears to
             * be safe with the code as it stands on 9 Sept 2015 - MNB
             */
		*succp = true;
		return;
	}
	else
	{
		problem_dcb->dcb_errhandle_called = true;
	}
        session = problem_dcb->session;

        if (session == NULL || rses == NULL)
	{
                *succp = false;
    }
    else if (dcb_isclient(problem_dcb))
    {
        *succp = false;
    }
        else
        {
            CHK_SESSION(session);
            CHK_CLIENT_RSES(rses);

            switch (action) {
                case ERRACT_NEW_CONNECTION:
                {
			SERVER* srv;

			if (!rses_begin_locked_router_action(rses))
			{
				*succp = false;
				break;
			}
			srv = rses->rses_master_ref->bref_backend->backend_server;
			/**
			 * If master has lost its Master status error can't be
			 * handled so that session could continue.
			 */
                        if (rses->rses_master_ref->bref_dcb == problem_dcb &&
				!SERVER_IS_MASTER(srv))
			{
                        	backend_ref_t*  bref;
                            bref = get_bref_from_dcb(rses, problem_dcb);
                        	if (bref != NULL)
                            {
                                    CHK_BACKEND_REF(bref);
                                    bref_clear_state(bref, BREF_IN_USE);
                                    bref_set_state(bref, BREF_CLOSED);
                            }
                            else
                            {
                                MXS_ERROR("server %s:%d lost the "
                                          "master status but could not locate the "
                                          "corresponding backend ref.",
                                          srv->name,
                                          srv->port);
                                dcb_close(problem_dcb);
                            }
				if (!srv->master_err_is_logged)
				{
                                    MXS_ERROR("server %s:%d lost the "
                                              "master status. Readwritesplit "
                                              "service can't locate the master. "
                                              "Client sessions will be closed.",
                                              srv->name,
                                              srv->port);
					srv->master_err_is_logged = true;
				}
				*succp = false;
			}
			else
			{
				/**
				* This is called in hope of getting replacement for
				* failed slave(s).  This call may free rses.
				*/
				*succp = handle_error_new_connection(inst,
								&rses,
								problem_dcb,
								errmsgbuf);
			}
                        /* Free the lock if rses still exists */
                        if (rses) rses_end_locked_router_action(rses);
                        break;
                }

                case ERRACT_REPLY_CLIENT:
                {
                        handle_error_reply_client(session,
						  rses,
						  problem_dcb,
						  errmsgbuf);
			*succp = false; /*< no new backend servers were made available */
                        break;
                }

		default:
                        *succp = false;
                        break;
            }
        }
        dcb_close(problem_dcb);
}


static void handle_error_reply_client(
	SESSION*           ses,
	ROUTER_CLIENT_SES* rses,
	DCB*               backend_dcb,
	GWBUF*             errmsg)
{
	session_state_t sesstate;
	DCB*            client_dcb;
	backend_ref_t*  bref;

	spinlock_acquire(&ses->ses_lock);
	sesstate = ses->state;
	client_dcb = ses->client;
	spinlock_release(&ses->ses_lock);

	/**
	 * If bref exists, mark it closed
	 */
	if ((bref = get_bref_from_dcb(rses, backend_dcb)) != NULL)
	{
		CHK_BACKEND_REF(bref);
		bref_clear_state(bref, BREF_IN_USE);
		bref_set_state(bref, BREF_CLOSED);
	}

	if (sesstate == SESSION_STATE_ROUTER_READY)
	{
		CHK_DCB(client_dcb);
		client_dcb->func.write(client_dcb, gwbuf_clone(errmsg));
	}
}

/**
 * Check if there is backend reference pointing at failed DCB, and reset its
 * flags. Then clear DCB's callback and finally : try to find replacement(s) 
 * for failed slave(s).
 * 
 * This must be called with router lock. 
 * 
 * @param inst		router instance
 * @param rses		router client session
 * @param dcb		failed DCB
 * @param errmsg	error message which is sent to client if it is waiting
 * 
 * @return true if there are enough backend connections to continue, false if not
 */
static bool handle_error_new_connection(
	ROUTER_INSTANCE*   inst,
	ROUTER_CLIENT_SES** rses,
	DCB*               backend_dcb,
	GWBUF*             errmsg)
{
    ROUTER_CLIENT_SES*  myrses;
	SESSION*       ses;
	int            router_nservers;
	int            max_nslaves;
	int            max_slave_rlag;
	backend_ref_t* bref;
	bool           succp;
	
    myrses = *rses;
	ss_dassert(SPINLOCK_IS_LOCKED(&myrses->rses_lock));
	
	ses = backend_dcb->session;
	CHK_SESSION(ses);
	
	/**
	 * If bref == NULL it has been replaced already with another one.
	 */
	if ((bref = get_bref_from_dcb(myrses, backend_dcb)) == NULL)
	{
		succp = true;
		goto return_succp;
	}
	CHK_BACKEND_REF(bref);
	
	/** 
	 * If query was sent through the bref and it is waiting for reply from
	 * the backend server it is necessary to send an error to the client
	 * because it is waiting for reply.
	 */
	if (BREF_IS_WAITING_RESULT(bref))
	{
		DCB* client_dcb;
		client_dcb = ses->client;
		client_dcb->func.write(client_dcb, gwbuf_clone(errmsg));
		bref_clear_state(bref, BREF_WAITING_RESULT);
	}
	bref_clear_state(bref, BREF_IN_USE);
	bref_set_state(bref, BREF_CLOSED);

	/** 
	 * Error handler is already called for this DCB because
	 * it's not polling anymore. It can be assumed that
	 * it succeed because rses isn't closed.
	 */
	if (backend_dcb->state != DCB_STATE_POLLING)
	{
		succp = true;
		goto return_succp;
	}	
	/**
	 * Remove callback because this DCB won't be used 
	 * unless it is reconnected later, and then the callback
	 * is set again.
	 */
	dcb_remove_callback(backend_dcb, 
			DCB_REASON_NOT_RESPONDING, 
			&router_handle_state_switch, 
			(void *)bref);
	router_nservers = router_get_servercount(inst);
	max_nslaves     = rses_get_max_slavecount(myrses, router_nservers);
	max_slave_rlag  = rses_get_max_replication_lag(myrses);
	/** 
	 * Try to get replacement slave or at least the minimum 
	 * number of slave connections for router session.
	 */
	if(inst->rwsplit_config.rw_disable_sescmd_hist)
	{
	    succp = have_enough_servers(&myrses,1,router_nservers,inst) ? true : false;
	}
	else
	{
	succp = select_connect_backend_servers(
			&myrses->rses_master_ref,
			myrses->rses_backend_ref,
			router_nservers,
			max_nslaves,
			max_slave_rlag,
			myrses->rses_config.rw_slave_select_criteria,
			ses,
			inst);
	}
	
return_succp:
	return succp;        
}


static void print_error_packet(
        ROUTER_CLIENT_SES* rses, 
        GWBUF*             buf, 
        DCB*               dcb)
{
#if defined(SS_DEBUG)
        if (GWBUF_IS_TYPE_MYSQL(buf))
        {
                while (gwbuf_length(buf) > 0)
                {
                        /** 
                         * This works with MySQL protocol only ! 
                         * Protocol specific packet print functions would be nice.
                         */
                        uint8_t* ptr = GWBUF_DATA(buf);
                        size_t   len = MYSQL_GET_PACKET_LEN(ptr);
                        
                        if (MYSQL_GET_COMMAND(ptr) == 0xff)
                        {
                                SERVER*        srv = NULL;
                                backend_ref_t* bref = rses->rses_backend_ref;
                                int            i;
                                char*          bufstr;
                                
                                for (i=0; i<rses->rses_nbackends; i++)
                                {
                                        if (bref[i].bref_dcb == dcb)
                                        {
                                                srv = bref[i].bref_backend->backend_server;
                                        }
                                }
                                ss_dassert(srv != NULL);
                                char* str = (char*)&ptr[7]; 
                                bufstr = strndup(str, len-3);
                                
                                MXS_ERROR("Backend server %s:%d responded with "
                                          "error : %s",
                                          srv->name,
                                          srv->port,
                                          bufstr);
                                free(bufstr);
                        }
                        buf = gwbuf_consume(buf, len+4);
                }
        }
        else
        {
                while ((buf = gwbuf_consume(buf, GWBUF_LENGTH(buf))) != NULL);
        }
#endif /*< SS_DEBUG */
}

static int router_get_servercount(
        ROUTER_INSTANCE* inst)
{
        int       router_nservers = 0;
        BACKEND** b = inst->servers;
        /** count servers */
        while (*(b++) != NULL) router_nservers++;
                                                                
        return router_nservers;
}

static bool have_enough_servers(
        ROUTER_CLIENT_SES** p_rses,
        const int           min_nsrv,
        int                 router_nsrv,
        ROUTER_INSTANCE*    router)
{
        bool succp;
        
        /** With too few servers session is not created */
        if (router_nsrv < min_nsrv || 
                MAX((*p_rses)->rses_config.rw_max_slave_conn_count, 
                    (router_nsrv*(*p_rses)->rses_config.rw_max_slave_conn_percent)/100)
                        < min_nsrv)
        {
                if (router_nsrv < min_nsrv)
                {
                    MXS_ERROR("Unable to start %s service. There are "
                              "too few backend servers available. Found %d "
                              "when %d is required.",
                              router->service->name,
                              router_nsrv,
                              min_nsrv);
                }
                else
                {
                        int pct = (*p_rses)->rses_config.rw_max_slave_conn_percent/100;
                        int nservers = router_nsrv*pct;
                        
                        if ((*p_rses)->rses_config.rw_max_slave_conn_count < min_nsrv)
                        {
                            MXS_ERROR("Unable to start %s service. There are "
                                      "too few backend servers configured in "
                                      "MaxScale.cnf. Found %d when %d is required.",
                                      router->service->name,
                                      (*p_rses)->rses_config.rw_max_slave_conn_count,
                                      min_nsrv);
                        }
                        if (nservers < min_nsrv)
                        {
                            double dbgpct = ((double)min_nsrv/(double)router_nsrv)*100.0;
                            MXS_ERROR("Unable to start %s service. There are "
                                      "too few backend servers configured in "
                                      "MaxScale.cnf. Found %d%% when at least %.0f%% "
                                      "would be required.",
                                      router->service->name,
                                      (*p_rses)->rses_config.rw_max_slave_conn_percent,
                                      dbgpct);
                        }
                }
                free(*p_rses);
                *p_rses = NULL;
                succp = false;
        }
        else
        {
                succp = true;
        }
        return succp;
}

/** 
 * Find out the number of read backend servers.
 * Depending on the configuration value type, either copy direct count 
 * of slave connections or calculate the count from percentage value.
 */
static int rses_get_max_slavecount(
        ROUTER_CLIENT_SES* rses,
        int                router_nservers)
{
        int conf_max_nslaves;
        int max_nslaves;
        
        CHK_CLIENT_RSES(rses);
        
        if (rses->rses_config.rw_max_slave_conn_count > 0)
        {
                conf_max_nslaves = rses->rses_config.rw_max_slave_conn_count;
        }
        else
        {
                conf_max_nslaves = 
                (router_nservers*rses->rses_config.rw_max_slave_conn_percent)/100;
        }
        max_nslaves = MIN(router_nservers-1, MAX(1, conf_max_nslaves));
        
        return max_nslaves;
}


static int rses_get_max_replication_lag(
        ROUTER_CLIENT_SES* rses)
{
        int conf_max_rlag;
        
        CHK_CLIENT_RSES(rses);
        
        /** if there is no configured value, then longest possible int is used */
        if (rses->rses_config.rw_max_slave_replication_lag > 0)
        {
                conf_max_rlag = rses->rses_config.rw_max_slave_replication_lag;
        }
        else
        {
                conf_max_rlag = ~(1<<31);
        }
        
        return conf_max_rlag;
}

/**
 * Finds out if there is a backend reference pointing at the DCB given as 
 * parameter. 
 * @param rses	router client session
 * @param dcb	DCB
 * 
 * @return backend reference pointer if succeed or NULL
 */
static backend_ref_t* get_bref_from_dcb(
        ROUTER_CLIENT_SES* rses,
        DCB*               dcb)
{
        backend_ref_t* bref;
        int            i = 0;
        CHK_DCB(dcb);
        CHK_CLIENT_RSES(rses);
        
        bref = rses->rses_backend_ref;
        
        while (i<rses->rses_nbackends)
        {
                if (bref->bref_dcb == dcb)
                {
                        break;
                }
                bref++;
                i += 1;
        }
        
        if (i == rses->rses_nbackends)
        {
                bref = NULL;
        }
        return bref;
}

/**
 * Calls hang-up function for DCB if it is not both running and in 
 * master/slave/joined/ndb role. Called by DCB's callback routine.
 */
static int router_handle_state_switch(
        DCB*       dcb,
        DCB_REASON reason,
        void*      data)
{
        backend_ref_t*     bref;
        int                rc = 1;
        SERVER*            srv;
        CHK_DCB(dcb);
    if (NULL == dcb->session->router_session)
    {
        /*
         * The following processing will fail if there is no router session,
         * because the "data" parameter will not contain meaningful data,
         * so we have no choice but to stop here.
         */
        return 0;
    }
        bref = (backend_ref_t *)data;
        CHK_BACKEND_REF(bref);
       
	srv = bref->bref_backend->backend_server;
	
        if (SERVER_IS_RUNNING(srv) && SERVER_IS_IN_CLUSTER(srv))
        {
                goto return_rc;
        }
        
        MXS_DEBUG("%lu [router_handle_state_switch] %s %s:%d in state %s",
                  pthread_self(),
                  STRDCBREASON(reason),
                  srv->name,
                  srv->port,
                  STRSRVSTATUS(srv));
        CHK_SESSION(((SESSION*)dcb->session));
        if (dcb->session->router_session)
        {
            CHK_CLIENT_RSES(((ROUTER_CLIENT_SES *)dcb->session->router_session));
        }

        switch (reason) {
                case DCB_REASON_NOT_RESPONDING:
                        dcb->func.hangup(dcb);
                        break;
                        
                default:
                        break;
        }
        
return_rc:
        return rc;
}


static sescmd_cursor_t* backend_ref_get_sescmd_cursor (
        backend_ref_t* bref)
{
        sescmd_cursor_t* scur;
        CHK_BACKEND_REF(bref);
        
        scur = &bref->bref_sescmd_cur;
        CHK_SESCMD_CUR(scur);
        
        return scur;
}

#if defined(PREP_STMT_CACHING)
#define MAX_STMT_LEN 1024

static prep_stmt_t* prep_stmt_init(
        prep_stmt_type_t type,
        void*            id)
{
        prep_stmt_t* pstmt;
        
        pstmt = (prep_stmt_t *)calloc(1, sizeof(prep_stmt_t));
        
        if (pstmt != NULL)
        {
#if defined(SS_DEBUG)
                pstmt->pstmt_chk_top  = CHK_NUM_PREP_STMT;
                pstmt->pstmt_chk_tail = CHK_NUM_PREP_STMT;
#endif
                pstmt->pstmt_state = PREP_STMT_ALLOC;
                pstmt->pstmt_type  = type;
                
                if (type == PREP_STMT_NAME)
                {
                        pstmt->pstmt_id.name = strndup((char *)id, MAX_STMT_LEN);
                }
                else
                {
                        pstmt->pstmt_id.seq = 0;
                }
        }
        CHK_PREP_STMT(pstmt);
        return pstmt;
}

static void prep_stmt_done(
        prep_stmt_t* pstmt)
{
        CHK_PREP_STMT(pstmt);
        
        if (pstmt->pstmt_type == PREP_STMT_NAME)
        {
                free(pstmt->pstmt_id.name);
        }
        free(pstmt);
}

static bool prep_stmt_drop(
        prep_stmt_t* pstmt)
{
        CHK_PREP_STMT(pstmt);
        
        pstmt->pstmt_state = PREP_STMT_DROPPED;
        return true;
}
#endif /*< PREP_STMT_CACHING */

/********************************
 * This routine returns the root master server from MySQL replication tree
 * Get the root Master rule:
 *
 * find server with the lowest replication depth level
 * and the SERVER_MASTER bitval
 * Servers are checked even if they are in 'maintenance'
 *
 * @param	servers		The list of servers
 * @param	router_nservers	The number of servers
 * @return			The Master found
 *
 */
static BACKEND *get_root_master(
	backend_ref_t *servers, 
	int            router_nservers) 
{
        int i = 0;
        BACKEND * master_host = NULL;

        for (i = 0; i< router_nservers; i++) 
	{
		BACKEND* b;
		
		if (servers[i].bref_backend == NULL)
		{
			continue;
		}
		
		b = servers[i].bref_backend;

		if ((b->backend_server->status & 
			(SERVER_MASTER|SERVER_MAINT)) == SERVER_MASTER) 
		{
			if (master_host == NULL || 
				(b->backend_server->depth < master_host->backend_server->depth))
			{
				master_host = b;
                        }
                }
        }
	return master_host;
}


/********************************
 * This routine returns the root master server from MySQL replication tree
 * Get the root Master rule:
 *
 * find server with the lowest replication depth level
 * and the SERVER_MASTER bitval
 * Servers are checked even if they are in 'maintenance'
 *
 * @param	rses pointer to router session
 * @return	pointer to backend reference of the root master or NULL
 *
 */
static backend_ref_t* get_root_master_bref(
	ROUTER_CLIENT_SES* rses)
{
	backend_ref_t* bref;
	backend_ref_t* candidate_bref = NULL;
	int            i = 0;
	
	bref = rses->rses_backend_ref;
	
	while (i<rses->rses_nbackends)
	{
		if ((bref->bref_backend->backend_server->status &
			(SERVER_MASTER|SERVER_MAINT)) == SERVER_MASTER)
		{
			if (bref->bref_backend->backend_server->status & SERVER_MASTER)
			{
				if (candidate_bref == NULL ||
					(bref->bref_backend->backend_server->depth <
					candidate_bref->bref_backend->backend_server->depth))
				{
					candidate_bref = bref;
				}
			}
		}
		bref++;
		i += 1;
	}
	if (candidate_bref == NULL)
	{
            MXS_ERROR("Could not find master among the backend "
                      "servers. Previous master's state : %s",
                      STRSRVSTATUS(BREFSRV(rses->rses_master_ref)));
	}
	return candidate_bref;
}









<|MERGE_RESOLUTION|>--- conflicted
+++ resolved
@@ -1641,15 +1641,10 @@
   char *dbname;
   char hkey[MYSQL_DATABASE_MAXLEN+MYSQL_TABLE_MAXLEN+2];
   MYSQL_session* data;
-<<<<<<< HEAD
 
   DCB*             master_dcb     = NULL;
   qc_query_type_t  qtype = type;
   rses_property_t* rses_prop_tmp;
-=======
-  skygw_query_type_t qtype = type;
-  rses_property_t*   rses_prop_tmp;
->>>>>>> 379cb6c7
 
   if(router_cli_ses == NULL || querybuf == NULL)
   {
@@ -2456,10 +2451,6 @@
 #if defined(SS_EXTRA_DEBUG)
                         MXS_INFO("Found DCB for slave.");
 #endif
-<<<<<<< HEAD
-
-=======
->>>>>>> 379cb6c7
 			atomic_add(&inst->stats.n_slave, 1);
 		}
 		else
