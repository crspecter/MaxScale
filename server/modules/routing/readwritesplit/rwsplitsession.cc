/*
 * Copyright (c) 2016 MariaDB Corporation Ab
 *
 * Use of this software is governed by the Business Source License included
 * in the LICENSE.TXT file and at www.mariadb.com/bsl11.
 *
 * Change Date: 2024-08-24
 *
 * On the date above, in accordance with the Business Source License, use
 * of this software will be governed by version 2 or later of the General
 * Public License.
 */

#include "rwsplitsession.hh"

#include <cmath>
#include <mysqld_error.h>
#include <maxscale/modutil.hh>
#include <maxscale/poll.hh>
#include <maxscale/clock.h>

using namespace maxscale;
using namespace std::chrono;

RWSplitSession::RWSplitSession(RWSplit* instance, MXS_SESSION* session, mxs::SRWBackends backends)
    : mxs::RouterSession(session)
    , m_backends(std::move(backends))
    , m_raw_backends(sptr_vec_to_ptr_vec(m_backends))
    , m_current_master(nullptr)
    , m_target_node(nullptr)
    , m_prev_target(nullptr)
    , m_config(instance->config())
    , m_session(session)
    , m_sescmd_count(1)
    , m_expected_responses(0)
    , m_last_keepalive_check(maxbase::Clock::now(maxbase::NowType::EPollTick))
    , m_router(instance)
    , m_sent_sescmd(0)
    , m_recv_sescmd(0)
    , m_wait_gtid(NONE)
    , m_next_seq(0)
    , m_qc(this, session, m_config.use_sql_variables_in)
    , m_retry_duration(0)
    , m_is_replay_active(false)
    , m_can_replay_trx(true)
    , m_server_stats(instance->local_server_stats())
{
}

RWSplitSession* RWSplitSession::create(RWSplit* router, MXS_SESSION* session, const Endpoints& endpoints)
{
    RWSplitSession* rses = NULL;

    if (router->have_enough_servers())
    {
        SRWBackends backends = RWBackend::from_endpoints(endpoints);

        if ((rses = new(std::nothrow) RWSplitSession(router, session, std::move(backends))))
        {
            if (rses->open_connections())
            {
                mxb::atomic::add(&router->stats().n_sessions, 1, mxb::atomic::RELAXED);
            }
            else
            {
                delete rses;
                rses = nullptr;
            }
        }
    }
    else
    {
        MXS_ERROR("Unable to start session: not enough backend servers are available.");
    }

    return rses;
}

RWSplitSession::~RWSplitSession()
{
    m_current_query.reset();

    for (auto& backend : m_raw_backends)
    {
        if (backend->in_use())
        {
            backend->close();
        }

        m_server_stats[backend->target()].update(backend->session_timer().split(),
                                                 backend->select_timer().total(),
                                                 backend->num_selects());
    }
}

int32_t RWSplitSession::routeQuery(GWBUF* querybuf)
{
    if (!querybuf)
    {
        MXS_ERROR("MXS-2585: Null buffer passed to routeQuery, closing session");
        mxb_assert(!true);
        return 0;
    }

    mxb_assert(gwbuf_is_contiguous(querybuf));
    int rval = 0;

    if (m_is_replay_active && !gwbuf_is_replayed(querybuf))
    {
        MXS_INFO("New %s received while transaction replay is active: %s",
                 STRPACKETTYPE(GWBUF_DATA(querybuf)[4]),
                 mxs::extract_sql(querybuf).c_str());
        m_query_queue.emplace_back(querybuf);
        return 1;
    }

    if ((m_query_queue.empty() || gwbuf_is_replayed(querybuf)) && can_route_queries())
    {
        /** Gather the information required to make routing decisions */
        if (!m_qc.large_query())
        {
            if (m_qc.load_data_state() == QueryClassifier::LOAD_DATA_INACTIVE
                && session_is_load_active(m_session))
            {
                m_qc.set_load_data_state(QueryClassifier::LOAD_DATA_ACTIVE);
            }

            m_qc.update_route_info(get_current_target(), querybuf);
        }

        /** No active or pending queries */
        if (route_stmt(querybuf))
        {
            rval = 1;
        }
    }
    else
    {
        // Already busy executing a query, put the query in a queue and route it later
        MXS_INFO("Storing query (len: %d cmd: %0x), expecting %d replies to current command: %s",
                 gwbuf_length(querybuf), GWBUF_DATA(querybuf)[4], m_expected_responses,
                 mxs::extract_sql(querybuf, 1024).c_str());
        mxb_assert(m_expected_responses == 1 || !m_query_queue.empty());

        m_query_queue.emplace_back(querybuf);
        rval = 1;
        mxb_assert(m_expected_responses == 1);
    }

    return rval;
}

/**
 * @brief Route a stored query
 *
 * When multiple queries are executed in a pipeline fashion, the readwritesplit
 * stores the extra queries in a queue. This queue is emptied after reading a
 * reply from the backend server.
 *
 * @param rses Router client session
 * @return True if a stored query was routed successfully
 */
bool RWSplitSession::route_stored_query()
{
    bool rval = true;

    /** Loop over the stored statements as long as the routeQuery call doesn't
     * append more data to the queue. If it appends data to the queue, we need
     * to wait for a response before attempting another reroute */
    while (!m_query_queue.empty())
    {
        MXS_INFO(">>> Routing stored queries");
        auto query = std::move(m_query_queue.front());
        m_query_queue.pop_front();

        if (!query.get())
        {
            MXS_ALERT("MXS-2464: Query in query queue unexpectedly null. Queue has %lu queries left.",
                      m_query_queue.size());
            mxb_assert(!true);
            continue;
        }

        /** Store the query queue locally for the duration of the routeQuery call.
         * This prevents recursive calls into this function. */
        decltype(m_query_queue) temp_storage;
        temp_storage.swap(m_query_queue);

        if (!routeQuery(query.release()))
        {
            rval = false;
            MXS_ERROR("Failed to route queued query.");
        }

        MXS_INFO("<<< Stored queries routed");

        if (m_query_queue.empty())
        {
            /** Query successfully routed and no responses are expected */
            m_query_queue.swap(temp_storage);
        }
        else
        {
            /**
             * Routing was stopped, we need to wait for a response before retrying.
             * temp_storage holds the tail end of the queue and m_query_queue contains the query we attempted
             * to route.
             */
            mxb_assert(m_query_queue.size() == 1);
            temp_storage.push_front(std::move(m_query_queue.front()));
            m_query_queue = std::move(temp_storage);
            break;
        }
    }

    return rval;
}

static bool connection_was_killed(GWBUF* buffer)
{
    bool rval = false;

    if (mxs_mysql_is_err_packet(buffer))
    {
        uint8_t buf[2];
        // First two bytes after the 0xff byte are the error code
        gwbuf_copy_data(buffer, MYSQL_HEADER_LEN + 1, 2, buf);
        uint16_t errcode = gw_mysql_get_byte2(buf);
        rval = errcode == ER_CONNECTION_KILLED;
    }

    return rval;
}

void RWSplitSession::trx_replay_next_stmt()
{
    if (m_replayed_trx.have_stmts())
    {
        // More statements to replay, pop the oldest one and execute it
        GWBUF* buf = m_replayed_trx.pop_stmt();
        MXS_INFO("Replaying: %s", mxs::extract_sql(buf, 1024).c_str());
        retry_query(buf, 0);
    }
    else
    {
        // No more statements to execute
        m_is_replay_active = false;
        mxb::atomic::add(&m_router->stats().n_trx_replay, 1, mxb::atomic::RELAXED);
        m_num_trx_replays = 0;

        if (!m_replayed_trx.empty())
        {
            // Check that the checksums match.
            SHA1Checksum chksum = m_trx.checksum();
            chksum.finalize();

            if (chksum == m_replayed_trx.checksum())
            {
                MXS_INFO("Checksums match, replay successful.");

                if (m_interrupted_query.get())
                {
                    MXS_INFO("Resuming execution: %s", mxs::extract_sql(m_interrupted_query.get()).c_str());
                    retry_query(m_interrupted_query.release(), 0);
                }
                else if (!m_query_queue.empty())
                {
                    route_stored_query();
                }
            }
            else
            {
                MXS_INFO("Checksum mismatch, transaction replay failed. Closing connection.");
                GWBUF* buf = modutil_create_mysql_err_msg(1, 0, 1927, "08S01",
                                                          "Transaction checksum mismatch encountered "
                                                          "when replaying transaction.");

                m_session->kill(buf);

                // Turn the replay flag back on to prevent queries from getting routed before the hangup we
                // just added is processed. For example, this can happen if the error is sent and the client
                // manages to send a COM_QUIT that gets processed before the fake hangup event.
                m_is_replay_active = true;
            }
        }
        else
        {
            /**
             * The transaction was "empty". This means that the start of the transaction
             * did not finish before we started the replay process.
             *
             * The transaction that is being currently replayed has a result,
             * whereas the original interrupted transaction had none. Due to this,
             * the checksums would not match if they were to be compared.
             */
            mxb_assert_message(!m_interrupted_query.get(), "Interrupted query should be empty");
        }
    }
}

void RWSplitSession::manage_transactions(RWBackend* backend, GWBUF* writebuf, const mxs::Reply& reply)
{
    if (m_otrx_state == OTRX_ROLLBACK)
    {
        /** This is the response to the ROLLBACK. If it fails, we must close
         * the connection. The replaying of the transaction can continue
         * regardless of the ROLLBACK result. */
        mxb_assert(backend == m_prev_target);

        if (!mxs_mysql_is_ok_packet(writebuf))
        {
            m_session->kill();
        }
    }
    else if (m_config.transaction_replay && m_can_replay_trx && trx_is_open())
    {
        if (!backend->has_session_commands())
        {
            /**
             * Session commands are tracked separately from the transaction.
             * We must not put any response to a session command into
             * the transaction as they are tracked separately.
             *
             * TODO: It might be wise to include the session commands to guarantee
             * that the session state during the transaction replay remains
             * consistent if the state change in the middle of the transaction
             * is intentional.
             */

            int64_t size = m_trx.size() + m_current_query.length();

            // A transaction is open and it is eligible for replaying
            if (size < m_config.trx_max_size)
            {
                /** Transaction size is OK, store the statement for replaying and
                 * update the checksum of the result */
                m_trx.add_result(writebuf);

                if (m_current_query.get())
                {
                    if (m_qc.current_route_info().target() == TARGET_ALL)
                    {
                        m_trx_sescmd.emplace_back(m_current_query, mxs::Buffer(gwbuf_clone(writebuf)), reply);
                    }

                    // Add the statement to the transaction once the first part of the result is received.
                    m_trx.add_stmt(m_current_query.release());
                }
            }
            else
            {
                MXS_INFO("Transaction is too big (%lu bytes), can't replay if it fails.", size);
                m_current_query.reset();
                m_trx.close();
                m_trx_sescmd.clear();
                m_can_replay_trx = false;
            }
        }
    }
    else if (m_wait_gtid == RETRYING_ON_MASTER)
    {
        // We're retrying the query on the master and we need to keep the current query
    }
    else
    {
        /** Normal response, reset the currently active query. This is done before
         * the whole response is complete to prevent it from being retried
         * in case the connection breaks in the middle of a resultset. */
        m_current_query.reset();
    }
}

namespace
{

bool server_is_shutting_down(GWBUF* writebuf)
{
    uint64_t err = mxs_mysql_get_mysql_errno(writebuf);
    return err == ER_SERVER_SHUTDOWN || err == ER_NORMAL_SHUTDOWN || err == ER_SHUTDOWN_COMPLETE;
}

mxs::Buffer::iterator skip_packet(mxs::Buffer::iterator it)
{
    uint32_t len = *it++;
    len |= (*it++) << 8;
    len |= (*it++) << 16;
    it.advance(len + 1);    // Payload length plus the fourth header byte (packet sequence)
    return it;
}

GWBUF* erase_last_packet(GWBUF* input)
{
    mxs::Buffer buf(input);
    auto it = buf.begin();
    auto end = it;

    while ((end = skip_packet(it)) != buf.end())
    {
        it = end;
    }

    buf.erase(it, end);
    return buf.release();
}
}

void RWSplitSession::close_stale_connections()
{
    auto current_rank = get_current_rank();

    for (auto& backend : m_raw_backends)
    {
        if (backend->in_use())
        {
            auto server = backend->target();

            if (!server->is_usable())
            {
                if (backend == m_current_master
                    && can_continue_using_master(m_current_master)
                    && !trx_is_ending())
                {
                    MXS_INFO("Keeping connection to '%s' open until transaction ends", backend->name());
                }
                else
                {
                    MXS_INFO("Discarding connection to '%s': Server is in maintenance", backend->name());
                    backend->close();
                }
            }
            else if (server->rank() != current_rank)
            {
                MXS_INFO("Discarding connection to '%s': Server has rank %ld and current rank is %ld",
                         backend->name(), backend->target()->rank(), current_rank);
                backend->close();
            }
        }
    }
}

bool is_wsrep_error(const mxs::Error& error)
{
    return error.code() == 1047 && error.sql_state() == "08S01"
           && error.message() == "WSREP has not yet prepared node for application use";
}

bool RWSplitSession::handle_ignorable_error(RWBackend* backend, const mxs::Error& error)
{
    if (backend->has_session_commands())
    {
        // Never bypass errors for session commands. TODO: Check whether it would make sense to do so.
        return false;
    }

    mxb_assert(trx_is_open() || can_retry_query());
    mxb_assert(m_expected_responses == 1);

    bool ok = false;

    MXS_INFO("%s: %s", error.is_rollback() ?
             "Server triggered transaction rollback, replaying transaction" :
             "WSREP not ready, retrying query", error.message().c_str());

    if (trx_is_open())
    {
        ok = start_trx_replay();
    }
    else
    {
        static bool warn_unexpected_rollback = true;

        if (!is_wsrep_error(error) && warn_unexpected_rollback)
        {
            MXS_WARNING("Expected a WSREP error but got a transaction rollback error: %d, %s",
                        error.code(), error.message().c_str());
            warn_unexpected_rollback = false;
        }

        if (backend == m_current_master)
        {
            if (can_retry_query())
            {
                ok = retry_master_query(backend);
            }
        }
        else if (m_config.retry_failed_reads)
        {
            ok = true;
            retry_query(m_current_query.release());
        }
    }

    if (ok)
    {
        backend->ack_write();
        m_expected_responses--;
        session_reset_server_bookkeeping(m_pSession);
    }

    return ok;
}

void RWSplitSession::finish_transaction(mxs::RWBackend* backend)
{
    MXS_INFO("Transaction complete");
    m_trx.close();
    m_can_replay_trx = true;

    for (auto& a : m_trx_sescmd)
    {
        auto sescmd = create_sescmd(a.statement.release());

        // Add it to the history list so that it will be executed on reconnection
        m_sescmd_list.push_back(sescmd);

        // Add it to all backends so that existing connections apply it
        for (auto a : m_raw_backends)
        {
            a->append_session_command(sescmd);

            // Execute it on all the other servers
            if (a != backend && a->in_use() && !a->is_waiting_result())
            {
                a->execute_session_command();
            }
        }

        // Make this backend the pre-assigned replier and complete the session command with the stored result
        m_sescmd_replier = backend;
        ++m_sent_sescmd;
        ++m_expected_responses;

        GWBUF* buf = a.result.release();
        process_sescmd_response(backend, &buf, a.reply);
        gwbuf_free(buf);
    }

    m_trx_sescmd.clear();
}

int32_t RWSplitSession::clientReply(GWBUF* writebuf, const mxs::ReplyRoute& down, const mxs::Reply& reply)
{
    RWBackend* backend = static_cast<RWBackend*>(down.back()->get_userdata());

    if ((writebuf = handle_causal_read_reply(writebuf, reply, backend)) == NULL)
    {
        return 1;       // Nothing to route, return
    }

    const auto& error = reply.error();

    if (error.is_unexpected_error())
    {
        if (error.code() == ER_CONNECTION_KILLED)
        {
            // The connection was killed, we can safely ignore it. When the TCP connection is
            // closed, the router's error handling will sort it out.
            backend->set_close_reason("Connection was killed");
        }
        else
        {
            // All other unexpected errors are related to server shutdown.
            backend->set_close_reason(std::string("Server '") + backend->name() + "' is shutting down");
        }

        // The server sent an error that we didn't expect: treat it as if the connection was closed. The
        // client shouldn't see this error as we can replace the closed connection.

        if (!(writebuf = erase_last_packet(writebuf)))
        {
            // Nothing to route to the client
            return 1;
        }
    }

    if (((m_config.trx_retry_on_deadlock && error.is_rollback()) || is_wsrep_error(error))
        && handle_ignorable_error(backend, error))
    {
        // We can ignore this error and treat it as if the connection to the server was broken.
        gwbuf_free(writebuf);
        return 1;
    }

    // Track transaction contents and handle ROLLBACK with aggressive transaction load balancing
    manage_transactions(backend, writebuf, reply);

    if (reply.is_complete())
    {
        MXS_INFO("Reply complete, last reply from %s", backend->name());
        backend->ack_write();

        /** Got a complete reply, decrement expected response count */
        if (!backend->has_session_commands())
        {
            m_expected_responses--;
            mxb_assert(m_expected_responses == 0);
        }

        // TODO: This would make more sense if it was done at the client protocol level
        session_book_server_response(m_pSession, (SERVER*)backend->target(), m_expected_responses == 0);

        mxb_assert(m_expected_responses >= 0);

        backend->select_finished();

        if (!finish_causal_read())
        {
            // The query timed out on the slave, retry it on the master
            gwbuf_free(writebuf);
            return 1;
        }

        if (m_otrx_state == OTRX_ROLLBACK)
        {
            // Transaction rolled back, start replaying it on the master
            m_otrx_state = OTRX_INACTIVE;
            start_trx_replay();
            gwbuf_free(writebuf);
            session_reset_server_bookkeeping(m_pSession);
            return 1;
        }
    }
    else
    {
        MXS_INFO("Reply not yet complete. Waiting for %d replies, got one from %s",
                 m_expected_responses, backend->name());
    }

    // Later on we need to know whether we processed a session command
    bool processed_sescmd = backend->has_session_commands();

    if (processed_sescmd)
    {
        /** Process the reply to an executed session command. This function can
         * close the backend if it's a slave. */
        process_sescmd_response(backend, &writebuf, reply);
    }
    else if (m_is_replay_active)
    {
        mxb_assert(m_config.transaction_replay);

        if (m_expected_responses == 0)
        {
            // Current statement is complete, continue with the next one
            trx_replay_next_stmt();
        }

        /**
         * If the start of the transaction was interrupted, we need to return
         * the result to the client.
         *
         * This retrying of START TRANSACTION is done with the transaction replay
         * mechanism instead of the normal query retry mechanism because the safeguards
         * in the routing logic prevent retrying of individual queries inside transactions.
         *
         * If the transaction was not empty and some results have already been
         * sent to the client, we must discard all responses that the client already has.
         */

        if (!m_replayed_trx.empty())
        {
            // Client already has this response, discard it
            gwbuf_free(writebuf);
            return 1;
        }
    }
    else if (m_config.transaction_replay && trx_is_ending())
    {
        finish_transaction(backend);
    }

    if (writebuf)
    {
        mxb_assert_message(backend->in_use(), "Backend should be in use when routing reply");
        /** Write reply to client DCB */
        RouterSession::clientReply(writebuf, down, reply);
    }

    if (reply.is_complete())
    {
        if (backend->in_use() && backend->has_session_commands())
        {
            // Backend is still in use and has more session commands to execute
            if (backend->execute_session_command() && backend->is_waiting_result())
            {
                MXS_INFO("%lu session commands left on '%s'",
                         backend->session_command_count(), backend->name());
            }
        }
        else if (m_expected_responses == 0 && !m_query_queue.empty()
                 && (!m_is_replay_active || processed_sescmd))
        {
            /**
             * All replies received, route any stored queries. This should be done
             * even when transaction replay is active as long as we just completed
             * a session command.
             */
            route_stored_query();
        }
    }

<<<<<<< HEAD
    int32_t rc = 1;

    if (writebuf)
    {
        mxb_assert_message(backend->in_use(), "Backend should be in use when routing reply");
        /** Write reply to client DCB */
        rc = RouterSession::clientReply(writebuf, down, reply);
    }

=======
>>>>>>> 6091e123
    if (m_expected_responses == 0)
    {
        /**
         * Close stale connections to servers in maintenance. Done here to avoid closing the connections
         * before all responses have been received.
         */
        close_stale_connections();
    }

    return rc;
}

bool RWSplitSession::start_trx_replay()
{
    bool rval = false;

    if (m_config.transaction_replay && m_can_replay_trx && m_num_trx_replays < m_config.trx_max_attempts)
    {
        ++m_num_trx_replays;

        if (!m_is_replay_active)
        {
            // This is the first time we're retrying this transaction, store it and the interrupted query
            m_orig_trx = m_trx;
            m_orig_stmt.copy_from(m_current_query);
        }
        else
        {
            // Not the first time, copy the original
            m_replayed_trx.close();
            m_trx.close();
            m_trx = m_orig_trx;
            m_current_query.copy_from(m_orig_stmt);

            // Erase all replayed queries from the query queue to prevent checksum mismatches
            m_query_queue.erase(std::remove_if(m_query_queue.begin(), m_query_queue.end(), [](mxs::Buffer b) {
                                                   return gwbuf_is_replayed(b.get());
                                               }), m_query_queue.end());
        }

        if (m_trx.have_stmts() || m_current_query.get())
        {
            // Stash any interrupted queries while we replay the transaction
            m_interrupted_query.reset(m_current_query.release());

            MXS_INFO("Starting transaction replay %ld", m_num_trx_replays);
            m_is_replay_active = true;

            /**
             * Copy the transaction for replaying and finalize it. This
             * allows the checksums to be compared. The current transaction
             * is closed as the replaying opens a new transaction.
             */
            m_replayed_trx = m_trx;
            m_replayed_trx.finalize();
            m_trx.close();
            m_trx_sescmd.clear();

            if (m_replayed_trx.have_stmts())
            {
                // Pop the first statement and start replaying the transaction
                GWBUF* buf = m_replayed_trx.pop_stmt();
                MXS_INFO("Replaying: %s", mxs::extract_sql(buf, 1024).c_str());
                retry_query(buf, 1);
            }
            else
            {
                /**
                 * The transaction was only opened and no queries have been
                 * executed. The buffer should contain a query that starts
                 * a transaction.
                 */
                mxb_assert_message(qc_get_trx_type_mask(m_interrupted_query.get()) & QUERY_TYPE_BEGIN_TRX,
                                   "The current query should start a transaction");
                MXS_INFO("Retrying interrupted query: %s",
                         mxs::extract_sql(m_interrupted_query.get()).c_str());
                retry_query(m_interrupted_query.release(), 1);
            }
        }
        else
        {
            mxb_assert_message(!m_session->is_autocommit() || trx_is_ending(),
                               "Session should have autocommit disabled or transaction just ended if the "
                               "transaction had no statements and no query was interrupted");
        }

        rval = true;
    }
    else if (m_num_trx_replays >= m_config.trx_max_attempts)
    {
        mxb_assert(m_num_trx_replays == m_config.trx_max_attempts);
        MXS_INFO("Transaction replay attempt cap of %ld exceeded, not attempting replay",
                 m_config.trx_max_attempts);
    }

    return rval;
}

bool RWSplitSession::retry_master_query(RWBackend* backend)
{
    bool can_continue = false;

    if (backend->is_replaying_history())
    {
        // Master failed while it was replaying the session command history
        mxb_assert(m_config.master_reconnection);
        mxb_assert(!m_query_queue.empty());

        retry_query(m_query_queue.front().release());
        m_query_queue.pop_front();
        can_continue = true;
    }
    else if (backend->has_session_commands())
    {
        // We were routing a session command to all servers but the master server from which the response
        // was expected failed: try to route the session command again. If the master is not available,
        // the response will be returned from one of the slaves if the configuration allows it.

        mxb_assert(m_sescmd_replier == backend);
        mxb_assert(backend->next_session_command()->get_position() == m_recv_sescmd + 1);
        mxb_assert(m_qc.current_route_info().target() == TARGET_ALL);
        mxb_assert(!m_current_query.get());
        mxb_assert(!m_sescmd_list.empty());
        mxb_assert(m_sescmd_count >= 2);

        // MXS-2609: Maxscale crash in RWSplitSession::retry_master_query()
        // To prevent a crash from happening, we make sure the session command list is not empty before
        // we touch it. This should be converted into a debug assertion once the true root cause of the
        // problem is found.
        if (m_sescmd_count < 2 || m_sescmd_list.empty())
        {
            MXS_WARNING("Session command list was empty when it should not be");
            return false;
        }

        for (auto b : m_raw_backends)
        {
            if (b != backend && b->in_use() && b->is_waiting_result())
            {
                MXS_INFO("Master failed, electing '%s' as the replier to session command %lu",
                         b->name(), b->next_session_command()->get_position());
                m_sescmd_replier = b;
                m_expected_responses++;
                break;
            }
        }

        if (m_sescmd_replier == backend)
        {
            // All of the slaves delivered their response before the master failed. This means that we don't
            // have the result of the session command available and to get it we have to execute it again.
            // This could be avoided if one of the slave responses was stored up until the master returned its
            // response.

            // Before routing it, pop the failed session command off the list and decrement the number of
            // executed session commands. This "overwrites" the existing command and prevents history
            // duplication.
            m_sescmd_list.pop_back();
            --m_sescmd_count;
            retry_query(backend->next_session_command()->deep_copy_buffer());

            MXS_INFO("Master failed, retrying session command %lu",
                     backend->next_session_command()->get_position());
        }

        can_continue = true;
    }
    else if (m_current_query.get())
    {
        // A query was in progress, try to route it again
        mxb_assert(m_prev_target == backend);
        retry_query(m_current_query.release());
        can_continue = true;
    }
    else
    {
        // This should never happen
        mxb_assert_message(!true, "m_current_query is empty and no session commands being executed");
        MXS_ERROR("Current query unexpectedly empty when trying to retry query on master");
    }

    return can_continue;
}

bool RWSplitSession::handleError(mxs::ErrorType type, GWBUF* errmsgbuf, mxs::Endpoint* endpoint,
                                 const mxs::Reply& reply)
{
    RWBackend* backend = static_cast<RWBackend*>(endpoint->get_userdata());
    mxb_assert(backend && backend->in_use());

    if (reply.has_started())
    {
        MXS_ERROR("Server '%s' was lost in the middle of a resultset, cannot continue the session: %s",
                  backend->name(), mxs::extract_error(errmsgbuf).c_str());

        // This effectively causes an instant termination of the client connection and prevents any errors
        // from being sent to the client (MXS-2562).
        m_session->kill();
        return false;
    }

    auto failure_type = type == mxs::ErrorType::PERMANENT ? RWBackend::CLOSE_FATAL : RWBackend::CLOSE_NORMAL;

    std::string errmsg;
    bool can_continue = false;

    if (m_current_master && m_current_master->in_use() && m_current_master == backend)
    {
        MXS_INFO("Master '%s' failed: %s", backend->name(), mxs::extract_error(errmsgbuf).c_str());
        /** The connection to the master has failed */

        bool expected_response = !reply.is_complete();

        if (!expected_response)
        {
            /** The failure of a master is not considered a critical
             * failure as partial functionality still remains. If
             * master_failure_mode is not set to fail_instantly, reads
             * are allowed as long as slave servers are available
             * and writes will cause an error to be returned.
             *
             * If we were waiting for a response from the master, we
             * can't be sure whether it was executed or not. In this
             * case the safest thing to do is to close the client
             * connection. */
            errmsg += " Lost connection to master server while connection was idle.";
            if (m_config.master_failure_mode != RW_FAIL_INSTANTLY)
            {
                can_continue = true;
            }
        }
        else
        {
            // We were expecting a response but we aren't going to get one
            mxb_assert(m_expected_responses == 1);
            errmsg += " Lost connection to master server while waiting for a result.";

            if (can_retry_query())
            {
                can_continue = retry_master_query(backend);
            }
            else if (m_config.master_failure_mode == RW_ERROR_ON_WRITE)
            {
                /** In error_on_write mode, the session can continue even
                 * if the master is lost. Send a read-only error to
                 * the client to let it know that the query failed. */
                can_continue = true;
                send_readonly_error();
            }
        }

        if (trx_is_open() && m_otrx_state == OTRX_INACTIVE)
        {
            can_continue = start_trx_replay();
            errmsg += " A transaction is active and cannot be replayed.";
        }

        if (!can_continue)
        {

            int idle = duration_cast<seconds>(
                maxbase::Clock::now(maxbase::NowType::EPollTick) - backend->last_write()).count();
            MXS_ERROR("Lost connection to the master server, closing session.%s "
                      "Connection has been idle for %d seconds. Error caused by: %s. "
                      "Last close reason: %s. Last error: %s", errmsg.c_str(), idle,
                      mxs::extract_error(errmsgbuf).c_str(),
                      backend->close_reason().empty() ? "<none>" : backend->close_reason().c_str(),
                      reply.error().message().c_str());
        }

        // Decrement the expected response count only if we know we can continue the sesssion.
        // This keeps the internal logic sound even if another query is routed before the session
        // is closed.
        if (can_continue && expected_response)
        {
            m_expected_responses--;
        }

        backend->close(failure_type);
        backend->set_close_reason("Master connection failed: " + mxs::extract_error(errmsgbuf));
    }
    else
    {
        MXS_INFO("Slave '%s' failed: %s", backend->name(), mxs::extract_error(errmsgbuf).c_str());

        if (m_target_node && m_target_node == backend && trx_is_read_only())
        {
            // We're no longer locked to this server as it failed
            m_target_node = nullptr;

            // Try to replay the transaction on another node
            can_continue = start_trx_replay();
            backend->close(failure_type);
            backend->set_close_reason("Read-only trx failed: " + mxs::extract_error(errmsgbuf));

            if (!can_continue)
            {
                MXS_ERROR("Connection to server %s failed while executing a read-only transaction",
                          backend->name());
            }
        }
        else if (m_otrx_state != OTRX_INACTIVE)
        {
            /**
             * The connection was closed mid-transaction or while we were
             * executing the ROLLBACK. In both cases the transaction will
             * be closed. We can safely start retrying the transaction
             * on the master.
             */

            mxb_assert(trx_is_open());
            m_otrx_state = OTRX_INACTIVE;
            can_continue = start_trx_replay();
            backend->close(failure_type);
            backend->set_close_reason("Optimistic trx failed: " + mxs::extract_error(errmsgbuf));
        }
        else
        {
            /** Try to replace the failed connection with a new one */
            can_continue = handle_error_new_connection(backend, errmsgbuf, failure_type);
        }
    }

    return can_continue;
}

/**
 * Check if there is backend reference pointing at failed DCB, and reset its
 * flags. Then clear DCB's callback and finally : try to find replacement(s)
 * for failed slave(s).
 *
 * This must be called with router lock.
 *
 * @param inst      router instance
 * @param rses      router client session
 * @param dcb       failed DCB
 * @param errmsg    error message which is sent to client if it is waiting
 *
 * @return true if there are enough backend connections to continue, false if
 * not
 */
bool RWSplitSession::handle_error_new_connection(RWBackend* backend, GWBUF* errmsg,
                                                 RWBackend::close_type failure_type)
{
    bool route_stored = false;

    if (backend->is_waiting_result())
    {
        // Route stored queries if this was the last server we expected a response from
        route_stored = m_expected_responses == 0;

        if (!backend->has_session_commands())
        {
            mxb_assert(m_expected_responses == 1);
            m_expected_responses--;

            // The backend was busy executing command and the client is expecting a response.
            if (m_current_query.get() && m_config.retry_failed_reads)
            {
                if (!m_config.delayed_retry && is_last_backend(backend))
                {
                    MXS_INFO("Cannot retry failed read as there are no candidates to "
                             "try it on and delayed_retry is not enabled");
                    return false;
                }

                MXS_INFO("Re-routing failed read after server '%s' failed", backend->name());
                route_stored = false;
                retry_query(m_current_query.release(), 0);
            }
            else
            {
                // Send an error so that the client knows to proceed.
                mxs::ReplyRoute route;
                RouterSession::clientReply(gwbuf_clone(errmsg), route, mxs::Reply());
                m_current_query.reset();
                route_stored = true;
            }
        }
    }

    /** Close the current connection. This needs to be done before routing any
     * of the stored queries. If we route a stored query before the connection
     * is closed, it's possible that the routing logic will pick the failed
     * server as the target. */
    backend->close(failure_type);
    backend->set_close_reason("Slave connection failed: " + mxs::extract_error(errmsg));

    if (route_stored)
    {
        route_stored_query();
    }

    bool ok = can_recover_servers() || have_open_connections();

    if (!ok)
    {
        MXS_ERROR("Unable to continue session as all connections have failed and "
                  "new connections cannot be created. Last server to fail was '%s'.",
                  backend->name());
        MXS_INFO("Connection status: %s", get_verbose_status().c_str());
    }

    return ok;
}

bool RWSplitSession::lock_to_master()
{
    bool rv = false;

    if (m_current_master && m_current_master->in_use())
    {
        m_target_node = m_current_master;
        rv = true;

        if (m_config.strict_multi_stmt || m_config.strict_sp_calls)
        {
            m_locked_to_master = true;
        }
    }

    return rv;
}

bool RWSplitSession::is_locked_to_master() const
{
    return m_current_master && m_target_node == m_current_master;
}

bool RWSplitSession::supports_hint(HINT_TYPE hint_type) const
{
    bool rv = true;

    switch (hint_type)
    {
    case HINT_ROUTE_TO_MASTER:
    case HINT_ROUTE_TO_SLAVE:
    case HINT_ROUTE_TO_NAMED_SERVER:
    case HINT_ROUTE_TO_LAST_USED:
    case HINT_PARAMETER:
        break;

    case HINT_ROUTE_TO_UPTODATE_SERVER:
    case HINT_ROUTE_TO_ALL:
        mxb_assert(!true);
        rv = false;
        break;

    default:
        mxb_assert(!true);
        rv = false;
    }

    return rv;
}

/**
 * See if the current master is still a valid TARGET_MASTER candidate
 *
 * The master is valid if it's a master state or it is in maintenance mode while a transaction is open. If a
 * transaction is open to a master in maintenance mode, the connection is closed on the next COMMIT or
 * ROLLBACK.
 *
 * @see RWSplitSession::close_stale_connections()
 */
bool RWSplitSession::can_continue_using_master(const mxs::RWBackend* master)
{
    auto tgt = master->target();
    return tgt->is_master() || (master->in_use() && tgt->is_in_maint() && trx_is_open());
}

bool RWSplitSession::is_valid_for_master(const mxs::RWBackend* master)
{
    bool rval = false;

    if (master->in_use()
        || (m_config.master_reconnection && master->can_connect() && can_recover_servers()))
    {
        rval = master->target()->is_master()
            || (master->in_use() && master->target()->is_in_maint() && trx_is_open());
    }

    return rval;
}<|MERGE_RESOLUTION|>--- conflicted
+++ resolved
@@ -669,11 +669,13 @@
         finish_transaction(backend);
     }
 
+    int32_t rc = 1;
+
     if (writebuf)
     {
         mxb_assert_message(backend->in_use(), "Backend should be in use when routing reply");
         /** Write reply to client DCB */
-        RouterSession::clientReply(writebuf, down, reply);
+        rc = RouterSession::clientReply(writebuf, down, reply);
     }
 
     if (reply.is_complete())
@@ -699,18 +701,6 @@
         }
     }
 
-<<<<<<< HEAD
-    int32_t rc = 1;
-
-    if (writebuf)
-    {
-        mxb_assert_message(backend->in_use(), "Backend should be in use when routing reply");
-        /** Write reply to client DCB */
-        rc = RouterSession::clientReply(writebuf, down, reply);
-    }
-
-=======
->>>>>>> 6091e123
     if (m_expected_responses == 0)
     {
         /**
