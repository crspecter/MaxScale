/*
 * Copyright (c) 2016 MariaDB Corporation Ab
 *
 * Use of this software is governed by the Business Source License included
 * in the LICENSE.TXT file and at www.mariadb.com/bsl11.
 *
 * Change Date: 2024-10-14
 *
 * On the date above, in accordance with the Business Source License, use
 * of this software will be governed by version 2 or later of the General
 * Public License.
 */

#include "schemarouter.hh"
#include "schemaroutersession.hh"
#include "schemarouterinstance.hh"

#include <inttypes.h>
#include <unordered_set>

#include <maxbase/atomic.hh>
#include <maxbase/alloc.h>
#include <maxscale/modutil.hh>
#include <maxscale/poll.hh>
#include <maxscale/query_classifier.hh>
#include <maxscale/protocol/mariadb/resultset.hh>
#include <maxscale/protocol/mariadb/mysql.hh>

#include <mysqld_error.h>

namespace schemarouter
{

bool connect_backend_servers(SRBackendList& backends, MXS_SESSION* session);

enum route_target get_shard_route_target(uint32_t qtype);
bool              change_current_db(std::string& dest, Shard& shard, GWBUF* buf);
bool              extract_database(GWBUF* buf, char* str);
bool              detect_show_shards(GWBUF* query);
void              write_error_to_client(MariaDBClientConnection* conn, int errnum,
                                        const char* mysqlstate, const char* errmsg);

SchemaRouterSession::SchemaRouterSession(MXS_SESSION* session,
                                         SchemaRouter* router,
                                         SRBackendList backends)
    : mxs::RouterSession(session)
    , m_closed(false)
    , m_client(static_cast<MariaDBClientConnection*>(session->client_connection()))
    , m_backends(std::move(backends))
    , m_config(router->m_config)
    , m_router(router)
    , m_shard(m_router->m_shard_manager.get_shard(get_cache_key(), m_config->refresh_min_interval))
    , m_state(0)
    , m_sent_sescmd(0)
    , m_replied_sescmd(0)
    , m_load_target(NULL)
{
    m_mysql_session = static_cast<MYSQL_session*>(session->protocol_data());
    auto current_db = m_mysql_session->db;

    /* To enable connecting directly to a sharded database we first need
     * to disable it for the client DCB's protocol so that we can connect to them */
    if (m_mysql_session->client_capabilities() & GW_MYSQL_CAPABILITIES_CONNECT_WITH_DB && !current_db.empty())
    {
        m_mysql_session->client_info.m_client_capabilities &= ~GW_MYSQL_CAPABILITIES_CONNECT_WITH_DB;
        m_mysql_session->db.clear();

        /* Store the database the client is connecting to */
        m_connect_db = current_db;
        m_state |= INIT_USE_DB;

        MXS_INFO("Client logging in directly to a database '%s', "
                 "postponing until databases have been mapped.", current_db.c_str());
    }

    mxb::atomic::add(&m_router->m_stats.sessions, 1);
}

void SchemaRouterSession::close()
{
    mxb_assert(!m_closed);

    /**
     * Lock router client session for secure read and update.
     */
    if (!m_closed)
    {
        m_closed = true;

        for (const auto& a : m_backends)
        {
            if (a->in_use())
            {
                a->close();
            }
        }

        std::lock_guard<std::mutex> guard(m_router->m_lock);

        if (m_router->m_stats.longest_sescmd < m_stats.longest_sescmd)
        {
            m_router->m_stats.longest_sescmd = m_stats.longest_sescmd;
        }
        double ses_time = difftime(time(NULL), m_pSession->stats.connect);
        if (m_router->m_stats.ses_longest < ses_time)
        {
            m_router->m_stats.ses_longest = ses_time;
        }
        if (m_router->m_stats.ses_shortest > ses_time && m_router->m_stats.ses_shortest > 0)
        {
            m_router->m_stats.ses_shortest = ses_time;
        }

        m_router->m_stats.ses_average =
            (ses_time + ((m_router->m_stats.sessions - 1) * m_router->m_stats.ses_average))
            / (m_router->m_stats.sessions);
    }
}

static void inspect_query(GWBUF* pPacket, uint32_t* type, qc_query_op_t* op, uint8_t* command)
{
    uint8_t* data = GWBUF_DATA(pPacket);
    *command = data[4];

    switch (*command)
    {
    case MXS_COM_QUIT:          /*< 1 QUIT will close all sessions */
    case MXS_COM_INIT_DB:       /*< 2 DDL must go to the master */
    case MXS_COM_REFRESH:       /*< 7 - I guess this is session but not sure */
    case MXS_COM_DEBUG:         /*< 0d all servers dump debug info to stdout */
    case MXS_COM_PING:          /*< 0e all servers are pinged */
    case MXS_COM_CHANGE_USER:   /*< 11 all servers change it accordingly */
        // case MXS_COM_STMT_CLOSE: /*< free prepared statement */
        // case MXS_COM_STMT_SEND_LONG_DATA: /*< send data to column */
        // case MXS_COM_STMT_RESET: /*< resets the data of a prepared statement */
        *type = QUERY_TYPE_SESSION_WRITE;
        break;

    case MXS_COM_CREATE_DB: /**< 5 DDL must go to the master */
    case MXS_COM_DROP_DB:   /**< 6 DDL must go to the master */
        *type = QUERY_TYPE_WRITE;
        break;

    case MXS_COM_QUERY:
        *type = qc_get_type_mask(pPacket);
        *op = qc_get_operation(pPacket);
        break;

    case MXS_COM_STMT_PREPARE:
        *type = qc_get_type_mask(pPacket);
        *type |= QUERY_TYPE_PREPARE_STMT;
        break;

    case MXS_COM_STMT_EXECUTE:
        /** Parsing is not needed for this type of packet */
        *type = QUERY_TYPE_EXEC_STMT;
        break;

    case MXS_COM_SHUTDOWN:      /**< 8 where should shutdown be routed ? */
    case MXS_COM_STATISTICS:    /**< 9 ? */
    case MXS_COM_PROCESS_INFO:  /**< 0a ? */
    case MXS_COM_CONNECT:       /**< 0b ? */
    case MXS_COM_PROCESS_KILL:  /**< 0c ? */
    case MXS_COM_TIME:          /**< 0f should this be run in gateway ? */
    case MXS_COM_DELAYED_INSERT:/**< 10 ? */
    case MXS_COM_DAEMON:        /**< 1d ? */
    default:
        break;
    }

    if (mxs_log_is_priority_enabled(LOG_INFO))
    {
        char* sql;
        int sql_len;
        char* qtypestr = qc_typemask_to_string(*type);
        int rc = modutil_extract_SQL(pPacket, &sql, &sql_len);

        MXS_INFO("> Command: %s, stmt: %.*s %s%s",
                 STRPACKETTYPE(*command),
                 rc ? sql_len : 0,
                 rc ? sql : "",
                 (pPacket->hint == NULL ? "" : ", Hint:"),
                 (pPacket->hint == NULL ? "" : STRHINTTYPE(pPacket->hint->type)));

        MXS_FREE(qtypestr);
    }
}

mxs::Target* SchemaRouterSession::resolve_query_target(GWBUF* pPacket, uint32_t type,
                                                       uint8_t command, enum route_target& route_target)
{
    mxs::Target* target = NULL;

    if (route_target != TARGET_NAMED_SERVER)
    {
        /** We either don't know or don't care where this query should go */
        target = get_shard_target(pPacket, type);

        if (target && target->is_usable())
        {
            route_target = TARGET_NAMED_SERVER;
        }
    }

    if (TARGET_IS_UNDEFINED(route_target))
    {
        /** We don't know where to send this. Route it to either the server with
         * the current default database or to the first available server. */
        target = get_shard_target(pPacket, type);

        if ((!target && command != MXS_COM_INIT_DB && m_current_db.empty())
            || command == MXS_COM_FIELD_LIST
            || m_current_db.empty())
        {
            /** No current database and no databases in query or the database is
             * ignored, route to first available backend. */
            route_target = TARGET_ANY;
        }
    }

    if (TARGET_IS_ANY(route_target))
    {
        for (const auto& b : m_backends)
        {
            if (b->target()->is_usable())
            {
                route_target = TARGET_NAMED_SERVER;
                target = b->target();
                break;
            }
        }

        if (TARGET_IS_ANY(route_target))
        {
            /**No valid backends alive*/
            MXS_ERROR("Failed to route query, no backends are available.");
        }
    }

    return target;
}

static bool is_empty_packet(GWBUF* pPacket)
{
    bool rval = false;
    uint8_t len[3];

    if (gwbuf_length(pPacket) == 4
        && gwbuf_copy_data(pPacket, 0, 3, len) == 3
        && gw_mysql_get_byte3(len) == 0)
    {
        rval = true;
    }

    return rval;
}

int32_t SchemaRouterSession::routeQuery(GWBUF* pPacket)
{
    if (m_closed)
    {
        return 0;
    }

    if (m_shard.empty() && (m_state & INIT_MAPPING) == 0)
    {
        /* Generate database list */
        query_databases();
    }

    int ret = 0;

    /**
     * If the databases are still being mapped or if the client connected
     * with a default database but no database mapping was performed we need
     * to store the query. Once the databases have been mapped and/or the
     * default database is taken into use we can send the query forward.
     */
    if (m_state & (INIT_MAPPING | INIT_USE_DB))
    {
        m_queue.push_back(pPacket);
        ret = 1;

        if (m_state == (INIT_READY | INIT_USE_DB))
        {
            /**
             * This state is possible if a client connects with a default database
             * and the shard map was found from the router cache
             */
            if (!handle_default_db())
            {
                ret = 0;
            }
        }
        return ret;
    }

    uint8_t command = 0;
    mxs::Target* target = NULL;
    uint32_t type = QUERY_TYPE_UNKNOWN;
    qc_query_op_t op = QUERY_OP_UNDEFINED;
    enum route_target route_target = TARGET_UNDEFINED;

    if (m_load_target)
    {
        /** A load data local infile is active */
        target = m_load_target;
        route_target = TARGET_NAMED_SERVER;

        if (is_empty_packet(pPacket))
        {
            m_load_target = NULL;
        }
    }
    else
    {
        inspect_query(pPacket, &type, &op, &command);

        /** Create the response to the SHOW DATABASES from the mapped databases */
        if (qc_query_is_type(type, QUERY_TYPE_SHOW_DATABASES))
        {
            send_databases();
            gwbuf_free(pPacket);
            return 1;
        }
        else if (detect_show_shards(pPacket))
        {
            if (send_shards())
            {
                ret = 1;
            }
            gwbuf_free(pPacket);
            return ret;
        }

        /** The default database changes must be routed to a specific server */
        if (command == MXS_COM_INIT_DB || op == QUERY_OP_CHANGE_DB)
        {
            if (!change_current_db(m_current_db, m_shard, pPacket))
            {
                char db[MYSQL_DATABASE_MAXLEN + 1];
                extract_database(pPacket, db);
                gwbuf_free(pPacket);

                char errbuf[128 + MYSQL_DATABASE_MAXLEN];
                snprintf(errbuf, sizeof(errbuf), "Unknown database: %s", db);

                if (m_config->debug)
                {
                    sprintf(errbuf + strlen(errbuf), " ([%" PRIu64 "]: DB change failed)", m_pSession->id());
                }

                write_error_to_client(m_client, SCHEMA_ERR_DBNOTFOUND, SCHEMA_ERRSTR_DBNOTFOUND, errbuf);
                return 1;
            }

            route_target = TARGET_UNDEFINED;
            target = m_shard.get_location(m_current_db);

            if (target)
            {
                MXS_INFO("INIT_DB for database '%s' on server '%s'",
                         m_current_db.c_str(),
                         target->name());
                route_target = TARGET_NAMED_SERVER;
            }
            else
            {
                MXS_INFO("INIT_DB with unknown database");
            }
        }
        else
        {
            route_target = get_shard_route_target(type);
        }

        /**
         * Find a suitable server that matches the requirements of @c route_target
         */

        if (TARGET_IS_ALL(route_target))
        {
            /** Session commands, route to all servers */
            if (route_session_write(pPacket, command))
            {
                mxb::atomic::add(&m_router->m_stats.n_sescmd, 1, mxb::atomic::RELAXED);
                mxb::atomic::add(&m_router->m_stats.n_queries, 1, mxb::atomic::RELAXED);
                ret = 1;
            }
        }
        else if (target == NULL)
        {
            target = resolve_query_target(pPacket, type, command, route_target);
        }
    }

    if (TARGET_IS_NAMED_SERVER(route_target) && target)
    {
        if (SRBackend* bref = get_shard_backend(target->name()))
        {
            if (op == QUERY_OP_LOAD_LOCAL)
            {
                m_load_target = bref->target();
            }

            MXS_INFO("Route query to \t%s <", bref->name());

            if (bref->has_session_commands())
            {
                /** Store current statement if execution of the previous
                 * session command hasn't been completed. */
                bref->store_command(pPacket);
                pPacket = NULL;
                ret = 1;
            }
            else if (qc_query_is_type(type, QUERY_TYPE_PREPARE_STMT))
            {
                if (handle_statement(pPacket, bref, command, type))
                {
                    mxb::atomic::add(&m_router->m_stats.n_sescmd, 1, mxb::atomic::RELAXED);
                    mxb::atomic::add(&m_router->m_stats.n_queries, 1, mxb::atomic::RELAXED);
                    ret = 1;
                }
            }
            else
            {
                uint8_t cmd = mxs_mysql_get_command(pPacket);

                auto responds = mxs_mysql_command_will_respond(cmd) ?
                    mxs::Backend::EXPECT_RESPONSE :
                    mxs::Backend::NO_RESPONSE;

                if (bref->write(pPacket, responds))
                {
                    /** Add one query response waiter to backend reference */
                    mxb::atomic::add(&m_router->m_stats.n_queries, 1, mxb::atomic::RELAXED);
                    mxb::atomic::add(&bref->target()->stats().packets, 1, mxb::atomic::RELAXED);
                    ret = 1;
                }
                else
                {
                    gwbuf_free(pPacket);
                }
            }
        }
    }

    return ret;
}
void SchemaRouterSession::handle_mapping_reply(SRBackend* bref, GWBUF** pPacket)
{
    int rc = inspect_mapping_states(bref, pPacket);

    if (rc == 1)
    {
        synchronize_shards();
        m_state &= ~INIT_MAPPING;

        /* Check if the session is reconnecting with a database name
         * that is not in the hashtable. If the database is not found
         * then close the session. */

        if (m_state & INIT_USE_DB)
        {
            if (!handle_default_db())
            {
                rc = -1;
            }
        }
        else if (m_queue.size() && rc != -1)
        {
            mxb_assert(m_state == INIT_READY || m_state == INIT_USE_DB);
            MXS_INFO("Routing stored query");
            route_queued_query();
        }
    }

    if (rc == -1)
    {
        m_pSession->kill();
    }
}

void SchemaRouterSession::process_sescmd_response(SRBackend* bref, GWBUF** ppPacket, const mxs::Reply& reply)
{
    uint8_t command = bref->next_session_command()->get_command();
    uint64_t id = bref->next_session_command()->get_position();

    if (m_replied_sescmd < m_sent_sescmd && id == m_replied_sescmd + 1 && m_sescmd_replier == bref)
    {
        if (reply.is_complete())
        {
            if (command == MXS_COM_STMT_PREPARE)
            {
                MXS_INFO("SERVER: %s ID: %lu HANDLE: %u", bref->name(), id, reply.generated_id());
                m_shard.add_ps_handle(id, reply.generated_id());
                m_shard.add_statement(id, bref->target());
                uint8_t* ptr = GWBUF_DATA(*ppPacket) + MYSQL_PS_ID_OFFSET;
                gw_mysql_set_byte4(ptr, id);
            }
            /** First reply to this session command, route it to the client */
            ++m_replied_sescmd;
        }
    }
    else
    {
        // The reply to this session command is already being sent to the client, discard it
        gwbuf_free(*ppPacket);
        *ppPacket = NULL;
    }

    if (reply.is_complete())
    {
        bref->complete_session_command();
    }
}

void SchemaRouterSession::handle_default_db_response()
{
    mxb_assert(m_num_init_db > 0);

    if (--m_num_init_db == 0)
    {
        m_state &= ~INIT_USE_DB;
        m_current_db = m_connect_db;
        mxb_assert(m_state == INIT_READY);

        if (m_queue.size())
        {
            route_queued_query();
        }
    }
}

<<<<<<< HEAD
void SchemaRouterSession::clientReply(GWBUF* pPacket, const mxs::ReplyRoute& down, const mxs::Reply& reply)
=======
namespace
{
static bool connection_was_killed(GWBUF* buffer)
{
    bool rval = false;

    if (mxs_mysql_is_err_packet(buffer))
    {
        uint8_t buf[2];
        // First two bytes after the 0xff byte are the error code
        gwbuf_copy_data(buffer, MYSQL_HEADER_LEN + 1, 2, buf);
        uint16_t errcode = gw_mysql_get_byte2(buf);
        rval = errcode == ER_CONNECTION_KILLED;
    }

    return rval;
}

bool server_is_shutting_down(GWBUF* writebuf)
{
    uint64_t err = mxs_mysql_get_mysql_errno(writebuf);
    return err == ER_SERVER_SHUTDOWN || err == ER_NORMAL_SHUTDOWN || err == ER_SHUTDOWN_COMPLETE;
}

mxs::Buffer::iterator skip_packet(mxs::Buffer::iterator it)
{
    uint32_t len = *it++;
    len |= (*it++) << 8;
    len |= (*it++) << 16;
    it.advance(len + 1);    // Payload length plus the fourth header byte (packet sequence)
    return it;
}

GWBUF* erase_last_packet(GWBUF* input)
{
    mxs::Buffer buf(input);
    auto it = buf.begin();
    auto end = it;

    while ((end = skip_packet(it)) != buf.end())
    {
        it = end;
    }

    buf.erase(it, end);
    return buf.release();
}
}

void SchemaRouterSession::clientReply(GWBUF* pPacket, DCB* pDcb)
>>>>>>> 968d4379
{
    SRBackend* bref = static_cast<SRBackend*>(down.back()->get_userdata());

    if (m_closed)       // The bref should always be valid
    {
        gwbuf_free(pPacket);
        return;
    }

<<<<<<< HEAD
    if (reply.is_complete())
    {
        MXS_INFO("Reply complete from '%s'", bref->name());
        bref->ack_write();
    }
=======
    if (bref->get_reply_state() == REPLY_STATE_DONE
        && !connection_was_killed(pPacket)
        && !server_is_shutting_down(pPacket))
    {
        /** If we receive an unexpected response from the server, the internal
         * logic cannot handle this situation. Routing the reply straight to
         * the client should be the safest thing to do at this point. */
        MXS_SESSION_ROUTE_REPLY(pDcb->session, pPacket);
        return;
    }

    bref->process_reply(pPacket);
>>>>>>> 968d4379

    const RWBackend::Error& error = bref->error();

    if (error.is_unexpected_error())
    {
        // The connection was killed, we can safely ignore it. When the TCP connection is
        // closed, the router's error handling will sort it out.
        if (error.code() == ER_CONNECTION_KILLED)
        {
            bref->set_close_reason("Connection was killed");
        }
        else
        {
            mxb_assert(error.code() == ER_SERVER_SHUTDOWN
                       || error.code() == ER_NORMAL_SHUTDOWN
                       || error.code() == ER_SHUTDOWN_COMPLETE);
            bref->set_close_reason(std::string("Server '") + bref->name() + "' is shutting down");
        }

        // The server sent an error that we didn't expect: treat it as if the connection was closed. The
        // client shouldn't see this error as we can replace the closed connection.

        if (!(pPacket = erase_last_packet(pPacket)))
        {
            // Nothing to route to the client
            return;
        }
    }

    if (m_state & INIT_MAPPING)
    {
        handle_mapping_reply(bref, &pPacket);
    }
    else if (m_state & INIT_USE_DB)
    {
        MXS_INFO("Reply to USE '%s' received for session %p", m_connect_db.c_str(), m_pSession);
        gwbuf_free(pPacket);
        pPacket = NULL;
        handle_default_db_response();
    }
    else if (m_queue.size())
    {
        mxb_assert(m_state == INIT_READY);
        route_queued_query();
    }
    else if (reply.is_complete())
    {
        if (bref->has_session_commands())
        {
            process_sescmd_response(bref, &pPacket, reply);
        }

        if (bref->has_session_commands() && bref->execute_session_command())
        {
            MXS_INFO("Backend '%s' processed reply and starts to execute active cursor.",
                     bref->name());
        }
        else if (bref->write_stored_command())
        {
            mxb::atomic::add(&m_router->m_stats.n_queries, 1, mxb::atomic::RELAXED);
        }
    }

    if (pPacket)
    {
        RouterSession::clientReply(pPacket, down, reply);
    }
}

bool SchemaRouterSession::handleError(mxs::ErrorType type,
                                      GWBUF* pMessage,
                                      mxs::Endpoint* pProblem,
                                      const mxs::Reply& pReply)
{
    SRBackend* bref = static_cast<SRBackend*>(pProblem->get_userdata());
    mxb_assert(bref);

    if (bref->is_waiting_result())
    {
        if ((m_state & (INIT_USE_DB | INIT_MAPPING)) == INIT_USE_DB)
        {
            handle_default_db_response();
        }

        if ((m_state & INIT_MAPPING) == 0)
        {
            /** If the client is waiting for a reply, send an error. */
            mxs::ReplyRoute route;
            RouterSession::clientReply(gwbuf_clone(pMessage), route, mxs::Reply());
        }
    }

    bref->close(type == mxs::ErrorType::PERMANENT ? Backend::CLOSE_FATAL : Backend::CLOSE_NORMAL);

    return have_servers();
}

/**
 * Private functions
 */


/**
 * Synchronize the router client session shard map with the global shard map for
 * this user.
 *
 * If the router doesn't have a shard map for this user then the current shard map
 * of the client session is added to the m_router-> If the shard map in the router is
 * out of date, its contents are replaced with the contents of the current client
 * session. If the router has a usable shard map, the current shard map of the client
 * is discarded and the router's shard map is used.
 * @param client Router session
 */
void SchemaRouterSession::synchronize_shards()
{
    m_router->m_stats.shmap_cache_miss++;
    m_router->m_shard_manager.update_shard(m_shard, get_cache_key());
}

/**
 * Extract the database name from a COM_INIT_DB or literal USE ... query.
 * @param buf Buffer with the database change query
 * @param str Pointer where the database name is copied
 * @return True for success, false for failure
 */
bool extract_database(GWBUF* buf, char* str)
{
    uint8_t* packet;
    char* saved, * tok, * query = NULL;
    bool succp = true;
    unsigned int plen;

    packet = GWBUF_DATA(buf);
    plen = gw_mysql_get_byte3(packet) - 1;

    /** Copy database name from MySQL packet to session */
    if (mxs_mysql_get_command(buf) == MXS_COM_QUERY
        && qc_get_operation(buf) == QUERY_OP_CHANGE_DB)
    {
        const char* delim = "` \n\t;";

        query = modutil_get_SQL(buf);
        tok = strtok_r(query, delim, &saved);

        if (tok == NULL || strcasecmp(tok, "use") != 0)
        {
            MXS_ERROR("extract_database: Malformed chage database packet.");
            succp = false;
            goto retblock;
        }

        tok = strtok_r(NULL, delim, &saved);

        if (tok == NULL)
        {
            MXS_ERROR("extract_database: Malformed change database packet.");
            succp = false;
            goto retblock;
        }

        strncpy(str, tok, MYSQL_DATABASE_MAXLEN);
    }
    else
    {
        memcpy(str, packet + 5, plen);
        memset(str + plen, 0, 1);
    }
retblock:
    MXS_FREE(query);
    return succp;
}

/**
 * Execute in backends used by current router session.
 * Save session variable commands to router session property
 * struct. Thus, they can be replayed in backends which are
 * started and joined later.
 *
 * Suppress redundant OK packets sent by backends.
 *
 * The first OK packet is replied to the client.
 * Return true if succeed, false is returned if router session was closed or
 * if execute_sescmd_in_backend failed.
 */
bool SchemaRouterSession::route_session_write(GWBUF* querybuf, uint8_t command)
{
    bool succp = false;

    MXS_INFO("Session write, routing to all servers.");
    mxb::atomic::add(&m_stats.longest_sescmd, 1, mxb::atomic::RELAXED);

    /** Increment the session command count */
    ++m_sent_sescmd;

    for (const auto& b : m_backends)
    {
        if (b->in_use())
        {
            GWBUF* buffer = gwbuf_clone(querybuf);

            b->append_session_command(buffer, m_sent_sescmd);

            if (mxs_log_is_priority_enabled(LOG_INFO))
            {
                MXS_INFO("Route query to %s\t%s",
                         b->target()->is_master() ? "master" : "slave",
                         b->name());
            }

            if (b->session_command_count() == 1)
            {
                if (b->execute_session_command())
                {
                    m_sescmd_replier = b.get();
                    succp = true;
                    mxb::atomic::add(&b->target()->stats().packets, 1, mxb::atomic::RELAXED);
                }
                else
                {
                    MXS_ERROR("Failed to execute session command in '%s'", b->name());
                }
            }
            else
            {
                mxb_assert(b->session_command_count() > 1);
                /** The server is already executing a session command */
                MXS_INFO("Backend '%s' already executing sescmd.",
                         b->name());
                succp = true;
            }
        }
    }

    gwbuf_free(querybuf);
    return succp;
}

/**
 * Check if a router session has servers in use
 * @param rses Router client session
 * @return True if session has a single backend server in use that is running.
 * False if no backends are in use or running.
 */
bool SchemaRouterSession::have_servers()
{
    for (const auto& b : m_backends)
    {
        if (b->in_use() && !b->is_closed())
        {
            return true;
        }
    }

    return false;
}

/**
 * Detect if a query contains a SHOW SHARDS query.
 * @param query Query to inspect
 * @return true if the query is a SHOW SHARDS query otherwise false
 */
bool detect_show_shards(GWBUF* query)
{
    bool rval = false;
    char* querystr, * tok, * sptr;

    if (query == NULL)
    {
        MXS_ERROR("NULL value passed at %s:%d", __FILE__, __LINE__);
        return false;
    }

    if (!modutil_is_SQL(query) && !modutil_is_SQL_prepare(query))
    {
        return false;
    }

    if ((querystr = modutil_get_SQL(query)) == NULL)
    {
        MXS_ERROR("Failure to parse SQL at  %s:%d", __FILE__, __LINE__);
        return false;
    }

    tok = strtok_r(querystr, " ", &sptr);
    if (tok && strcasecmp(tok, "show") == 0)
    {
        tok = strtok_r(NULL, " ", &sptr);
        if (tok && strcasecmp(tok, "shards") == 0)
        {
            rval = true;
        }
    }

    MXS_FREE(querystr);
    return rval;
}

/**
 * Send a result set of all shards and their locations to the client.
 * @param rses Router client session
 * @return 0 on success, -1 on error
 */
bool SchemaRouterSession::send_shards()
{
    std::unique_ptr<ResultSet> set = ResultSet::create({"Database", "Server"});
    ServerMap pContent;
    m_shard.get_content(pContent);

    for (const auto& a : pContent)
    {
        set->add_row({a.first, a.second->name()});
    }

    const mxs::ReplyRoute down;
    const mxs::Reply reply;
    mxs::RouterSession::clientReply(set->as_buffer().release(), down, reply);

    return true;
}

void
write_error_to_client(MariaDBClientConnection* conn, int errnum, const char* mysqlstate, const char* errmsg)
{
    GWBUF* errbuff = modutil_create_mysql_err_msg(1, 0, errnum, mysqlstate, errmsg);
    if (errbuff)
    {
        if (conn->write(errbuff) != 1)
        {
            MXS_ERROR("Failed to write error packet to client.");
        }
    }
    else
    {
        MXS_ERROR("Memory allocation failed when creating error packet.");
    }
}

/**
 *
 * @param router_cli_ses
 * @return
 */
bool SchemaRouterSession::handle_default_db()
{
    bool rval = false;

    for (auto target : m_shard.get_all_locations(m_connect_db))
    {
        /* Send a COM_INIT_DB packet to the server with the right database
         * and set it as the client's active database */
        unsigned int qlen = m_connect_db.length();
        GWBUF* buffer = gwbuf_alloc(qlen + 5);
        uint8_t* data = GWBUF_DATA(buffer);

        gw_mysql_set_byte3(data, qlen + 1);
        data[3] = 0x0;
        data[4] = MXS_COM_INIT_DB;
        memcpy(data + 5, m_connect_db.c_str(), qlen);

        if (auto backend = get_shard_backend(target->name()))
        {
            backend->write(buffer);
            ++m_num_init_db;
            rval = true;
        }
    }

    if (!rval)
    {
        /** Unknown database, hang up on the client*/
        MXS_INFO("Connecting to a non-existent database '%s'", m_connect_db.c_str());
        char errmsg[128 + MYSQL_DATABASE_MAXLEN + 1];
        sprintf(errmsg, "Unknown database '%s'", m_connect_db.c_str());
        if (m_config->debug)
        {
            sprintf(errmsg + strlen(errmsg), " ([%" PRIu64 "]: DB not found on connect)", m_pSession->id());
        }
        write_error_to_client(m_client, SCHEMA_ERR_DBNOTFOUND, SCHEMA_ERRSTR_DBNOTFOUND, errmsg);
    }

    return rval;
}

void SchemaRouterSession::route_queued_query()
{
    GWBUF* tmp = m_queue.front().release();
    m_queue.pop_front();

#ifdef SS_DEBUG
    char* querystr = modutil_get_SQL(tmp);
    MXS_DEBUG("Sending queued buffer for session %p: %s", m_pSession, querystr);
    MXS_FREE(querystr);
#endif

    mxs::Downstream down;
    down.instance = reinterpret_cast<mxs_filter*>(m_router);
    down.routeQuery = reinterpret_cast<DOWNSTREAMFUNC>(SchemaRouter::routeQuery);
    down.session = reinterpret_cast<mxs_filter_session*>(this);

    session_delay_routing(m_pSession, down, tmp, 0);
}

/**
 *
 * @param router_cli_ses Router client session
 * @return 1 if mapping is done, 0 if it is still ongoing and -1 on error
 */
int SchemaRouterSession::inspect_mapping_states(SRBackend* bref, GWBUF** wbuf)
{
    bool mapped = true;
    GWBUF* writebuf = *wbuf;

    for (const auto& b : m_backends)
    {
        if (b.get() == bref && !b->is_mapped())
        {
            enum showdb_response rc = parse_mapping_response(b.get(), &writebuf);

            if (rc == SHOWDB_FULL_RESPONSE)
            {
                b->set_mapped(true);
                MXS_DEBUG("Received SHOW DATABASES reply from '%s'", b->name());
            }
            else if (rc == SHOWDB_FATAL_ERROR)
            {
                *wbuf = writebuf;
                return -1;
            }
            else
            {
                mxb_assert(rc != SHOWDB_PARTIAL_RESPONSE);

                if ((m_state & INIT_FAILED) == 0)
                {
                    if (rc == SHOWDB_DUPLICATE_DATABASES)
                    {
                        MXS_ERROR("Duplicate tables found, closing session.");
                    }
                    else
                    {
                        MXS_ERROR("Fatal error when processing SHOW DATABASES response, closing session.");
                    }

                    /** This is the first response to the database mapping which
                     * has duplicate database conflict. Set the initialization bitmask
                     * to INIT_FAILED */
                    m_state |= INIT_FAILED;

                    /** Send the client an error about duplicate databases
                     * if there is a queued query from the client. */
                    if (m_queue.size())
                    {
                        auto err = modutil_create_mysql_err_msg(
                            1, 0, SCHEMA_ERR_DUPLICATEDB, SCHEMA_ERRSTR_DUPLICATEDB,
                            "Error: duplicate tables found on two different shards.");

                        mxs::ReplyRoute route;
                        RouterSession::clientReply(err, route, mxs::Reply());
                    }
                }

                *wbuf = writebuf;
                return -1;
            }
        }

        if (b->in_use() && !b->is_mapped())
        {
            mapped = false;
            MXS_DEBUG("Still waiting for reply to SHOW DATABASES from '%s'", b->name());
        }
    }

    *wbuf = writebuf;
    return mapped ? 1 : 0;
}

/**
 * Read new database name from COM_INIT_DB packet or a literal USE ... COM_QUERY
 * packet, check that it exists in the hashtable and copy its name to MYSQL_session.
 *
 * @param dest Destination where the database name will be written
 * @param dbhash Hashtable containing valid databases
 * @param buf   Buffer containing the database change query
 *
 * @return true if new database is set, false if non-existent database was tried
 * to be set
 */
bool change_current_db(std::string& dest, Shard& shard, GWBUF* buf)
{
    bool succp = false;
    char db[MYSQL_DATABASE_MAXLEN + 1];

    if (GWBUF_LENGTH(buf) <= MYSQL_DATABASE_MAXLEN - 5)
    {
        /** Copy database name from MySQL packet to session */
        if (extract_database(buf, db))
        {
            MXS_INFO("change_current_db: INIT_DB with database '%s'", db);
            /**
             * Update the session's active database only if it's in the hashtable.
             * If it isn't found, send a custom error packet to the client.
             */

            mxs::Target* target = shard.get_location(db);

            if (target)
            {
                dest = db;
                MXS_INFO("change_current_db: database is on server: '%s'.", target->name());
                succp = true;
            }
        }
    }
    else
    {
        MXS_ERROR("change_current_db: failed to change database: Query buffer too large");
    }

    return succp;
}

/**
 * Convert a length encoded string into a string.
 *
 * @param data Pointer to the first byte of the string
 *
 * @return String value
 */
std::string get_lenenc_str(uint8_t* ptr)
{
    if (*ptr < 251)
    {
        return std::string((char*)ptr + 1, *ptr);
    }
    else
    {
        switch (*(ptr))
        {
        case 0xfc:
            return std::string((char*)ptr + 2, mariadb::get_byte2(ptr));

        case 0xfd:
            return std::string((char*)ptr + 3, mariadb::get_byte3(ptr));

        case 0xfe:
            return std::string((char*)ptr + 8, mariadb::get_byte8(ptr));

        default:
            return "";
        }
    }
}

static const std::set<std::string> always_ignore = {"mysql", "information_schema", "performance_schema"};

bool SchemaRouterSession::ignore_duplicate_table(const std::string& data)
{
    bool rval = false;

    std::string db = data.substr(0, data.find("."));
    if (m_config->ignored_tables.count(data) || always_ignore.count(db))
    {
        rval = true;
    }
    else if (m_config->ignore_regex)
    {
        pcre2_match_data* match_data = pcre2_match_data_create_from_pattern(m_config->ignore_regex, NULL);

        if (match_data == NULL)
        {
            throw std::bad_alloc();
        }

        if (pcre2_match(m_config->ignore_regex,
                        (PCRE2_SPTR) data.c_str(),
                        PCRE2_ZERO_TERMINATED,
                        0,
                        0,
                        match_data,
                        NULL) >= 0)
        {
            rval = true;
        }

        pcre2_match_data_free(match_data);
    }

    return rval;
}

/**
 * Parses a response set to a SHOW DATABASES query and inserts them into the
 * router client session's database hashtable. The name of the database is used
 * as the key and the unique name of the server is the value. The function
 * currently supports only result sets that span a single SQL packet.
 * @param rses Router client session
 * @param target Target server where the database is
 * @param buf GWBUF containing the result set
 * @return 1 if a complete response was received, 0 if a partial response was received
 * and -1 if a database was found on more than one server.
 */
enum showdb_response SchemaRouterSession::parse_mapping_response(SRBackend* bref, GWBUF** buffer)
{
    bool duplicate_found = false;
    enum showdb_response rval = SHOWDB_PARTIAL_RESPONSE;

    if (buffer == NULL || *buffer == NULL)
    {
        return SHOWDB_FATAL_ERROR;
    }

    /** TODO: Don't make the buffer contiguous but process it as a buffer chain */
    *buffer = gwbuf_make_contiguous(*buffer);
    MXS_ABORT_IF_NULL(*buffer);
    GWBUF* buf = modutil_get_complete_packets(buffer);

    if (buf == NULL)
    {
        return SHOWDB_PARTIAL_RESPONSE;
    }
    int n_eof = 0;

    uint8_t* ptr = (uint8_t*) buf->start;

    if (PTR_IS_ERR(ptr))
    {
        MXS_ERROR("Mapping query returned an error; closing session.");
        gwbuf_free(buf);
        return SHOWDB_FATAL_ERROR;
    }

    if (n_eof == 0)
    {
        /** Skip column definitions */
        while (ptr < (uint8_t*) buf->end && !PTR_IS_EOF(ptr))
        {
            ptr += gw_mysql_get_byte3(ptr) + 4;
        }

        if (ptr >= (uint8_t*) buf->end)
        {
            MXS_INFO("Malformed packet for mapping query.");
            gwbuf_free(buf);
            return SHOWDB_FATAL_ERROR;
        }

        n_eof++;
        /** Skip first EOF packet */
        ptr += gw_mysql_get_byte3(ptr) + 4;
    }

    while (ptr < (uint8_t*) buf->end && !PTR_IS_EOF(ptr))
    {
        int payloadlen = gw_mysql_get_byte3(ptr);
        int packetlen = payloadlen + 4;
        auto data = get_lenenc_str(ptr + 4);
        mxs::Target* target = bref->target();

        if (!data.empty())
        {
            mxs::Target* duplicate = m_shard.get_location(data);

            if (duplicate && data.find('.') != std::string::npos && !ignore_duplicate_table(data))
            {
                duplicate_found = true;
                MXS_ERROR("'%s' found on servers '%s' and '%s' for user %s.",
                          data.c_str(), target->name(), duplicate->name(),
                          m_pSession->user_and_host().c_str());
            }
            else
            {
                m_shard.add_location(data, target);
            }

            MXS_INFO("<%s, %s>", target->name(), data.c_str());
        }

        ptr += packetlen;
    }

    if (ptr < (unsigned char*) buf->end && PTR_IS_EOF(ptr) && n_eof == 1)
    {
        n_eof++;
        MXS_INFO("SHOW DATABASES fully received from %s.", bref->name());
    }
    else
    {
        MXS_INFO("SHOW DATABASES partially received from %s.", bref->name());
    }

    gwbuf_free(buf);

    if (duplicate_found)
    {
        rval = SHOWDB_DUPLICATE_DATABASES;
    }
    else if (n_eof == 2)
    {
        rval = SHOWDB_FULL_RESPONSE;
    }

    return rval;
}

/**
 * Initiate the generation of the database hash table by sending a
 * SHOW DATABASES query to each valid backend server. This sets the session
 * into the mapping state where it queues further queries until all the database
 * servers have returned a result.
 * @param inst Router instance
 * @param session Router client session
 * @return 1 if all writes to backends were succesful and 0 if one or more errors occurred
 */
void SchemaRouterSession::query_databases()
{

    for (const auto& b : m_backends)
    {
        b->set_mapped(false);
    }

    mxb_assert((m_state & INIT_MAPPING) == 0);

    m_state |= INIT_MAPPING;
    m_state &= ~INIT_UNINT;

    GWBUF* buffer = modutil_create_query("SELECT CONCAT(schema_name, '.') FROM information_schema.schemata AS s "
                                         "LEFT JOIN information_schema.tables AS t ON s.schema_name = t.table_schema "
                                         "WHERE t.table_name IS NULL "
                                         "UNION "
                                         "SELECT CONCAT (table_schema, '.', table_name) FROM information_schema.tables");
    gwbuf_set_type(buffer, GWBUF_TYPE_COLLECT_RESULT);

    for (const auto& b : m_backends)
    {
        if (b->in_use() && !b->is_closed() && b->target()->is_usable())
        {
            GWBUF* clone = gwbuf_clone(buffer);
            MXS_ABORT_IF_NULL(clone);

            if (!b->write(clone))
            {
                MXS_ERROR("Failed to write mapping query to '%s'", b->name());
            }
        }
    }
    gwbuf_free(buffer);
}

/**
 * Check the hashtable for the right backend for this query.
 * @param router Router instance
 * @param client Client router session
 * @param buffer Query to inspect
 * @return Name of the backend or NULL if the query contains no known databases.
 */
mxs::Target* SchemaRouterSession::get_shard_target(GWBUF* buffer, uint32_t qtype)
{
    mxs::Target* rval = NULL;
    qc_query_op_t op = QUERY_OP_UNDEFINED;
    uint8_t command = mxs_mysql_get_command(buffer);

    if (command == MXS_COM_QUERY)
    {
        op = qc_get_operation(buffer);
        rval = get_query_target(buffer);
    }

    if (mxs_mysql_is_ps_command(command)
        || qc_query_is_type(qtype, QUERY_TYPE_PREPARE_NAMED_STMT)
        || qc_query_is_type(qtype, QUERY_TYPE_DEALLOC_PREPARE)
        || qc_query_is_type(qtype, QUERY_TYPE_PREPARE_STMT)
        || op == QUERY_OP_EXECUTE)
    {
        rval = get_ps_target(buffer, qtype, op);
    }

    if (buffer->hint && buffer->hint->type == HINT_ROUTE_TO_NAMED_SERVER)
    {
        for (const auto& b : m_backends)
        {
            if (strcasecmp(b->name(), (char*)buffer->hint->data) == 0)
            {
                rval = b->target();
                MXS_INFO("Routing hint found (%s)", rval->name());
            }
        }
    }

    if (rval == NULL && m_current_db.length())
    {
        /**
         * If the target name has not been found and the session has an
         * active database, set is as the target
         */
        rval = m_shard.get_location(m_current_db);

        if (rval)
        {
            MXS_INFO("Using active database '%s' on '%s'",
                     m_current_db.c_str(),
                     rval->name());
        }
    }
    return rval;
}

/**
 * Provide the router with a pointer to a suitable backend dcb.
 *
 * Detect failures in server statuses and reselect backends if necessary
 * If name is specified, server name becomes primary selection criteria.
 * Similarly, if max replication lag is specified, skip backends which lag too
 * much.
 *
 * @param p_dcb Address of the pointer to the resulting DCB
 * @param name  Name of the backend which is primarily searched. May be NULL.
 *
 * @return True if proper DCB was found, false otherwise.
 */
SRBackend* SchemaRouterSession::get_shard_backend(const char* name)
{
    SRBackend* rval = nullptr;

    for (const auto& b : m_backends)
    {
        if (b->in_use() && (strcasecmp(name, b->target()->name()) == 0)
            && b->target()->is_usable())
        {
            rval = b.get();
            break;
        }
    }

    return rval;
}


/**
 * Examine the query type, transaction state and routing hints. Find out the
 * target for query routing.
 *
 *  @param qtype      Type of query
 *  @param trx_active Is transacation active or not
 *  @param hint       Pointer to list of hints attached to the query buffer
 *
 *  @return bitfield including the routing target, or the target server name
 *          if the query would otherwise be routed to slave.
 */
enum route_target get_shard_route_target(uint32_t qtype)
{
    enum route_target target = TARGET_UNDEFINED;

    /**
     * These queries are not affected by hints
     */
    if (qc_query_is_type(qtype, QUERY_TYPE_SESSION_WRITE)
        || qc_query_is_type(qtype, QUERY_TYPE_GSYSVAR_WRITE)
        || qc_query_is_type(qtype, QUERY_TYPE_USERVAR_WRITE)
        || qc_query_is_type(qtype, QUERY_TYPE_ENABLE_AUTOCOMMIT)
        || qc_query_is_type(qtype, QUERY_TYPE_DISABLE_AUTOCOMMIT))
    {
        /** hints don't affect on routing */
        target = TARGET_ALL;
    }
    else if (qc_query_is_type(qtype, QUERY_TYPE_SYSVAR_READ)
             || qc_query_is_type(qtype, QUERY_TYPE_GSYSVAR_READ))
    {
        target = TARGET_ANY;
    }

    return target;
}

/**
 * Generates a custom SHOW DATABASES result set from all the databases in the
 * hashtable. Only backend servers that are up and in a proper state are listed
 * in it.
 * @param router Router instance
 * @param client Router client session
 * @return True if the sending of the database list was successful, otherwise false
 */
void SchemaRouterSession::send_databases()
{
    ServerMap dblist;
    std::set<std::string> db_names;
    m_shard.get_content(dblist);

    for (auto a : dblist)
    {
        std::string db = a.first.substr(0, a.first.find("."));
        db_names.insert(db);
    }

    std::unique_ptr<ResultSet> set = ResultSet::create({"Database"});

    for (const auto& name : db_names)
    {
        set->add_row({name});
    }

    const mxs::ReplyRoute down;
    const mxs::Reply reply;
    mxs::RouterSession::clientReply(set->as_buffer().release(), down, reply);
}

bool SchemaRouterSession::handle_statement(GWBUF* querybuf, SRBackend* bref, uint8_t command, uint32_t type)
{
    bool succp = false;

    mxb::atomic::add(&m_stats.longest_sescmd, 1, mxb::atomic::RELAXED);

    /** Increment the session command count */
    ++m_sent_sescmd;

    if (bref->in_use())
    {
        GWBUF* buffer = gwbuf_clone(querybuf);
        bref->append_session_command(buffer, m_sent_sescmd);

        if (bref->session_command_count() == 1)
        {
            if (bref->execute_session_command())
            {
                m_sescmd_replier = bref;
                succp = true;
                mxb::atomic::add(&bref->target()->stats().packets, 1, mxb::atomic::RELAXED);
            }
            else
            {
                MXS_ERROR("Failed to execute session command in '%s'", bref->name());
            }
        }
        else
        {
            mxb_assert(bref->session_command_count() > 1);
            /** The server is already executing a session command */
            MXS_INFO("Backend '%s' already executing sescmd.", bref->name());
            succp = true;
        }
    }

    gwbuf_free(querybuf);
    return succp;
}

mxs::Target* SchemaRouterSession::get_query_target(GWBUF* buffer)
{
    auto tables = qc_get_table_names(buffer, true);
    mxs::Target* rval = NULL;

    for (auto& t : tables)
    {
        if (t.find('.') == std::string::npos)
        {
            t = m_current_db + '.' + t;
        }
    }

    if ((rval = m_shard.get_location(tables)))
    {
        MXS_INFO("Query targets table on server '%s'", rval->name());
    }
    else if ((rval = m_shard.get_location(qc_get_database_names(buffer))))
    {
        MXS_INFO("Query targets database on server '%s'", rval->name());
    }

    return rval;
}

mxs::Target* SchemaRouterSession::get_ps_target(GWBUF* buffer, uint32_t qtype, qc_query_op_t op)
{
    mxs::Target* rval = NULL;
    uint8_t command = mxs_mysql_get_command(buffer);

    if (qc_query_is_type(qtype, QUERY_TYPE_PREPARE_NAMED_STMT))
    {
        // If pStmt is null, the PREPARE was malformed. In that case it can be routed to any backend to get
        // a proper error response. Also returns null if preparing from a variable. This is a limitation.
        GWBUF* pStmt = qc_get_preparable_stmt(buffer);
        if (pStmt)
        {
            char* stmt = qc_get_prepare_name(buffer);

            if ((rval = m_shard.get_location(qc_get_table_names(pStmt, true))))
            {
                MXS_INFO("PREPARING NAMED %s ON SERVER %s", stmt, rval->name());
                m_shard.add_statement(stmt, rval);
            }
            MXS_FREE(stmt);
        }
    }
    else if (op == QUERY_OP_EXECUTE)
    {
        char* stmt = qc_get_prepare_name(buffer);
        mxs::Target* ps_target = m_shard.get_statement(stmt);
        if (ps_target)
        {
            rval = ps_target;
            MXS_INFO("Executing named statement %s on server %s", stmt, rval->name());
        }
        MXS_FREE(stmt);
    }
    else if (qc_query_is_type(qtype, QUERY_TYPE_DEALLOC_PREPARE))
    {
        char* stmt = qc_get_prepare_name(buffer);
        if ((rval = m_shard.get_statement(stmt)))
        {
            MXS_INFO("Closing named statement %s on server %s", stmt, rval->name());
            m_shard.remove_statement(stmt);
        }
        MXS_FREE(stmt);
    }
    else if (qc_query_is_type(qtype, QUERY_TYPE_PREPARE_STMT))
    {
        rval = m_shard.get_location(qc_get_table_names(buffer, true));
        MXS_INFO("Prepare statement on server %s", rval ? rval->name() : "<no target found>");
    }
    else if (mxs_mysql_is_ps_command(command))
    {
        uint32_t id = mxs_mysql_extract_ps_id(buffer);
        uint32_t handle = m_shard.get_ps_handle(id);
        uint8_t* ptr = GWBUF_DATA(buffer) + MYSQL_PS_ID_OFFSET;
        gw_mysql_set_byte4(ptr, handle);
        rval = m_shard.get_statement(id);

        if (command == MXS_COM_STMT_CLOSE)
        {
            MXS_INFO("Closing prepared statement %d ", id);
            m_shard.remove_statement(id);
        }
    }
    return rval;
}

std::string SchemaRouterSession::get_cache_key() const
{
    std::string key = m_pSession->user();

    for (const auto& b : m_backends)
    {
        if (b->in_use())
        {
            key += b->name();
        }
    }

    return key;
}
}<|MERGE_RESOLUTION|>--- conflicted
+++ resolved
@@ -532,32 +532,8 @@
     }
 }
 
-<<<<<<< HEAD
-void SchemaRouterSession::clientReply(GWBUF* pPacket, const mxs::ReplyRoute& down, const mxs::Reply& reply)
-=======
 namespace
 {
-static bool connection_was_killed(GWBUF* buffer)
-{
-    bool rval = false;
-
-    if (mxs_mysql_is_err_packet(buffer))
-    {
-        uint8_t buf[2];
-        // First two bytes after the 0xff byte are the error code
-        gwbuf_copy_data(buffer, MYSQL_HEADER_LEN + 1, 2, buf);
-        uint16_t errcode = gw_mysql_get_byte2(buf);
-        rval = errcode == ER_CONNECTION_KILLED;
-    }
-
-    return rval;
-}
-
-bool server_is_shutting_down(GWBUF* writebuf)
-{
-    uint64_t err = mxs_mysql_get_mysql_errno(writebuf);
-    return err == ER_SERVER_SHUTDOWN || err == ER_NORMAL_SHUTDOWN || err == ER_SHUTDOWN_COMPLETE;
-}
 
 mxs::Buffer::iterator skip_packet(mxs::Buffer::iterator it)
 {
@@ -584,8 +560,7 @@
 }
 }
 
-void SchemaRouterSession::clientReply(GWBUF* pPacket, DCB* pDcb)
->>>>>>> 968d4379
+void SchemaRouterSession::clientReply(GWBUF* pPacket, const mxs::ReplyRoute& down, const mxs::Reply& reply)
 {
     SRBackend* bref = static_cast<SRBackend*>(down.back()->get_userdata());
 
@@ -595,52 +570,37 @@
         return;
     }
 
-<<<<<<< HEAD
     if (reply.is_complete())
     {
         MXS_INFO("Reply complete from '%s'", bref->name());
         bref->ack_write();
-    }
-=======
-    if (bref->get_reply_state() == REPLY_STATE_DONE
-        && !connection_was_killed(pPacket)
-        && !server_is_shutting_down(pPacket))
-    {
-        /** If we receive an unexpected response from the server, the internal
-         * logic cannot handle this situation. Routing the reply straight to
-         * the client should be the safest thing to do at this point. */
-        MXS_SESSION_ROUTE_REPLY(pDcb->session, pPacket);
-        return;
-    }
-
-    bref->process_reply(pPacket);
->>>>>>> 968d4379
-
-    const RWBackend::Error& error = bref->error();
-
-    if (error.is_unexpected_error())
-    {
-        // The connection was killed, we can safely ignore it. When the TCP connection is
-        // closed, the router's error handling will sort it out.
-        if (error.code() == ER_CONNECTION_KILLED)
-        {
-            bref->set_close_reason("Connection was killed");
-        }
-        else
-        {
-            mxb_assert(error.code() == ER_SERVER_SHUTDOWN
-                       || error.code() == ER_NORMAL_SHUTDOWN
-                       || error.code() == ER_SHUTDOWN_COMPLETE);
-            bref->set_close_reason(std::string("Server '") + bref->name() + "' is shutting down");
-        }
-
-        // The server sent an error that we didn't expect: treat it as if the connection was closed. The
-        // client shouldn't see this error as we can replace the closed connection.
-
-        if (!(pPacket = erase_last_packet(pPacket)))
-        {
-            // Nothing to route to the client
-            return;
+
+        const auto& error = reply.error();
+
+        if (error.is_unexpected_error())
+        {
+            // The connection was killed, we can safely ignore it. When the TCP connection is
+            // closed, the router's error handling will sort it out.
+            if (error.code() == ER_CONNECTION_KILLED)
+            {
+                bref->set_close_reason("Connection was killed");
+            }
+            else
+            {
+                mxb_assert(error.code() == ER_SERVER_SHUTDOWN
+                           || error.code() == ER_NORMAL_SHUTDOWN
+                           || error.code() == ER_SHUTDOWN_COMPLETE);
+                bref->set_close_reason(std::string("Server '") + bref->name() + "' is shutting down");
+            }
+
+            // The server sent an error that we didn't expect: treat it as if the connection was closed. The
+            // client shouldn't see this error as we can replace the closed connection.
+
+            if (!(pPacket = erase_last_packet(pPacket)))
+            {
+                // Nothing to route to the client
+                return;
+            }
         }
     }
 
