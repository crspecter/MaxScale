/*
 * Copyright (c) 2016 MariaDB Corporation Ab
 *
 * Use of this software is governed by the Business Source License included
 * in the LICENSE.TXT file and at www.mariadb.com/bsl11.
 *
 * Change Date: 2024-08-24
 *
 * On the date above, in accordance with the Business Source License, use
 * of this software will be governed by version 2 or later of the General
 * Public License.
 */

/**
 * @file dcb.c  -  Descriptor Control Block generic functions
 *
 * Descriptor control blocks provide the key mechanism for the interface
 * with the non-blocking socket polling routines. The descriptor control
 * block is the user data that is handled by the epoll system and contains
 * the state data and pointers to other components that relate to the
 * use of a file descriptor.
 */
#include <maxscale/dcb.hh>

#include <arpa/inet.h>
#include <errno.h>
#include <inttypes.h>
#include <netinet/tcp.h>
#include <signal.h>
#include <stdarg.h>
#include <stdio.h>
#include <stdlib.h>
#include <string.h>
#include <sys/epoll.h>
#include <sys/ioctl.h>
#include <sys/socket.h>
#include <sys/stat.h>
#include <sys/un.h>
#include <time.h>

#ifdef OPENSSL_1_1
#include <openssl/x509v3.h>
#endif

#include <atomic>

#include <maxbase/alloc.h>
#include <maxbase/atomic.h>
#include <maxbase/atomic.hh>
#include <maxscale/clock.h>
#include <maxscale/limits.h>
#include <maxscale/listener.hh>
#include <maxscale/mainworker.hh>
#include <maxscale/poll.hh>
#include <maxscale/protocol/mariadb/mysql.hh>
#include <maxscale/protocol2.hh>
#include <maxscale/router.hh>
#include <maxscale/routingworker.hh>
#include <maxscale/service.hh>
#include <maxscale/utils.h>

#include "internal/modules.hh"
#include "internal/server.hh"
#include "internal/session.hh"

using maxscale::RoutingWorker;
using maxbase::Worker;
using std::string;
using mxs::ClientConnection;
using mxs::BackendConnection;

#define DCB_BELOW_LOW_WATER(x)    ((x)->m_low_water && (x)->m_writeqlen < (x)->m_low_water)
#define DCB_ABOVE_HIGH_WATER(x)   ((x)->m_high_water && (x)->m_writeqlen > (x)->m_high_water)
#define DCB_THROTTLING_ENABLED(x) ((x)->m_high_water && (x)->m_low_water)

namespace
{

static struct THIS_UNIT
{
    std::atomic<uint64_t> uid_generator {0};
#ifdef EPOLLRDHUP
    static constexpr uint32_t poll_events = EPOLLIN | EPOLLOUT | EPOLLRDHUP | EPOLLHUP | EPOLLET;
#else
    static constexpr uint32_t poll_events = EPOLLIN | EPOLLOUT | EPOLLHUP | EPOLLET;
#endif
} this_unit;

static thread_local struct
{
    DCB* current_dcb;       /** The DCB currently being handled by event handlers. */
} this_thread;

/**
 * Create a low level connection to a server.
 *
 * @param host The host to connect to
 * @param port The port to connect to
 *
 * @return File descriptor. Negative on failure.
 */
int connect_socket(const char* host, int port)
{
    struct sockaddr_storage addr = {};
    int so;
    size_t sz;

    if (host[0] == '/')
    {
        so = open_unix_socket(MXS_SOCKET_NETWORK, (struct sockaddr_un*)&addr, host);
        sz = sizeof(sockaddr_un);
    }
    else
    {
        so = open_network_socket(MXS_SOCKET_NETWORK, &addr, host, port);
        sz = sizeof(sockaddr_storage);
    }

    if (so != -1)
    {
        if (::connect(so, (struct sockaddr*)&addr, sz) == -1 && errno != EINPROGRESS)
        {
            MXS_ERROR("Failed to connect backend server [%s]:%d due to: %d, %s.",
                      host, port, errno, mxs_strerror(errno));
            ::close(so);
            so = -1;
        }
    }
    else
    {
        MXS_ERROR("Establishing connection to backend server [%s]:%d failed.", host, port);
    }
    return so;
}
}

static inline bool dcb_write_parameter_check(DCB* dcb, int fd, GWBUF* queue);
static int         dcb_read_no_bytes_available(DCB* dcb, int fd, int nreadtotal);
static int         dcb_set_socket_option(int sockfd, int level, int optname, void* optval, socklen_t optlen);

static int upstream_throttle_callback(DCB* dcb, DCB::Reason reason, void* userdata);
static int downstream_throttle_callback(DCB* dcb, DCB::Reason reason, void* userdata);

static MXB_WORKER* get_dcb_owner()
{
    /** The DCB is owned by the thread that allocates it */
    mxb_assert(RoutingWorker::get_current_id() != -1);
    return RoutingWorker::get_current();
}

DCB::DCB(int fd,
         const std::string& remote,
         Role role,
         MXS_SESSION* session,
         Handler* handler,
         Manager* manager)
    : MXB_POLL_DATA{&DCB::poll_handler, get_dcb_owner()}
    , m_uid(this_unit.uid_generator.fetch_add(1, std::memory_order_relaxed))
    , m_fd(fd)
    , m_remote(remote)
    , m_role(role)
    , m_session(session)
    , m_handler(handler)
    , m_manager(manager)
    , m_high_water(config_writeq_high_water())
    , m_low_water(config_writeq_low_water())
{
    auto now = mxs_clock();
    m_last_read = now;
    m_last_write = now;

    if (m_manager)
    {
        m_manager->add(this);
    }
}

DCB::~DCB()
{
    if (this_thread.current_dcb == this)
    {
        this_thread.current_dcb = nullptr;
    }

    if (m_manager)
    {
        m_manager->remove(this);
    }

    remove_callbacks();

    if (m_encryption.handle)
    {
        SSL_free(m_encryption.handle);
    }

    gwbuf_free(m_writeq);
    gwbuf_free(m_readq);

    MXB_POLL_DATA::owner = reinterpret_cast<MXB_WORKER*>(0xdeadbeef);
}

void DCB::clear()
{
    gwbuf_free(m_readq);
    gwbuf_free(m_writeq);
    m_readq = NULL;
    m_writeq = NULL;

    remove_callbacks();

    if (m_session)
    {
        release_from(m_session);
        m_session = nullptr;
    }
}

/**
 * Free a DCB and remove it from the chain of all DCBs
 *
 * @param dcb The DCB to free
 */
// static
void DCB::free(DCB* dcb)
{
    mxb_assert(dcb->m_state == State::DISCONNECTED || dcb->m_state == State::CREATED);

    if (dcb->m_session)
    {
        MXS_SESSION* session = dcb->m_session;
        dcb->m_session = NULL;

        if (dcb->release_from(session))
        {
            delete dcb;
        }
    }
    else
    {
        delete dcb;
    }
}

/**
 * Remove a DCB from the poll list and trigger shutdown mechanisms.
 *
 * @param       dcb     The DCB to be processed
 */
void DCB::stop_polling_and_shutdown()
{
    disable_events();
    shutdown();
}

int DCB::read(GWBUF** head, int maxbytes)
{
    mxb_assert(this->owner == RoutingWorker::get_current());
    mxb_assert(m_fd != FD_CLOSED);

    if (m_fd == FD_CLOSED)
    {
        MXS_ERROR("Read failed, dcb is closed.");
        return -1;
    }

    int nsingleread = 0;
    int nreadtotal = 0;

    if (m_readq)
    {
        *head = gwbuf_append(*head, m_readq);
        m_readq = NULL;
        nreadtotal = gwbuf_length(*head);
    }

    if (m_encryption.state == SSLState::ESTABLISHED)
    {
        int n = read_SSL(head);

        if (n < 0)
        {
            if (nreadtotal != 0)
            {
                // TODO: There was something in m_readq, but the SSL
                // TODO: operation failed. We will now return -1 but whatever data was
                // TODO: in m_readq is now in head.
                // TODO: Don't know if this can happen in practice.
                MXS_ERROR("SSL reading failed when existing data already had been "
                          "appended to returned buffer.");
            }

            nreadtotal = -1;
        }
        else
        {
            nreadtotal += n;
        }

        return nreadtotal;
    }

    while (0 == maxbytes || nreadtotal < maxbytes)
    {
        int bytes_available;

        bytes_available = socket_bytes_readable();
        if (bytes_available <= 0)
        {
            return bytes_available < 0 ? -1
                                       :/** Handle closed client socket */
                   dcb_read_no_bytes_available(this, m_fd, nreadtotal);
        }
        else
        {
            GWBUF* buffer;

            buffer = basic_read(bytes_available, maxbytes, nreadtotal, &nsingleread);
            if (buffer)
            {
                m_last_read = mxs_clock();
                nreadtotal += nsingleread;
                MXS_DEBUG("Read %d bytes from dcb %p in state %s fd %d.",
                          nsingleread,
                          this,
                          mxs::to_string(m_state),
                          m_fd);

                /*< Append read data to the gwbuf */
                *head = gwbuf_append(*head, buffer);
            }
            else
            {
                break;
            }
        }
    }   /*< while (0 == maxbytes || nreadtotal < maxbytes) */

    return nreadtotal;
}

int DCB::socket_bytes_readable() const
{
    int bytesavailable;

    if (-1 == ioctl(m_fd, FIONREAD, &bytesavailable))
    {
        MXS_ERROR("ioctl FIONREAD for dcb %p in state %s fd %d failed: %d, %s",
                  this,
                  mxs::to_string(m_state),
                  m_fd,
                  errno,
                  mxs_strerror(errno));
        return -1;
    }
    else
    {
        return bytesavailable;
    }
}

/**
 * Determine the return code needed when read has run out of data
 *
 * @param dcb           The DCB to read from
 * @param fd            File descriptor.
 * @param nreadtotal    Number of bytes that have been read
 * @return              -1 on error, 0 for conditions not treated as error
 */
static int dcb_read_no_bytes_available(DCB* dcb, int fd, int nreadtotal)
{
    /** Handle closed client socket */
    if (nreadtotal == 0 && DCB::Role::CLIENT == dcb->role())
    {
        char c;
        int l_errno = 0;
        long r = -1;

        /* try to read 1 byte, without consuming the socket buffer */
        r = recv(fd, &c, sizeof(char), MSG_PEEK);
        l_errno = errno;

        if (r <= 0
            && l_errno != EAGAIN
            && l_errno != EWOULDBLOCK
            && l_errno != 0)
        {
            return -1;
        }
    }
    return nreadtotal;
}

/**
 * Basic read function to carry out a single read operation on the DCB socket.
 *
 * @param dcb               The DCB to read from
 * @param bytesavailable    Pointer to linked list to append data to
 * @param maxbytes          Maximum bytes to read (0 = no limit)
 * @param nreadtotal        Total number of bytes already read
 * @param nsingleread       To be set as the number of bytes read this time
 * @return                  GWBUF* buffer containing new data, or null.
 */
GWBUF* DCB::basic_read(int bytesavailable, int maxbytes, int nreadtotal, int* nsingleread)
{
    GWBUF* buffer;
    int bufsize = maxbytes == 0 ? bytesavailable : MXS_MIN(bytesavailable, maxbytes - nreadtotal);

    if ((buffer = gwbuf_alloc(bufsize)) == NULL)
    {
        *nsingleread = -1;
    }
    else
    {
        *nsingleread = ::read(m_fd, GWBUF_DATA(buffer), bufsize);
        m_stats.n_reads++;

        if (*nsingleread <= 0)
        {
            if (errno != 0 && errno != EAGAIN && errno != EWOULDBLOCK)
            {
                MXS_ERROR("Read failed, dcb %p in state %s fd %d: %d, %s",
                          this,
                          mxs::to_string(m_state),
                          m_fd,
                          errno,
                          mxs_strerror(errno));
            }
            gwbuf_free(buffer);
            buffer = NULL;
        }
    }
    return buffer;
}

/**
 * General purpose read routine to read data from a socket through the SSL
 * structure lined with this DCB and append it to a linked list of buffers.
 * The list may be empty, in which case *head == NULL. The SSL structure should
 * be initialized and the SSL handshake should be done.
 *
 * @param dcb   The DCB to read from
 * @param head  Pointer to linked list to append data to
 * @return      -1 on error, otherwise the total number of bytes read
 */
int DCB::read_SSL(GWBUF** head)
{
    mxb_assert(m_fd != FD_CLOSED);

    GWBUF* buffer;
    int nsingleread = 0, nreadtotal = 0;
    int start_length = *head ? gwbuf_length(*head) : 0;

    if (m_encryption.write_want_read)
    {
        writeq_drain();
    }

    buffer = basic_read_SSL(&nsingleread);
    if (buffer)
    {
        nreadtotal += nsingleread;
        *head = gwbuf_append(*head, buffer);

        while (buffer)
        {
            buffer = basic_read_SSL(&nsingleread);
            if (buffer)
            {
                nreadtotal += nsingleread;
                /*< Append read data to the gwbuf */
                *head = gwbuf_append(*head, buffer);
            }
        }
    }

    mxb_assert((*head ? gwbuf_length(*head) : 0) == (size_t)(start_length + nreadtotal));

    return nsingleread < 0 ? nsingleread : nreadtotal;
}

/**
 * Basic read function to carry out a single read on the DCB's SSL connection
 *
 * @param dcb           The DCB to read from
 * @param nsingleread   To be set as the number of bytes read this time
 * @return              GWBUF* buffer containing the data, or null.
 */
GWBUF* DCB::basic_read_SSL(int* nsingleread)
{
    const size_t MXS_SO_RCVBUF_SIZE = (128 * 1024);
    unsigned char temp_buffer[MXS_SO_RCVBUF_SIZE];
    GWBUF* buffer = NULL;

    *nsingleread = SSL_read(m_encryption.handle, temp_buffer, MXS_SO_RCVBUF_SIZE);

    if (*nsingleread)
    {
        m_last_read = mxs_clock();
    }

    m_stats.n_reads++;

    switch (SSL_get_error(m_encryption.handle, *nsingleread))
    {
    case SSL_ERROR_NONE:
        /* Successful read */
        if (*nsingleread && (buffer = gwbuf_alloc_and_load(*nsingleread, (void*)temp_buffer)) == NULL)
        {
            *nsingleread = -1;
            return NULL;
        }
        /* If we were in a retry situation, need to clear flag and attempt write */
        if (m_encryption.read_want_write || m_encryption.read_want_read)
        {
            m_encryption.read_want_write = false;
            m_encryption.read_want_read = false;
            writeq_drain();
        }
        break;

    case SSL_ERROR_ZERO_RETURN:
        /* react to the SSL connection being closed */
        trigger_hangup_event();
        *nsingleread = 0;
        break;

    case SSL_ERROR_WANT_READ:
        /* Prevent SSL I/O on connection until retried, return to poll loop */
        m_encryption.read_want_write = false;
        m_encryption.read_want_read = true;
        *nsingleread = 0;
        break;

    case SSL_ERROR_WANT_WRITE:
        /* Prevent SSL I/O on connection until retried, return to poll loop */
        m_encryption.read_want_write = true;
        m_encryption.read_want_read = false;
        *nsingleread = 0;
        break;

    case SSL_ERROR_SYSCALL:
        *nsingleread = log_errors_SSL(*nsingleread);
        break;

    default:
        *nsingleread = log_errors_SSL(*nsingleread);
        break;
    }
    return buffer;
}

/**
 * Log errors from an SSL operation
 *
 * @param dcb       The DCB of the client
 * @param fd        The file descriptor.
 * @param ret       Return code from SSL operation if error is SSL_ERROR_SYSCALL
 * @return          -1 if an error found, 0 if no error found
 */
int DCB::log_errors_SSL(int ret)
{
    char errbuf[MXS_STRERROR_BUFLEN];
    unsigned long ssl_errno;

    ssl_errno = ERR_get_error();
    if (0 == ssl_errno || m_silence_errors)
    {
        return 0;
    }
    if (ret || ssl_errno)
    {
        MXS_ERROR("SSL operation failed, %s in state "
                  "%s fd %d return code %d. More details may follow.",
<<<<<<< HEAD
                  this,
                  mxs::to_string(m_state),
                  m_fd,
=======
                  dcb->type(),
                  STRDCBSTATE(dcb->state),
                  dcb->fd,
>>>>>>> c25099da
                  ret);
    }
    if (ret && !ssl_errno)
    {
        int local_errno = errno;
        MXS_ERROR("SSL error caused by TCP error %d %s",
                  local_errno,
                  mxs_strerror(local_errno));
    }
    else
    {
        while (ssl_errno != 0)
        {
            ERR_error_string_n(ssl_errno, errbuf, MXS_STRERROR_BUFLEN);
            MXS_ERROR("%s", errbuf);
            ssl_errno = ERR_get_error();
        }
    }
    return -1;
}

bool DCB::writeq_append(GWBUF* queue, Drain drain)
{
    mxb_assert(this->owner == RoutingWorker::get_current());
    m_writeqlen += gwbuf_length(queue);
    // The following guarantees that queue is not NULL
    if (!dcb_write_parameter_check(this, m_fd, queue))
    {
        return 0;
    }

    m_writeq = gwbuf_append(m_writeq, queue);
    m_stats.n_buffered++;

    if (drain == Drain::YES)
    {
        writeq_drain();
    }

    if (DCB_ABOVE_HIGH_WATER(this) && !m_high_water_reached)
    {
        call_callback(Reason::HIGH_WATER);
        m_high_water_reached = true;
        m_stats.n_high_water++;
    }

    return 1;
}

/**
 * Check the parameters for dcb_write
 *
 * @param dcb   The DCB of the client
 * @param fd    The file descriptor.
 * @param queue Queue of buffers to write
 * @return true if parameters acceptable, false otherwise
 */
static inline bool dcb_write_parameter_check(DCB* dcb, int fd, GWBUF* queue)
{
    if (queue == NULL)
    {
        return false;
    }

    if (fd == DCB::FD_CLOSED)
    {
        MXS_ERROR("Write failed, dcb is closed.");
        gwbuf_free(queue);
        return false;
    }

    if (dcb->session() == NULL || dcb->session()->state() != MXS_SESSION::State::STOPPING)
    {
        /**
         * MXS_SESSION::State::STOPPING means that one of the backends is closing
         * the router session. Some backends may have not completed
         * authentication yet and thus they have no information about router
         * being closed. Session state is changed to MXS_SESSION::State::STOPPING
         * before router's closeSession is called and that tells that DCB may
         * still be writable.
         */
        if (dcb->state() != DCB::State::CREATED
            && dcb->state() != DCB::State::POLLING
            && dcb->state() != DCB::State::NOPOLLING)
        {
            MXS_DEBUG("Write aborted to dcb %p because it is in state %s",
                      dcb,
                      mxs::to_string(dcb->state()));
            gwbuf_free(queue);
            return false;
        }
    }
    return true;
}

int DCB::writeq_drain()
{
    mxb_assert(this->owner == RoutingWorker::get_current());

    if (m_encryption.read_want_write)
    {
        /** The SSL library needs to write more data */
        this->trigger_read_event();
    }

    int total_written = 0;
    GWBUF* local_writeq = m_writeq;
    m_writeq = NULL;

    while (local_writeq)
    {
        int written;
        bool stop_writing = false;
        /* The value put into written will be >= 0 */
        if (m_encryption.handle)
        {
            written = socket_write_SSL(local_writeq, &stop_writing);
        }
        else
        {
            written = socket_write(local_writeq, &stop_writing);
        }
        /*
         * If the stop_writing boolean is set, writing has become blocked,
         * so the remaining data is put back at the front of the write
         * queue.
         */
        if (written)
        {
            m_last_write = mxs_clock();
        }
        if (stop_writing)
        {
            m_writeq = m_writeq ? gwbuf_append(local_writeq, m_writeq) : local_writeq;
            local_writeq = NULL;
        }
        else
        {
            /** Consume the bytes we have written from the list of buffers,
             * and increment the total bytes written. */
            local_writeq = gwbuf_consume(local_writeq, written);
            total_written += written;
        }
    }

    if (m_writeq == NULL)
    {
        /* The write queue has drained, potentially need to call a callback function */
        call_callback(Reason::DRAINED);
    }

    mxb_assert(m_writeqlen >= (uint32_t)total_written);
    m_writeqlen -= total_written;

    if (m_high_water_reached && DCB_BELOW_LOW_WATER(this))
    {
        call_callback(Reason::LOW_WATER);
        m_high_water_reached = false;
        m_stats.n_low_water++;
    }

    return total_written;
}

/**
 * Closes a client/backend dcb, which in the former case always means that
 * the corrsponding socket fd is closed and the dcb itself is freed, and in
 * latter case either the same as in the former or that the dcb is put into
 * the persistent pool.
 *
 * @param dcb The DCB to close
 */
// static
void DCB::close(DCB* dcb)
{
    mxb_assert(dcb->m_state != State::DISCONNECTED);
#if defined (SS_DEBUG)
    RoutingWorker* current = RoutingWorker::get_current();
    RoutingWorker* owner = static_cast<RoutingWorker*>(dcb->owner);
    if (current && (current != owner))
    {
        MXS_ALERT("DCB::close(%p) called by %d, owned by %d.",
                  dcb,
                  current->id(),
                  owner->id());
        mxb_assert(owner == RoutingWorker::get_current());
    }
#endif

    /**
     * DCB::close may be called for freshly created dcb, in which case
     * it only needs to be freed.
     */
    if (dcb->state() == State::CREATED && dcb->m_fd == FD_CLOSED)
    {
        // A freshly created dcb that was closed before it was taken into use.
        DCB::free(dcb);
    }

    if (dcb->prepare_for_destruction())
    {
        if (dcb->m_nClose == 0)
        {
            dcb->m_nClose = 1;

            if (dcb->m_manager)
            {
                dcb->m_manager->destroy(dcb);
            }
            else
            {
                dcb->destroy();
            }
        }
        else
        {
            ++dcb->m_nClose;
            // TODO: Will this happen on a regular basis?
            MXS_WARNING("DCB::close(%p) called %u times.", dcb, dcb->m_nClose);
            mxb_assert(!true);
        }
    }
}

void DCB::destroy()
{
#if defined (SS_DEBUG)
    RoutingWorker* current = RoutingWorker::get_current();
    RoutingWorker* owner = static_cast<RoutingWorker*>(this->owner);
    if (current && (current != owner))
    {
        MXS_ALERT("dcb_final_close(%p) called by %d, owned by %d.",
                  this,
                  current->id(),
                  owner->id());
        mxb_assert(owner == current);
    }
#endif
    mxb_assert(m_nClose != 0);

    if (m_state == State::POLLING)
    {
        stop_polling_and_shutdown();
    }

    if (m_fd != FD_CLOSED)
    {
        // TODO: How could we get this far with a dcb->m_fd <= 0?

        if (::close(m_fd) < 0)
        {
            int eno = errno;
            errno = 0;
            MXS_ERROR("Failed to close socket %d on dcb %p: %d, %s",
                      m_fd,
                      this,
                      eno,
                      mxs_strerror(eno));
        }
        else
        {
            MXS_DEBUG("Closed socket %d on dcb %p.", m_fd, this);
        }

        m_fd = FD_CLOSED;
    }

    m_state = State::DISCONNECTED;
    DCB::free(this);
}

/**
 * Write data to a DCB socket through an SSL structure. The SSL structure is
 * linked from the DCB. All communication is encrypted and done via the SSL
 * structure. Data is written from the DCB write queue.
 *
 * @param dcb           The DCB having an SSL connection
 * @param writeq        A buffer list containing the data to be written
 * @param stop_writing  Set to true if the caller should stop writing, false otherwise
 * @return              Number of written bytes
 */
int DCB::socket_write_SSL(GWBUF* writeq, bool* stop_writing)
{
    int written;

    written = SSL_write(m_encryption.handle, GWBUF_DATA(writeq), GWBUF_LENGTH(writeq));

    *stop_writing = false;
    switch ((SSL_get_error(m_encryption.handle, written)))
    {
    case SSL_ERROR_NONE:
        /* Successful write */
        m_encryption.write_want_read = false;
        m_encryption.write_want_write = false;
        break;

    case SSL_ERROR_ZERO_RETURN:
        /* react to the SSL connection being closed */
        *stop_writing = true;
        trigger_hangup_event();
        break;

    case SSL_ERROR_WANT_READ:
        /* Prevent SSL I/O on connection until retried, return to poll loop */
        *stop_writing = true;
        m_encryption.write_want_read = true;
        m_encryption.write_want_write = false;
        break;

    case SSL_ERROR_WANT_WRITE:
        /* Prevent SSL I/O on connection until retried, return to poll loop */
        *stop_writing = true;
        m_encryption.write_want_read = false;
        m_encryption.write_want_write = true;
        break;

    case SSL_ERROR_SYSCALL:
        *stop_writing = true;
        if (log_errors_SSL(written) < 0)
        {
            trigger_hangup_event();
        }
        break;

    default:
        /* Report error(s) and shutdown the connection */
        *stop_writing = true;
        if (log_errors_SSL(written) < 0)
        {
            trigger_hangup_event();
        }
        break;
    }

    return written > 0 ? written : 0;
}

/**
 * Write data to a DCB. The data is taken from the DCB's write queue.
 *
 * @param dcb           The DCB to write buffer
 * @param writeq        A buffer list containing the data to be written
 * @param stop_writing  Set to true if the caller should stop writing, false otherwise
 * @return              Number of written bytes
 */
int DCB::socket_write(GWBUF* writeq, bool* stop_writing)
{
    int written = 0;
    int fd = m_fd;
    size_t nbytes = GWBUF_LENGTH(writeq);
    void* buf = GWBUF_DATA(writeq);
    int saved_errno;

    errno = 0;

    if (fd != FD_CLOSED)
    {
        written = ::write(fd, buf, nbytes);
    }

    saved_errno = errno;
    errno = 0;

    if (written < 0)
    {
        *stop_writing = true;
        if (saved_errno != EAGAIN && saved_errno != EWOULDBLOCK && saved_errno != EPIPE && !m_silence_errors)
        {
            MXS_ERROR("Write to %s %s in state %s failed: %d, %s",
                      mxs::to_string(m_role),
                      m_remote.c_str(),
                      mxs::to_string(m_state),
                      saved_errno,
                      mxs_strerror(saved_errno));
        }
    }
    else
    {
        *stop_writing = false;
    }

    return written > 0 ? written : 0;
}

bool DCB::add_callback(Reason reason,
                       int (* callback)(DCB*, Reason, void*),
                       void* userdata)
{
    CALLBACK* cb;
    CALLBACK* ptr;
    CALLBACK* lastcb = NULL;

    if ((ptr = (CALLBACK*)MXS_MALLOC(sizeof(CALLBACK))) == NULL)
    {
        return false;
    }
    ptr->reason = reason;
    ptr->cb = callback;
    ptr->userdata = userdata;
    ptr->next = NULL;
    cb = m_callbacks;

    while (cb)
    {
        if (cb->reason == reason && cb->cb == callback
            && cb->userdata == userdata)
        {
            /* Callback is a duplicate, abandon it */
            MXS_FREE(ptr);
            return false;
        }
        lastcb = cb;
        cb = cb->next;
    }
    if (NULL == lastcb)
    {
        m_callbacks = ptr;
    }
    else
    {
        lastcb->next = ptr;
    }

    return true;
}

bool DCB::remove_callback(Reason reason,
                          int (* callback)(DCB*, Reason, void*),
                          void* userdata)
{
    bool rval = false;

    CALLBACK* pcb = NULL;
    CALLBACK* cb = m_callbacks;

    while (cb)
    {
        if (cb->reason == reason
            && cb->cb == callback
            && cb->userdata == userdata)
        {
            if (pcb != NULL)
            {
                pcb->next = cb->next;
            }
            else
            {
                m_callbacks = cb->next;
            }

            MXS_FREE(cb);
            rval = true;
            break;
        }
        pcb = cb;
        cb = cb->next;
    }

    return rval;
}

void DCB::remove_callbacks()
{
    while (m_callbacks)
    {
        CALLBACK* cb = m_callbacks;
        m_callbacks = m_callbacks->next;
        MXS_FREE(cb);
    }
}

/**
 * Call the set of callbacks registered for a particular reason.
 *
 * @param dcb           The DCB to call the callbacks regarding
 * @param reason        The reason that has triggered the call
 */
void DCB::call_callback(Reason reason)
{
    CALLBACK* cb;
    CALLBACK* nextcb;
    cb = m_callbacks;

    while (cb)
    {
        if (cb->reason == reason)
        {
            nextcb = cb->next;
            cb->cb(this, reason, cb->userdata);
            cb = nextcb;
        }
        else
        {
            cb = cb->next;
        }
    }
}

struct dcb_role_count
{
    int       count;
    DCB::Role role;
};

bool count_by_role_cb(DCB* dcb, void* data)
{
    struct dcb_role_count* d = (struct dcb_role_count*)data;

    if (dcb->role() == d->role)
    {
        d->count++;
    }

    return true;
}

/**
 * Create the SSL structure for this DCB.
 * This function creates the SSL structure for the given SSL context.
 * This context should be the context of the service.
 * @param       dcb
 * @return      True on success, false on error.
 */
bool DCB::create_SSL(const mxs::SSLContext& ssl)
{
    m_encryption.verify_host = ssl.config().verify_host;
    m_encryption.handle = ssl.open();
    if (!m_encryption.handle)
    {
        MXS_ERROR("Failed to initialize SSL for connection.");
        return false;
    }

    if (SSL_set_fd(m_encryption.handle, m_fd) == 0)
    {
        MXS_ERROR("Failed to set file descriptor for SSL connection.");
        return false;
    }

    return true;
}

bool DCB::verify_peer_host()
{
    bool rval = true;
#ifdef OPENSSL_1_1
    if (m_encryption.verify_host)
    {
        auto r = remote();
        X509* cert = SSL_get_peer_certificate(m_encryption.handle);

        if (cert)
        {
            if (X509_check_ip_asc(cert, r.c_str(), 0) != 1
                && X509_check_host(cert, r.c_str(), 0, 0, nullptr) != 1)
            {
                char buf[1024] = "";
                X509_NAME_oneline(X509_get_subject_name(cert), buf, sizeof(buf));
                MXS_ERROR("Peer host '%s' does not match certificate: %s", r.c_str(), buf);
                rval = false;
            }

            X509_free(cert);
        }
    }
#endif

    return rval;
}

/**
 * @brief Set socket options, log an error if fails
 *
 * Simply calls the setsockopt function with the same parameters, but also
 * checks for success and logs an error if necessary.
 *
 * @param sockfd  Socket file descriptor
 * @param level   Will always be SOL_SOCKET for socket level operations
 * @param optname Option name
 * @param optval  Option value
 * @param optlen  Length of option value
 * @return 0 if successful, otherwise -1
 */
static int dcb_set_socket_option(int sockfd, int level, int optname, void* optval, socklen_t optlen)
{
    if (setsockopt(sockfd, level, optname, optval, optlen) != 0)
    {
        MXS_ERROR("Failed to set socket options: %d, %s",
                  errno,
                  mxs_strerror(errno));
        return -1;
    }
    return 0;
}

/** Helper class for serial iteration over all DCBs */
class SerialDcbTask : public Worker::Task
{
public:

    SerialDcbTask(bool (*func)(DCB*, void*), void* data)
        : m_func(func)
        , m_data(data)
        , m_more(1)
    {
    }

    void execute(Worker& worker)
    {
        RoutingWorker& rworker = static_cast<RoutingWorker&>(worker);
        const auto& dcbs = rworker.dcbs();

        for (auto it = dcbs.begin();
             it != dcbs.end() && atomic_load_int32(&m_more);
             ++it)
        {
            DCB* dcb = *it;

            if (dcb->session())
            {
                if (!m_func(dcb, m_data))
                {
                    atomic_store_int32(&m_more, 0);
                    break;
                }
            }
            else
            {
                /**
                 *  TODO: Fix this. m_persistentstart is now in BackendDCB.
                 *  mxb_assert_message(dcb->m_persistentstart > 0, "The DCB must be in a connection pool");
                 */
            }
        }
    }

    bool more() const
    {
        return m_more;
    }

private:
    bool (* m_func)(DCB* dcb, void* data);
    void* m_data;
    int   m_more;
};

uint32_t DCB::process_events(uint32_t events)
{
    mxb_assert(static_cast<RoutingWorker*>(this->owner) == RoutingWorker::get_current());

    uint32_t rc = MXB_POLL_NOP;

    /*
     * It isn't obvious that this is impossible
     * mxb_assert(dcb->state() != State::DISCONNECTED);
     */
    if (State::DISCONNECTED == m_state)
    {
        mxb_assert(!true);
        return rc;
    }

    if (m_nClose != 0)
    {
        mxb_assert(!true);
        return rc;
    }

    /**
     * Any of these callbacks might close the DCB. Hence, the value of 'n_close'
     * must be checked after each callback invocation.
     *
     * The order in which the events are processed is meaningful and should not be changed. EPOLLERR is
     * handled first to get the best possible error message in the log message in case EPOLLERR is returned
     * with another event from epoll_wait. EPOLLOUT and EPOLLIN are processed before EPOLLHUP and EPOLLRDHUP
     * so that all client events are processed in case EPOLLIN and EPOLLRDHUP events arrive in the same
     * epoll_wait.
     */

    if ((events & EPOLLERR) && (m_nClose == 0))
    {
        mxb_assert(m_handler);

        rc |= MXB_POLL_ERROR;

        m_handler->error(this);
    }

    if ((events & EPOLLOUT) && (m_nClose == 0))
    {
        mxb_assert(m_handler);

        rc |= MXB_POLL_WRITE;

        m_handler->write_ready(this);
    }

    if ((events & EPOLLIN) && (m_nClose == 0))
    {
        mxb_assert(m_handler);

        rc |= MXB_POLL_READ;

        int return_code = 1;
        /** SSL authentication is still going on, we need to call DCB::ssl_handehake
         * until it return 1 for success or -1 for error */
        if (m_encryption.state == SSLState::HANDSHAKE_REQUIRED)
        {
            return_code = ssl_handshake();
        }
        if (1 == return_code)
        {
            m_handler->ready_for_reading(this);
        }
        else if (-1 == return_code)
        {
            m_handler->error(this);
        }
    }

    if ((events & EPOLLHUP) && (m_nClose == 0))
    {
        mxb_assert(m_handler);

        rc |= MXB_POLL_HUP;

        if (!m_hanged_up)
        {
            m_handler->hangup(this);

            m_hanged_up = true;
        }
    }

#ifdef EPOLLRDHUP
    if ((events & EPOLLRDHUP) && (m_nClose == 0))
    {
        mxb_assert(m_handler);

        rc |= MXB_POLL_HUP;

        if (!m_hanged_up)
        {
            m_handler->hangup(this);

            m_hanged_up = true;
        }
    }
#endif

    if (m_session)
    {
        // By design we don't distinguish between real I/O activity and
        // fake activity. In both cases, the session is busy.
        static_cast<Session*>(m_session)->book_io_activity();
    }

    return rc;
}

// static
uint32_t DCB::event_handler(DCB* dcb, uint32_t events)
{
    this_thread.current_dcb = dcb;
    uint32_t rv = dcb->process_events(events);

    // When all I/O events have been handled, we will immediately
    // process an added fake event. As the handling of a fake event
    // may lead to the addition of another fake event we loop until
    // there is no fake event or the dcb has been closed.

    while ((dcb->m_nClose == 0) && (dcb->m_triggered_event != 0))
    {
        events = dcb->m_triggered_event;
        dcb->m_triggered_event = 0;

        dcb->m_is_fake_event = true;
        rv |= dcb->process_events(events);
        dcb->m_is_fake_event = false;
    }

    this_thread.current_dcb = NULL;

    return rv;
}

// static
uint32_t DCB::poll_handler(MXB_POLL_DATA* data, MXB_WORKER* worker, uint32_t events)
{
    uint32_t rval = 0;
    DCB* dcb = (DCB*)data;

    /**
     * Fake hangup events (e.g. from monitors) can cause a DCB to be closed
     * before the real events are processed. This makes it look like a closed
     * DCB is receiving events when in reality the events were received at the
     * same time the DCB was closed. If a closed DCB receives events they should
     * be ignored.
     *
     * @see FakeEventTask()
     */
    if (dcb->m_nClose == 0)
    {
        rval = DCB::event_handler(dcb, events);
    }

    return rval;
}

class DCB::FakeEventTask : public Worker::DisposableTask
{
public:
    FakeEventTask(const FakeEventTask&) = delete;
    FakeEventTask& operator=(const FakeEventTask&) = delete;

    FakeEventTask(DCB* dcb, uint32_t ev)
        : m_dcb(dcb)
        , m_ev(ev)
        , m_uid(dcb->uid())
    {
    }

    void execute(Worker& worker)
    {
        mxb_assert(&worker == RoutingWorker::get_current());

        RoutingWorker& rworker = static_cast<RoutingWorker&>(worker);

        if (rworker.dcbs().count(m_dcb) != 0    // If the dcb is found in the book-keeping,
            && !m_dcb->is_closed()              // it has not been closed, and
            && m_dcb->uid() == m_uid)           // it really is the one (not another one that just
                                                // happened to get the same address).
        {
            mxb_assert(m_dcb->owner == RoutingWorker::get_current());
            m_dcb->m_is_fake_event = true;
            DCB::event_handler(m_dcb, m_ev);
            m_dcb->m_is_fake_event = false;
        }
    }

private:
    DCB*     m_dcb;
    uint32_t m_ev;
    uint64_t m_uid;     /**< DCB UID guarantees we deliver the event to the correct DCB */
};

void DCB::add_event(uint32_t ev)
{
    if (this == this_thread.current_dcb)
    {
        mxb_assert(this->owner == RoutingWorker::get_current());
        // If the fake event is added to the current DCB, we arrange for
        // it to be handled immediately in DCB::event_handler() when the handling
        // of the current events are done...

        m_triggered_event = ev;
    }
    else
    {
        // ... otherwise we post the fake event using the messaging mechanism.

        FakeEventTask* task = new(std::nothrow) FakeEventTask(this, ev);

        if (task)
        {
            RoutingWorker* worker = static_cast<RoutingWorker*>(this->owner);
            worker->execute(std::unique_ptr<FakeEventTask>(task), Worker::EXECUTE_QUEUED);
        }
        else
        {
            MXS_OOM();
        }
    }
}

void DCB::trigger_read_event()
{
    add_event(EPOLLIN);
}

void DCB::trigger_hangup_event()
{
#ifdef EPOLLRDHUP
    uint32_t ev = EPOLLRDHUP;
#else
    uint32_t ev = EPOLLHUP;
#endif
    add_event(ev);
}

void DCB::trigger_write_event()
{
    add_event(EPOLLOUT);
}

bool DCB::enable_events()
{
    mxb_assert(m_state == State::CREATED || m_state == State::NOPOLLING);

    bool rv = false;
    RoutingWorker* worker = static_cast<RoutingWorker*>(this->owner);
    mxb_assert(worker == RoutingWorker::get_current());

    if (worker->add_fd(m_fd, THIS_UNIT::poll_events, this))
    {
        m_state = State::POLLING;
        // Add old manually triggered events from before event disabling. epoll seems to trigger on its own
        // once enabled.
        m_triggered_event |= m_triggered_event_old;
        m_triggered_event_old = 0;
        rv = true;
    }
    return rv;
}

bool DCB::disable_events()
{
    mxb_assert(m_state == State::POLLING);
    mxb_assert(m_fd != FD_CLOSED);

    bool rv = true;
    RoutingWorker* worker = static_cast<RoutingWorker*>(this->owner);
    mxb_assert(worker == RoutingWorker::get_current());

    // We unconditionally set the state, even if the actual removal might fail.
    m_state = State::NOPOLLING;

    // When BLR creates an internal DCB, it will set its state to
    // State::NOPOLLING and the fd will be FD_CLOSED.
    if (m_fd != FD_CLOSED)
    {
        // Remove any manually added read events, then remove fd from epoll.
        m_triggered_event_old = m_triggered_event;
        m_triggered_event = 0;
        if (!worker->remove_fd(m_fd))
        {
            rv = false;
        }
    }

    return rv;
}

/**
 * @brief DCB callback for upstream throtting
 * Called by any backend dcb when its writeq is above high water mark or
 * it has reached high water mark and now it is below low water mark,
 * Calling `poll_remove_dcb` or `poll_add_dcb' on client dcb to throttle
 * network traffic from client to mxs.
 *
 * @param dcb      Backend dcb
 * @param reason   Why the callback was called
 * @param userdata Data provided when the callback was added
 * @return Always 0
 */
static int upstream_throttle_callback(DCB* dcb, DCB::Reason reason, void* userdata)
{
    auto session = dcb->session();
    auto client_dcb = session->client_connection()->dcb();

    // The fd is removed manually here due to the fact that poll_add_dcb causes the DCB to be added to the
    // worker's list of DCBs but poll_remove_dcb doesn't remove it from it. This is due to the fact that the
    // DCBs are only removed from the list when they are closed.
    if (reason == DCB::Reason::HIGH_WATER)
    {
        MXS_INFO("High water mark hit for '%s'@'%s', not reading data until low water mark is hit",
                 session->user().c_str(), client_dcb->remote().c_str());

        client_dcb->disable_events();
    }
    else if (reason == DCB::Reason::LOW_WATER)
    {
        MXS_INFO("Low water mark hit for '%s'@'%s', accepting new data",
                 session->user().c_str(), client_dcb->remote().c_str());

        if (!client_dcb->enable_events())
        {
            MXS_ERROR("Could not re-enable I/O events for client connection whose I/O events "
                      "earlier were disabled due to the high water mark having been hit. "
                      "Closing session.");
            client_dcb->trigger_hangup_event();
        }
    }

    return 0;
}

bool backend_dcb_remove_func(DCB* dcb, void* data)
{
    MXS_SESSION* session = (MXS_SESSION*)data;

    if (dcb->session() == session && dcb->role() == DCB::Role::BACKEND)
    {
        BackendDCB* backend_dcb = static_cast<BackendDCB*>(dcb);
        MXS_INFO("High water mark hit for connection to '%s' from %s'@'%s', not reading data until low water "
                 "mark is hit", backend_dcb->server()->name(),
                 session->user().c_str(), session->client_remote().c_str());

        backend_dcb->disable_events();
    }

    return true;
}

bool backend_dcb_add_func(DCB* dcb, void* data)
{
    MXS_SESSION* session = (MXS_SESSION*)data;

    if (dcb->session() == session && dcb->role() == DCB::Role::BACKEND)
    {
        BackendDCB* backend_dcb = static_cast<BackendDCB*>(dcb);
        auto client_dcb = session->client_connection()->dcb();
        MXS_INFO("Low water mark hit for connection to '%s' from '%s'@'%s', accepting new data",
                 backend_dcb->server()->name(),
                 session->user().c_str(), client_dcb->remote().c_str());

        if (!backend_dcb->enable_events())
        {
            MXS_ERROR("Could not re-enable I/O events for backend connection whose I/O events "
                      "earlier were disabled due to the high water mark having been hit. "
                      "Closing session.");
            client_dcb->trigger_hangup_event();
        }
    }

    return true;
}

/**
 * @brief DCB callback for downstream throtting
 * Called by client dcb when its writeq is above high water mark or
 * it has reached high water mark and now it is below low water mark,
 * Calling `poll_remove_dcb` or `poll_add_dcb' on all backend dcbs to
 * throttle network traffic from server to mxs.
 *
 * @param dcb      client dcb
 * @param reason   Why the callback was called
 * @param userdata Data provided when the callback was added
 * @return Always 0
 */
static int downstream_throttle_callback(DCB* dcb, DCB::Reason reason, void* userdata)
{
    if (reason == DCB::Reason::HIGH_WATER)
    {
        dcb_foreach_local(backend_dcb_remove_func, dcb->session());
    }
    else if (reason == DCB::Reason::LOW_WATER)
    {
        dcb_foreach_local(backend_dcb_add_func, dcb->session());
    }

    return 0;
}

SERVICE* DCB::service() const
{
    return m_session->service;
}

int32_t DCB::protocol_write(GWBUF* pData)
{
    return protocol()->write(pData);
}

/**
 * ClientDCB
 */
void ClientDCB::shutdown()
{
    // Close protocol and router session
    if ((m_session->state() == MXS_SESSION::State::STARTED
         || m_session->state() == MXS_SESSION::State::STOPPING))
    {
        session_close(m_session);
    }
    m_protocol->finish_connection();
}

ClientDCB::ClientDCB(int fd,
                     const std::string& remote,
                     const sockaddr_storage& ip,
                     MXS_SESSION* session,
                     std::unique_ptr<ClientConnection> protocol,
                     DCB::Manager* manager)
    : ClientDCB(fd,
                remote,
                ip,
                DCB::Role::CLIENT,
                session,
                std::move(protocol),
                manager)
{
}

ClientDCB::ClientDCB(int fd,
                     const std::string& remote,
                     const sockaddr_storage& ip,
                     DCB::Role role,
                     MXS_SESSION* session,
                     std::unique_ptr<ClientConnection> protocol,
                     Manager* manager)
    : DCB(fd, remote, role, session, protocol.get(), manager)
    , m_ip(ip)
    , m_protocol(std::move(protocol))
{
    if (DCB_THROTTLING_ENABLED(this))
    {
        add_callback(Reason::HIGH_WATER, downstream_throttle_callback, NULL);
        add_callback(Reason::LOW_WATER, downstream_throttle_callback, NULL);
    }
}

ClientDCB::ClientDCB(int fd, const std::string& remote, DCB::Role role, MXS_SESSION* session)
    : ClientDCB(fd, remote, sockaddr_storage {}, role, session, nullptr, nullptr)
{
}

ClientDCB::~ClientDCB()
{
    // TODO: move m_data to authenticators so it's freed
}

bool ClientDCB::release_from(MXS_SESSION* session)
{
    /**
     * The client DCB is only freed once all other DCBs that the session
     * uses have been freed. This will guarantee that the authentication
     * data will be usable for all DCBs even if the client DCB has already
     * been closed.
     */
    session_put_ref(session);
    return false;
}

bool ClientDCB::prepare_for_destruction()
{
    mxb_assert(m_fd != FD_CLOSED);
    return true;
}

ClientDCB* ClientDCB::create(int fd,
                             const std::string& remote,
                             const sockaddr_storage& ip,
                             MXS_SESSION* session,
                             std::unique_ptr<ClientConnection> protocol,
                             DCB::Manager* manager)
{
    ClientDCB* dcb = new(std::nothrow) ClientDCB(fd, remote, ip, session, std::move(protocol), manager);
    if (!dcb)
    {
        ::close(fd);
    }

    return dcb;
}

mxs::ClientConnection* ClientDCB::protocol() const
{
    return m_protocol.get();
}

/**
 * Accept a SSL connection and do the SSL authentication handshake.
 * This function accepts a client connection to a DCB. It assumes that the SSL
 * structure has the underlying method of communication set and this method is ready
 * for usage. It then proceeds with the SSL handshake and stops only if an error
 * occurs or the client has not yet written enough data to complete the handshake.
 * @param dcb DCB which should accept the SSL connection
 * @return 1 if the handshake was successfully completed, 0 if the handshake is
 * still ongoing and another call to dcb_SSL_accept should be made or -1 if an
 * error occurred during the handshake and the connection should be terminated.
 */
int ClientDCB::ssl_handshake()
{
    if (!m_session->listener_data()->m_ssl.valid()
        || (!m_encryption.handle && !create_SSL(m_session->listener_data()->m_ssl)))
    {
        return -1;
    }

    int ssl_rval = SSL_accept(m_encryption.handle);

    switch (SSL_get_error(m_encryption.handle, ssl_rval))
    {
    case SSL_ERROR_NONE:
        MXS_DEBUG("SSL_accept done for %s", m_remote.c_str());
        m_encryption.state = SSLState::ESTABLISHED;
        m_encryption.read_want_write = false;
        return verify_peer_host() ? 1 : -1;

    case SSL_ERROR_WANT_READ:
        MXS_DEBUG("SSL_accept ongoing want read for %s", m_remote.c_str());
        return 0;

    case SSL_ERROR_WANT_WRITE:
        MXS_DEBUG("SSL_accept ongoing want write for %s", m_remote.c_str());
        m_encryption.read_want_write = true;
        return 0;

    case SSL_ERROR_ZERO_RETURN:
        MXS_DEBUG("SSL error, shut down cleanly during SSL accept %s", m_remote.c_str());
        log_errors_SSL(0);
        trigger_hangup_event();
        return 0;

    case SSL_ERROR_SYSCALL:
        MXS_DEBUG("SSL connection SSL_ERROR_SYSCALL error during accept %s", m_remote.c_str());
        if (log_errors_SSL(ssl_rval) < 0)
        {
            m_encryption.state = SSLState::HANDSHAKE_FAILED;
            trigger_hangup_event();
            return -1;
        }
        else
        {
            return 0;
        }

    default:
        MXS_DEBUG("SSL connection shut down with error during SSL accept %s", m_remote.c_str());
        if (log_errors_SSL(ssl_rval) < 0)
        {
            m_encryption.state = SSLState::HANDSHAKE_FAILED;
            trigger_hangup_event();
            return -1;
        }
        else
        {
            return 0;
        }
    }
}

int ClientDCB::port() const
{
    int rval = -1;

    if (m_ip.ss_family == AF_INET)
    {
        struct sockaddr_in* ip = (struct sockaddr_in*)&m_ip;
        rval = ntohs(ip->sin_port);
    }
    else if (m_ip.ss_family == AF_INET6)
    {
        struct sockaddr_in6* ip = (struct sockaddr_in6*)&m_ip;
        rval = ntohs(ip->sin6_port);
    }
    else
    {
        mxb_assert(m_ip.ss_family == AF_UNIX);
    }

    return rval;
}

/**
 * BackendDCB
 */
BackendDCB* BackendDCB::connect(SERVER* server, MXS_SESSION* session, DCB::Manager* manager)
{
    BackendDCB* rval = nullptr;
    int fd = connect_socket(server->address(), server->port());
    if (fd >= 0)
    {
        rval = new(std::nothrow) BackendDCB(server, fd, session, manager);
        if (!rval)
        {
            ::close(fd);
        }
    }
    return rval;
}

void BackendDCB::reset(MXS_SESSION* session)
{
    m_last_read = mxs_clock();
    m_last_write = mxs_clock();
    m_session = session;

    if (DCB_THROTTLING_ENABLED(this))
    {
        // Register upstream throttling callbacks
        add_callback(Reason::HIGH_WATER, upstream_throttle_callback, NULL);
        add_callback(Reason::LOW_WATER, upstream_throttle_callback, NULL);
    }
}

// static
void BackendDCB::hangup_cb(MXB_WORKER* worker, const SERVER* server)
{
    RoutingWorker* rworker = static_cast<RoutingWorker*>(worker);
    DCB* old_current = this_thread.current_dcb;

    for (DCB* dcb : rworker->dcbs())
    {
        if (dcb->state() == State::POLLING && dcb->role() == Role::BACKEND)
        {
            // TODO: Remove the need for downcast.
            BackendDCB* backend_dcb = static_cast<BackendDCB*>(dcb);

            if (backend_dcb->m_server == server && backend_dcb->m_nClose == 0)
            {
                if (!backend_dcb->m_hanged_up)
                {
                    this_thread.current_dcb = backend_dcb;
                    backend_dcb->m_is_fake_event = true;
                    backend_dcb->m_protocol->hangup(dcb);
                    backend_dcb->m_is_fake_event = true;
                    backend_dcb->m_hanged_up = true;
                }
            }
        }
    }

    this_thread.current_dcb = old_current;
}

/**
 * Call all the callbacks on all DCB's that match the server and the reason given
 */
// static
void BackendDCB::hangup(const SERVER* server)
{
    intptr_t arg1 = (intptr_t)&BackendDCB::hangup_cb;
    intptr_t arg2 = (intptr_t)server;

    RoutingWorker::broadcast_message(MXB_WORKER_MSG_CALL, arg1, arg2);
}

mxs::BackendConnection* BackendDCB::protocol() const
{
    return m_protocol.get();
}

/**
 * Initiate an SSL client connection to a server
 *
 * This functions starts an SSL client connection to a server which is expecting
 * an SSL handshake. The DCB should already have a TCP connection to the server and
 * this connection should be in a state that expects an SSL handshake.
 * THIS CODE IS UNUSED AND UNTESTED as at 4 Jan 2016
 * @param dcb DCB to connect
 * @return 1 on success, -1 on error and 0 if the SSL handshake is still ongoing
 */
int BackendDCB::ssl_handshake()
{
    int ssl_rval;
    int return_code;

    if (!m_server->ssl().context() || (!m_encryption.handle && !create_SSL(*m_server->ssl().context())))
    {
        mxb_assert(m_server->ssl().context());
        return -1;
    }
    m_encryption.state = SSLState::HANDSHAKE_REQUIRED;
    ssl_rval = SSL_connect(m_encryption.handle);
    switch (SSL_get_error(m_encryption.handle, ssl_rval))
    {
    case SSL_ERROR_NONE:
        MXS_DEBUG("SSL_connect done for %s", m_remote.c_str());
        m_encryption.state = SSLState::ESTABLISHED;
        m_encryption.read_want_write = false;
        return_code = verify_peer_host() ? 1 : -1;
        break;

    case SSL_ERROR_WANT_READ:
        MXS_DEBUG("SSL_connect ongoing want read for %s", m_remote.c_str());
        return_code = 0;
        break;

    case SSL_ERROR_WANT_WRITE:
        MXS_DEBUG("SSL_connect ongoing want write for %s", m_remote.c_str());
        m_encryption.read_want_write = true;
        return_code = 0;
        break;

    case SSL_ERROR_ZERO_RETURN:
        MXS_DEBUG("SSL error, shut down cleanly during SSL connect %s", m_remote.c_str());
        if (log_errors_SSL(0) < 0)
        {
            trigger_hangup_event();
        }
        return_code = 0;
        break;

    case SSL_ERROR_SYSCALL:
        MXS_DEBUG("SSL connection shut down with SSL_ERROR_SYSCALL during SSL connect %s", m_remote.c_str());
        if (log_errors_SSL(ssl_rval) < 0)
        {
            m_encryption.state = SSLState::HANDSHAKE_FAILED;
            trigger_hangup_event();
            return_code = -1;
        }
        else
        {
            return_code = 0;
        }
        break;

    default:
        MXS_DEBUG("SSL connection shut down with error during SSL connect %s", m_remote.c_str());
        if (log_errors_SSL(ssl_rval) < 0)
        {
            m_encryption.state = SSLState::HANDSHAKE_FAILED;
            trigger_hangup_event();
            return -1;
        }
        else
        {
            return 0;
        }
        break;
    }
    return return_code;
}

BackendDCB::BackendDCB(SERVER* server, int fd, MXS_SESSION* session,
                       DCB::Manager* manager)
    : DCB(fd, server->address(), DCB::Role::BACKEND, session, nullptr, manager)
    , m_server(server)
{
    mxb_assert(m_server);

    if (DCB_THROTTLING_ENABLED(this))
    {
        // Register upstream throttling callbacks
        add_callback(Reason::HIGH_WATER, upstream_throttle_callback, NULL);
        add_callback(Reason::LOW_WATER, upstream_throttle_callback, NULL);
    }
}

void BackendDCB::shutdown()
{
    // Close protocol and router session
    m_protocol->finish_connection();
}

bool BackendDCB::release_from(MXS_SESSION* session)
{
    auto ses = static_cast<Session*>(session);
    ses->unlink_backend_connection(m_protocol.get());
    return true;
}

bool BackendDCB::prepare_for_destruction()
{
    bool prepared = true;

    if (m_manager)
    {
        prepared = static_cast<BackendDCB::Manager*>(m_manager)->can_be_destroyed(this);

        if (!prepared)
        {
            m_nClose = 0;
        }
    }

    return prepared;
}

void BackendDCB::set_connection(std::unique_ptr<mxs::BackendConnection> conn)
{
    m_handler = conn.get();
    m_protocol = std::move(conn);
}

/**
 * Free Functions
 */
namespace maxscale
{

const char* to_string(DCB::Role role)
{
    switch (role)
    {
    case DCB::Role::CLIENT:
        return "Client DCB";

    case DCB::Role::BACKEND:
        return "Backend DCB";

    default:
        mxb_assert(!true);
        return "Unknown DCB";
    }
}

const char* to_string(DCB::State state)
{
    switch (state)
    {
    case DCB::State::CREATED:
        return "DCB::State::CREATED";

    case DCB::State::POLLING:
        return "DCB::State::POLLING";

    case DCB::State::DISCONNECTED:
        return "DCB::State::DISCONNECTED";

    case DCB::State::NOPOLLING:
        return "DCB::State::NOPOLLING";

    default:
        assert(!true);
        return "DCB::State::UNKNOWN";
    }
}
}

int dcb_count_by_role(DCB::Role role)
{
    struct dcb_role_count val = {};
    val.count = 0;
    val.role = role;

    dcb_foreach(count_by_role_cb, &val);

    return val.count;
}

uint64_t dcb_get_session_id(DCB* dcb)
{
    return (dcb && dcb->session()) ? dcb->session()->id() : 0;
}

bool dcb_foreach(bool (* func)(DCB* dcb, void* data), void* data)
{
    mxb_assert(mxs::MainWorker::is_main_worker());
    SerialDcbTask task(func, data);
    RoutingWorker::execute_serially(task);
    return task.more();
}

void dcb_foreach_local(bool (* func)(DCB* dcb, void* data), void* data)
{
    RoutingWorker* worker = RoutingWorker::get_current();
    const auto& dcbs = worker->dcbs();

    for (DCB* dcb : dcbs)
    {
        if (dcb->session())
        {
            if (!func(dcb, data))
            {
                break;
            }
        }
        else
        {
            /**
             *  TODO: Fix this. m_persistentstart is now in BackendDCB.
             *  mxb_assert_message(dcb->m_persistentstart > 0, "The DCB must be in a connection pool");
             */
        }
    }
}

DCB* dcb_get_current()
{
    return this_thread.current_dcb;
}

void mxs::ClientConnectionBase::set_dcb(DCB* dcb)
{
    m_dcb = static_cast<ClientDCB*>(dcb);
}

ClientDCB* mxs::ClientConnectionBase::dcb()
{
    return m_dcb;
}

const ClientDCB* mxs::ClientConnectionBase::dcb() const
{
    return m_dcb;
}

json_t* maxscale::ClientConnectionBase::diagnostics() const
{
    json_t* rval = json_object();   // This is not currently used.
    return rval;
}<|MERGE_RESOLUTION|>--- conflicted
+++ resolved
@@ -572,15 +572,9 @@
     {
         MXS_ERROR("SSL operation failed, %s in state "
                   "%s fd %d return code %d. More details may follow.",
-<<<<<<< HEAD
-                  this,
+                  mxs::to_string(m_role),
                   mxs::to_string(m_state),
                   m_fd,
-=======
-                  dcb->type(),
-                  STRDCBSTATE(dcb->state),
-                  dcb->fd,
->>>>>>> c25099da
                   ret);
     }
     if (ret && !ssl_errno)
