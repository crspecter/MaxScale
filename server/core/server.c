/*
 * This file is distributed as part of the MariaDB Corporation MaxScale.  It is free
 * software: you can redistribute it and/or modify it under the terms of the
 * GNU General Public License as published by the Free Software Foundation,
 * version 2.
 *
 * This program is distributed in the hope that it will be useful, but WITHOUT
 * ANY WARRANTY; without even the implied warranty of MERCHANTABILITY or FITNESS
 * FOR A PARTICULAR PURPOSE.  See the GNU General Public License for more
 * details.
 *
 * You should have received a copy of the GNU General Public License along with
 * this program; if not, write to the Free Software Foundation, Inc., 51
 * Franklin Street, Fifth Floor, Boston, MA 02110-1301 USA.
 *
 * Copyright MariaDB Corporation Ab 2013-2014
 */

/**
 * @file server.c  - A representation of a backend server within the gateway.
 *
 * @verbatim
 * Revision History
 *
 * Date		Who			Description
 * 18/06/13	Mark Riddoch		Initial implementation
 * 17/05/14	Mark Riddoch		Addition of unique_name
 * 20/05/14	Massimiliano Pinto	Addition of server_string
 * 21/05/14	Massimiliano Pinto	Addition of node_id
 * 28/05/14	Massimiliano Pinto	Addition of rlagd and node_ts fields
 * 20/06/14	Massimiliano Pinto	Addition of master_id, depth, slaves fields
 * 26/06/14	Mark Riddoch		Addition of server parameters
 * 30/08/14	Massimiliano Pinto	Addition of new service status description 
 * 30/10/14	Massimiliano Pinto	Addition of SERVER_MASTER_STICKINESS description
 * 01/06/15	Massimiliano Pinto	Addition of server_update_address/port
<<<<<<< HEAD
 *
=======
 * 19/06/15 Martin Brampton		Extra code for persistent connections
>>>>>>> 5bde03ed
 * @endverbatim
 */
#include <stdio.h>
#include <stdlib.h>
#include <string.h>
#include <session.h>
#include <server.h>
#include <spinlock.h>
#include <dcb.h>
#include <poll.h>
#include <skygw_utils.h>
#include <log_manager.h>

/** Defined in log_manager.cc */
extern int            lm_enabled_logfiles_bitmask;
extern size_t         log_ses_count[];
extern __thread log_info_t tls_log_info;

static SPINLOCK	server_spin = SPINLOCK_INIT;
static SERVER	*allServers = NULL;

static void spin_reporter(void *, char *, int);

/**
 * Allocate a new server withn the gateway
 *
 *
 * @param servname	The server name
 * @param protocol	The protocol to use to connect to the server
 * @param port		The port to connect to
 *
 * @return		The newly created server or NULL if an error occured
 */
SERVER *
server_alloc(char *servname, char *protocol, unsigned short port)
{
SERVER 	*server;

	if ((server = (SERVER *)calloc(1, sizeof(SERVER))) == NULL)
		return NULL;
#if defined(SS_DEBUG)
        server->server_chk_top = CHK_NUM_SERVER;
        server->server_chk_tail = CHK_NUM_SERVER;
#endif
	server->name = strdup(servname);
	server->protocol = strdup(protocol);
	server->port = port;
	server->status = SERVER_RUNNING;
	server->node_id = -1;
	server->rlag = -2;
	server->master_id = -1;
	server->depth = -1;
        server->persistent = NULL;
        server->persistmax = 0;
        spinlock_init(&server->persistlock);

	spinlock_acquire(&server_spin);
	server->next = allServers;
	allServers = server;
	spinlock_release(&server_spin);

	return server;
}


/**
 * Deallocate the specified server
 *
 * @param server	The service to deallocate
 * @return	Returns true if the server was freed
 */
int
server_free(SERVER *tofreeserver)
{
SERVER *server;

	/* First of all remove from the linked list */
	spinlock_acquire(&server_spin);
	if (allServers == tofreeserver)
	{
		allServers = tofreeserver->next;
	}
	else
	{
		server = allServers;
		while (server && server->next != tofreeserver)
		{
			server = server->next;
		}
		if (server)
			server->next = tofreeserver->next;
	}
	spinlock_release(&server_spin);

	/* Clean up session and free the memory */
	free(tofreeserver->name);
	free(tofreeserver->protocol);
	if (tofreeserver->unique_name)
		free(tofreeserver->unique_name);
	if (tofreeserver->server_string)
		free(tofreeserver->server_string);
        if (tofreeserver->persistent)
            dcb_persistent_clean_count(tofreeserver->persistent, true);
	free(tofreeserver);
	return 1;
}

/**
 * Get a DCB from the persistent connection pool, if possible
 *
 * @param	server      The server to set the name on
 * @param	user        The name of the user needing the connection
 * @param	protocol    The name of the protocol needed for the connection
 */
DCB *
server_get_persistent(SERVER *server, char *user, const char *protocol)
{
    DCB *dcb, *previous = NULL;
    
    if (server->persistent && dcb_persistent_clean_count(server->persistent, false) && server->persistent)
    {
        spinlock_acquire(&server->persistlock);
        dcb = server->persistent;
        while (dcb) {
            if (dcb->user 
                && dcb->protoname 
                && !dcb-> dcb_errhandle_called
                && !(dcb->flags & DCBF_HUNG)
                && 0 == strcmp(dcb->user, user) 
                && 0 == strcmp(dcb->protoname, protocol))
            {
                if (NULL == previous)
                {
                    server->persistent = dcb->nextpersistent;
                }
                else
                {
                    previous->nextpersistent = dcb->nextpersistent;
                }
                free(dcb->user);
                dcb->user = NULL;
                spinlock_release(&server->persistlock);
                atomic_add(&server->stats.n_persistent, -1);
                atomic_add(&server->stats.n_current, 1);
                return dcb;
            }
            else
            {
                LOGIF(LD, (skygw_log_write_flush(
                    LOGFILE_DEBUG,
                    "%lu [server_get_persistent] Rejected dcb "
                    "%p from pool, user %s looking for %s, protocol %s "
                    "looking for %s, hung flag %s, error handle called %s.",
                    pthread_self(),
                    dcb,
                    dcb->user ? dcb->user : "NULL",
                    user,
                    dcb->protoname ? dcb->protoname : "NULL",
                    protocol,
                    (dcb->flags & DCBF_HUNG) ? "true" : "false",
                    dcb-> dcb_errhandle_called ? "true" : "false"))); 
            }
            previous = dcb;
            dcb = dcb->nextpersistent;
        }
        spinlock_release(&server->persistlock);
    }
    return NULL;
}

/**
 * Set a unique name for the server
 *
 * @param	server	The server to set the name on
 * @param	name	The unique name for the server
 */
void
server_set_unique_name(SERVER *server, char *name)
{
	server->unique_name = strdup(name);
}

/**
 * Find an existing server using the unique section name in
 * configuration file
 *
 * @param	servname	The Server name or address
 * @param	port		The server port
 * @return	The server or NULL if not found
 */
SERVER *
server_find_by_unique_name(char *name)
{
SERVER 	*server;

	spinlock_acquire(&server_spin);
	server = allServers;
	while (server)
	{
		if (server->unique_name && strcmp(server->unique_name, name) == 0)
			break;
		server = server->next;
	}
	spinlock_release(&server_spin);
	return server;
}

/**
 * Find an existing server
 *
 * @param	servname	The Server name or address
 * @param	port		The server port
 * @return	The server or NULL if not found
 */
SERVER *
server_find(char *servname, unsigned short port)
{
SERVER 	*server;

	spinlock_acquire(&server_spin);
	server = allServers;
	while (server)
	{
		if (strcmp(server->name, servname) == 0 && server->port == port)
			break;
		server = server->next;
	}
	spinlock_release(&server_spin);
	return server;
}

/**
 * Print details of an individual server
 *
 * @param server	Server to print
 */
void
printServer(SERVER *server)
{
	printf("Server %p\n", server);
	printf("\tServer:			%s\n", server->name);
	printf("\tProtocol:		%s\n", server->protocol);
	printf("\tPort:			%d\n", server->port);
	printf("\tTotal connections:	%d\n", server->stats.n_connections);
	printf("\tCurrent connections:	%d\n", server->stats.n_current);
	printf("\tPersistent connections:	%d\n", server->stats.n_persistent);
	printf("\tPersistent actual max:	%d\n", server->persistmax);
}

/**
 * Print all servers
 *
 * Designed to be called within a debugger session in order
 * to display all active servers within the gateway
 */
void
printAllServers()
{
SERVER	*server;

	spinlock_acquire(&server_spin);
	server = allServers;
	while (server)
	{
		printServer(server);
		server = server->next;
	}
	spinlock_release(&server_spin);
}

/**
 * Print all servers to a DCB
 *
 * Designed to be called within a debugger session in order
 * to display all active servers within the gateway
 */
void
dprintAllServers(DCB *dcb)
{
SERVER	*server;
char	*stat;

	spinlock_acquire(&server_spin);
	server = allServers;
	while (server)
	{
		dcb_printf(dcb, "Server %p (%s)\n", server, server->unique_name);
		dcb_printf(dcb, "\tServer:				%s\n",
								server->name);
		stat = server_status(server);
		dcb_printf(dcb, "\tStatus:               		%s\n",
									stat);
		free(stat);
		dcb_printf(dcb, "\tProtocol:			%s\n",
								server->protocol);
		dcb_printf(dcb, "\tPort:				%d\n",
								server->port);
		if (server->server_string)
			dcb_printf(dcb, "\tServer Version:\t\t\t%s\n",
							server->server_string);
		dcb_printf(dcb, "\tNode Id:			%d\n",
								server->node_id);
		dcb_printf(dcb, "\tMaster Id:			%d\n",
								server->master_id);
		if (server->slaves) {
			int i;
			dcb_printf(dcb, "\tSlave Ids:			");
			for (i = 0; server->slaves[i]; i++)
			{
				if (i == 0)
					dcb_printf(dcb, "%li", server->slaves[i]);
				else
					dcb_printf(dcb, ", %li ", server->slaves[i]);
			}
			dcb_printf(dcb, "\n");
		}
		dcb_printf(dcb, "\tRepl Depth:			%d\n",
							 server->depth);
		if (SERVER_IS_SLAVE(server) || SERVER_IS_RELAY_SERVER(server)) {
			if (server->rlag >= 0) {
				dcb_printf(dcb, "\tSlave delay:\t\t%d\n", server->rlag);
			}
		}
		if (server->node_ts > 0) {
			dcb_printf(dcb, "\tLast Repl Heartbeat:\t%lu\n", server->node_ts);
		}
		dcb_printf(dcb, "\tNumber of connections:		%d\n",
						server->stats.n_connections);
		dcb_printf(dcb, "\tCurrent no. of conns:		%d\n",
							server->stats.n_current);
                dcb_printf(dcb, "\tCurrent no. of operations:	%d\n",
						server->stats.n_current_ops);
                if (server->persistpoolmax)
                {
                    dcb_printf(dcb, "\tPersistent pool size:            %d\n",
						server->stats.n_persistent);
                    dcb_printf(dcb, "\tPersistent measured pool size:   %d\n",
						dcb_persistent_clean_count(server->persistent, false));
                    dcb_printf(dcb, "\tPersistent max size achieved:    %d\n",
						server->persistmax);
                    dcb_printf(dcb, "\tPersistent pool size limit:      %d\n",
						server->persistpoolmax);
                    dcb_printf(dcb, "\tPersistent max time (secs):          %d\n",
						server->persistmaxtime);
                }
                server = server->next;
	}
	spinlock_release(&server_spin);
}

/**
 * Print all servers in Json format to a DCB
 *
 * Designed to be called within a debugger session in order
 * to display all active servers within the gateway
 */
void
dprintAllServersJson(DCB *dcb)
{
SERVER	*server;
char	*stat;
int	len = 0;
int	el = 1;

	spinlock_acquire(&server_spin);
	server = allServers;
	while (server)
	{
		server = server->next;
		len++;
	}
	server = allServers;
	dcb_printf(dcb, "[\n");
	while (server)
	{
		dcb_printf(dcb, "  {\n  \"server\": \"%s\",\n",
								server->name);
		stat = server_status(server);
		dcb_printf(dcb, "    \"status\": \"%s\",\n",
									stat);
		free(stat);
		dcb_printf(dcb, "    \"protocol\": \"%s\",\n",
								server->protocol);
		dcb_printf(dcb, "    \"port\": \"%d\",\n",
								server->port);
		if (server->server_string)
			dcb_printf(dcb, "    \"version\": \"%s\",\n",
							server->server_string);
		dcb_printf(dcb, "    \"nodeId\": \"%d\",\n",
								server->node_id);
		dcb_printf(dcb, "    \"masterId\": \"%d\",\n",
								server->master_id);
		if (server->slaves) {
			int i;
			dcb_printf(dcb, "    \"slaveIds\": [ ");
			for (i = 0; server->slaves[i]; i++)
			{
				if (i == 0)
					dcb_printf(dcb, "%li", server->slaves[i]);
				else
					dcb_printf(dcb, ", %li ", server->slaves[i]);
			}
			dcb_printf(dcb, "],\n");
		}
		dcb_printf(dcb, "    \"replDepth\": \"%d\",\n",
							 server->depth);
		if (SERVER_IS_SLAVE(server) || SERVER_IS_RELAY_SERVER(server)) {
			if (server->rlag >= 0) {
				dcb_printf(dcb, "    \"slaveDelay\": \"%d\",\n", server->rlag);
			}
		}
		if (server->node_ts > 0) {
			dcb_printf(dcb, "    \"lastReplHeartbeat\": \"%lu\",\n", server->node_ts);
		}
		dcb_printf(dcb, "    \"totalConnections\": \"%d\",\n",
						server->stats.n_connections);
		dcb_printf(dcb, "    \"currentConnections\": \"%d\",\n",
							server->stats.n_current);
                dcb_printf(dcb, "    \"currentOps\": \"%d\"\n",
						server->stats.n_current_ops);
		if (el < len) {
			dcb_printf(dcb, "  },\n");
		}
		else {
			dcb_printf(dcb, "  }\n");
		}
                server = server->next;
		el++;
	}
	dcb_printf(dcb, "]\n");
	spinlock_release(&server_spin);
}


/**
 * Print server details to a DCB
 *
 * Designed to be called within a debugger session in order
 * to display all active servers within the gateway
 */
void
dprintServer(DCB *dcb, SERVER *server)
{
char		*stat;
SERVER_PARAM	*param;

	dcb_printf(dcb, "Server %p (%s)\n", server, server->unique_name);
	dcb_printf(dcb, "\tServer:				%s\n", server->name);
	stat = server_status(server);
	dcb_printf(dcb, "\tStatus:               		%s\n", stat);
	free(stat);
	dcb_printf(dcb, "\tProtocol:			%s\n", server->protocol);
	dcb_printf(dcb, "\tPort:				%d\n", server->port);
	if (server->server_string)
		dcb_printf(dcb, "\tServer Version:\t\t\t%s\n", server->server_string);
	dcb_printf(dcb, "\tNode Id:			%d\n", server->node_id);
	dcb_printf(dcb, "\tMaster Id:			%d\n", server->master_id);
	if (server->slaves) {
		int i;
		dcb_printf(dcb, "\tSlave Ids:			");
		for (i = 0; server->slaves[i]; i++)
		{
			if (i == 0)
				dcb_printf(dcb, "%li", server->slaves[i]);
			else
				dcb_printf(dcb, ", %li ", server->slaves[i]);
		}
		dcb_printf(dcb, "\n");
	}
	dcb_printf(dcb, "\tRepl Depth:			%d\n", server->depth);
	if (SERVER_IS_SLAVE(server) || SERVER_IS_RELAY_SERVER(server)) {
		if (server->rlag >= 0) {
			dcb_printf(dcb, "\tSlave delay:\t\t%d\n", server->rlag);
		}
	}
	if (server->node_ts > 0) {
		struct tm result;
		char 	 buf[40];
		dcb_printf(dcb, "\tLast Repl Heartbeat:\t%s",
			asctime_r(localtime_r((time_t *)(&server->node_ts), &result), buf));
	}
	if ((param = server->parameters) != NULL)
	{
		dcb_printf(dcb, "\tServer Parameters:\n");
		while (param)
		{
			dcb_printf(dcb, "\t\t%-20s\t%s\n", param->name,
								param->value);
			param = param->next;
		}
	}
	dcb_printf(dcb, "\tNumber of connections:		%d\n",
						server->stats.n_connections);
	dcb_printf(dcb, "\tCurrent no. of conns:		%d\n",
						server->stats.n_current);
        dcb_printf(dcb, "\tCurrent no. of operations:	%d\n", server->stats.n_current_ops);
        if (server->persistpoolmax)
        {
            dcb_printf(dcb, "\tPersistent pool size:            %d\n",
						server->stats.n_persistent);
            dcb_printf(dcb, "\tPersistent measured pool size:   %d\n",
						dcb_persistent_clean_count(server->persistent, false));
            dcb_printf(dcb, "\tPersistent actual size max:            %d\n",
						server->persistmax);
            dcb_printf(dcb, "\tPersistent pool size limit:            %d\n",
						server->persistpoolmax);
            dcb_printf(dcb, "\tPersistent max time (secs):          %d\n",
						server->persistmaxtime);
        }
}

/**
 * Display an entry from the spinlock statistics data
 *
 * @param       dcb     The DCB to print to
 * @param       desc    Description of the statistic
 * @param       value   The statistic value
 */
static void
spin_reporter(void *dcb, char *desc, int value)
{
	dcb_printf((DCB *)dcb, "\t\t%-40s  %d\n", desc, value);
}

/**
 * Diagnostic to print all DCBs in persistent pool for a server
 *
 * @param       pdcb    DCB to print results to
 * @param       server  SERVER for which DCBs are to be printed
 */
void 
dprintPersistentDCBs(DCB *pdcb, SERVER *server)
{
DCB	*dcb;

	spinlock_acquire(&server->persistlock);
#if SPINLOCK_PROFILE
	dcb_printf(pdcb, "DCB List Spinlock Statistics:\n");
	spinlock_stats(&server->persistlock, spin_reporter, pdcb);
#endif
	dcb = server->persistent;
	while (dcb)
	{
            dprintOneDCB(pdcb, dcb);
            dcb = dcb->nextpersistent;
	}
	spinlock_release(&server->persistlock);
}

/**
 * List all servers in a tabular form to a DCB
 *
 */
void
dListServers(DCB *dcb)
{
SERVER	*server;
char	*stat;

	spinlock_acquire(&server_spin);
	server = allServers;
	if (server)
	{
		dcb_printf(dcb, "Servers.\n");
		dcb_printf(dcb, "-------------------+-----------------+-------+-------------+--------------------\n");
		dcb_printf(dcb, "%-18s | %-15s | Port  | Connections | %-20s\n",
			"Server", "Address", "Status");
		dcb_printf(dcb, "-------------------+-----------------+-------+-------------+--------------------\n");
	}
	while (server)
	{
		stat = server_status(server);
		dcb_printf(dcb, "%-18s | %-15s | %5d | %11d | %s\n",
				server->unique_name, server->name,
				server->port,
				server->stats.n_current, stat);
		free(stat);
		server = server->next;
	}
	if (allServers)
		dcb_printf(dcb, "-------------------+-----------------+-------+-------------+--------------------\n");
	spinlock_release(&server_spin);
}

/**
 * Convert a set of  server status flags to a string, the returned
 * string has been malloc'd and must be free'd by the caller
 *
 * @param server The server to return the status of
 * @return A string representation of the status flags
 */
char *
server_status(SERVER *server)
{
char	*status = NULL;

	if (NULL == server || (status = (char *)malloc(256)) == NULL)
		return NULL;
	status[0] = 0;
	if (server->status & SERVER_MAINT)
		strcat(status, "Maintenance, ");
	if (server->status & SERVER_MASTER)
		strcat(status, "Master, ");
	if (server->status & SERVER_SLAVE)
		strcat(status, "Slave, ");
	if (server->status & SERVER_JOINED)
		strcat(status, "Synced, ");
	if (server->status & SERVER_NDB)
		strcat(status, "NDB, ");
	if (server->status & SERVER_SLAVE_OF_EXTERNAL_MASTER)
		strcat(status, "Slave of External Server, ");
	if (server->status & SERVER_STALE_STATUS)
		strcat(status, "Stale Status, ");
	if (server->status & SERVER_MASTER_STICKINESS)
		strcat(status, "Master Stickiness, ");
	if (server->status & SERVER_AUTH_ERROR)
		strcat(status, "Auth Error, ");
	if (server->status & SERVER_RUNNING)
		strcat(status, "Running");
	else
		strcat(status, "Down");
	return status;
}

/**
 * Set a status bit in the server
 *
 * @param server	The server to update
 * @param bit		The bit to set for the server
 */
void
server_set_status(SERVER *server, int bit)
{
	server->status |= bit;
	
	/** clear error logged flag before the next failure */
	if (SERVER_IS_MASTER(server)) 
	{
		server->master_err_is_logged = false;
	}
}

/**
 * Clear a status bit in the server
 *
 * @param server	The server to update
 * @param bit		The bit to clear for the server
 */
void
server_clear_status(SERVER *server, int bit)
{
	server->status &= ~bit;
}

/**
 * Add a user name and password to use for monitoring the
 * state of the server.
 *
 * @param server	The server to update
 * @param user		The user name to use
 * @param passwd	The password of the user
 */
void
serverAddMonUser(SERVER *server, char *user, char *passwd)
{
	server->monuser = strdup(user);
	server->monpw = strdup(passwd);
}

/**
 * Check and update a server definition following a configuration
 * update. Changes will not affect any current connections to this
 * server, however all new connections will use the new settings.
 *
 * If the new settings are different from those already applied to the
 * server then a message will be written to the log.
 *
 * @param server	The server to update
 * @param protocol	The new protocol for the server
 * @param user		The monitor user for the server
 * @param passwd	The password to use for the monitor user
 */
void
server_update(SERVER *server, char *protocol, char *user, char *passwd)
{
	if (!strcmp(server->protocol, protocol))
	{
                LOGIF(LM, (skygw_log_write(
                        LOGFILE_MESSAGE,
                        "Update server protocol for server %s to protocol %s.",
                        server->name,
                        protocol)));
		free(server->protocol);
		server->protocol = strdup(protocol);
	}

        if (user != NULL && passwd != NULL) {
                if (strcmp(server->monuser, user) == 0 ||
                    strcmp(server->monpw, passwd) == 0)
                {
                        LOGIF(LM, (skygw_log_write(
                                LOGFILE_MESSAGE,
                                "Update server monitor credentials for server %s",
				server->name)));
                        free(server->monuser);
                        free(server->monpw);
                        serverAddMonUser(server, user, passwd);
                }
	}
}


/**
 * Add a server parameter to a server.
 *
 * Server parameters may be used by routing to weight the load
 * balancing they apply to the server.
 *
 * @param	server	The server we are adding the parameter to
 * @param	name	The parameter name
 * @param	value	The parameter value
 */
void
serverAddParameter(SERVER *server, char *name, char *value)
{
SERVER_PARAM	*param;

	if ((param = (SERVER_PARAM *)malloc(sizeof(SERVER_PARAM))) == NULL)
	{
		return;
	}
	if ((param->name = strdup(name)) == NULL)
	{
		free(param);
		return;
	}
	if ((param->value = strdup(value)) == NULL)
	{
		free(param->value);
		free(param);
		return;
	}

	param->next = server->parameters;
	server->parameters = param;
}

/**
 * Retrieve a parameter value from a server
 *
 * @param server	The server we are looking for a parameter of
 * @param name		The name of the parameter we require
 * @return	The parameter value or NULL if not found
 */
char *
serverGetParameter(SERVER *server, char *name)
{
SERVER_PARAM	*param = server->parameters;

	while (param)
	{
		if (strcmp(param->name, name) == 0)
			return param->value;
		param = param->next;
	}
	return NULL;
}

/**
 * Provide a row to the result set that defines the set of servers
 *
 * @param set	The result set
 * @param data	The index of the row to send
 * @return The next row or NULL
 */
static RESULT_ROW *
serverRowCallback(RESULTSET *set, void *data)
{
int		*rowno = (int *)data;
int		i = 0;;
char		*stat, buf[20];
RESULT_ROW	*row;
SERVER		*server;

	spinlock_acquire(&server_spin);
	server = allServers;
	while (i < *rowno && server)
	{
		i++;
		server = server->next;
	}
	if (server == NULL)
	{
		spinlock_release(&server_spin);
		free(data);
		return NULL;
	}
	(*rowno)++;
	row = resultset_make_row(set);
	resultset_row_set(row, 0, server->unique_name);
	resultset_row_set(row, 1, server->name);
	sprintf(buf, "%d", server->port);
	resultset_row_set(row, 2, buf);
	sprintf(buf, "%d", server->stats.n_current);
	resultset_row_set(row, 3, buf);
	stat = server_status(server);
	resultset_row_set(row, 4, stat);
	free(stat);
	spinlock_release(&server_spin);
	return row;
}

/**
 * Return a resultset that has the current set of servers in it
 *
 * @return A Result set
 */
RESULTSET *
serverGetList()
{
RESULTSET	*set;
int		*data;

	if ((data = (int *)malloc(sizeof(int))) == NULL)
		return NULL;
	*data = 0;
	if ((set = resultset_create(serverRowCallback, data)) == NULL)
	{
		free(data);
		return NULL;
	}
	resultset_add_column(set, "Server", 20, COL_TYPE_VARCHAR);
	resultset_add_column(set, "Address", 15, COL_TYPE_VARCHAR);
	resultset_add_column(set, "Port", 5, COL_TYPE_VARCHAR);
	resultset_add_column(set, "Connections", 8, COL_TYPE_VARCHAR);
	resultset_add_column(set, "Status", 20, COL_TYPE_VARCHAR);

	return set;
}

/*
 * Update the address value of a specific server
 *
 * @param server        The server to update
 * @param address      	The new address
 *
 */
void
server_update_address(SERVER *server, char *address)
{
	spinlock_acquire(&server_spin);
	if (server && address) {
		if (server->name) {
			free(server->name);
		}
		server->name = strdup(address);
	}
	spinlock_release(&server_spin);
}

/*
 * Update the port value of a specific server
 *
 * @param server        The server to update
 * @param port      	The new port value
 *
 */
void
server_update_port(SERVER *server, unsigned short port)
{
	spinlock_acquire(&server_spin);
	if (server && port > 0) {
	        server->port = port;
	}
	spinlock_release(&server_spin);
}
<|MERGE_RESOLUTION|>--- conflicted
+++ resolved
@@ -33,11 +33,8 @@
  * 30/08/14	Massimiliano Pinto	Addition of new service status description 
  * 30/10/14	Massimiliano Pinto	Addition of SERVER_MASTER_STICKINESS description
  * 01/06/15	Massimiliano Pinto	Addition of server_update_address/port
-<<<<<<< HEAD
- *
-=======
  * 19/06/15 Martin Brampton		Extra code for persistent connections
->>>>>>> 5bde03ed
+ *
  * @endverbatim
  */
 #include <stdio.h>
