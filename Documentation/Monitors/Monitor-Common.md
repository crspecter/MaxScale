# Common Monitor Parameters

This document lists optional parameters that all current monitors support.

[TOC]

## Parameters

### `user`

Username used by the monitor to connect to the backend servers. If a server defines
the `monitoruser` parameter, that value will be used instead.

### `password`

Password for the user defined with the `user` parameter. If a server defines
the `monitorpw` parameter, that value will be used instead.

**Note:** In older versions of MaxScale this parameter was called `passwd`. The
  use of `passwd` was deprecated in MaxScale 2.3.0.

### `monitor_interval`

Defines how often the monitor updates the status of the
servers. The default value is 2 seconds. Choose a lower value if servers
should be queried more often. The smallest possible value is 100 milliseconds.
If querying the servers takes longer than `monitor_interval`, the effective
update rate is reduced.

The default value of `monitor_interval` is 2000 milliseconds.

```
monitor_interval=2500ms
```

The interval is specified as documented
[here](../Getting-Started/Configuration-Guide.md#durations). If no explicit unit
is provided, the value is interpreted as milliseconds in MaxScale 2.4. In subsequent
versions a value without a unit may be rejected.

### `backend_connect_timeout`

This parameter controls the timeout for connecting to a monitored server.
The interval is specified as documented
[here](../Getting-Started/Configuration-Guide.md#durations). If no explicit unit
is provided, the value is interpreted as seconds in MaxScale 2.4. In subsequent
versions a value without a unit may be rejected. Note that since the granularity
of the timeout is seconds, a timeout specified in milliseconds will be rejected,
even if the duration is longer than a second. The minimum value is 1 second and
the default value for this is 3 seconds.

```
<<<<<<< HEAD
backend_connect_timeout=6s
=======
backend_connect_timeout=3
>>>>>>> 24d6a582
```

### `backend_write_timeout`

This parameter controls the timeout for writing to a monitored server.
The timeout is specified as documented
[here](../Getting-Started/Configuration-Guide.md#durations). If no explicit unit
is provided, the value is interpreted as seconds in MaxScale 2.4. In subsequent
versions a value without a unit may be rejected. Note that since the granularity
of the timeout is seconds, a timeout specified in milliseconds will be rejected,
even if the duration is longer than a second. The minimum value is 1 second and
the default value for this is 3 seconds.

```
<<<<<<< HEAD
backend_write_timeout=4s
=======
backend_write_timeout=3
>>>>>>> 24d6a582
```

### `backend_read_timeout`

This parameter controls the timeout for reading from a monitored server.
The timeout is specified as documented
[here](../Getting-Started/Configuration-Guide.md#durations). If no explicit unit
is provided, the value is interpreted as seconds in MaxScale 2.4. In subsequent
versions a value without a unit may be rejected. Note that since the granularity
of the timeout is seconds, a timeout specified in milliseconds will be rejected,
even if the duration is longer than a second. The minimum value is 1 second and
the default value for this is 3 seconds.

```
<<<<<<< HEAD
backend_read_timeout=2s
=======
backend_read_timeout=3
>>>>>>> 24d6a582
```

### `backend_connect_attempts`

This parameter defines the maximum times a backend connection is attempted every
monitoring loop. The default is 1. Every attempt may take up to
`backend_connect_timeout` seconds to perform. If none of the attempts are
successful, the backend is considered to be unreachable and down.

```
backend_connect_attempts=1
```

### `disk_space_threshold`

This parameter duplicates the `disk_space_threshold`
[server parameter](../Getting-Started/Configuration-Guide.md#disk_space_threshold).
If the parameter has *not* been specified for a server, then the one specified
for the monitor is applied.

That is, if the disk configuration is the same on all servers monitored by
the monitor, it is sufficient (and more convenient) to specify the disk
space threshold in the monitor section, but if the disk configuration is
different on all or some servers, then the disk space threshold can be
specified individually for each server.

For example, suppose `server1`, `server2` and `server3` are identical
in all respects. In that case we can specify `disk_space_threshold`
in the monitor.
```
[server1]
type=server
...

[server2]
type=server
...

[server3]
type=server
...

[monitor]
type=monitor
servers=server1,server2,server3
disk_space_threshold=/data:80
...
```
However, if the servers are heterogenious with the disk used for the
data directory mounted on different paths, then the disk space threshold
must be specified separately for each server.
```
[server1]
type=server
disk_space_threshold=/data:80
...

[server2]
type=server
disk_space_threshold=/Data:80
...

[server3]
type=server
disk_space_threshold=/DBData:80
...

[monitor]
type=monitor
servers=server1,server2,server3
...
```
If _most_ of the servers have the data directory disk mounted on
the same path, then the disk space threshold can be specified on
the monitor and separately on the server with a different setup.
```
[server1]
type=server
disk_space_threshold=/DbData:80
...

[server2]
type=server
...

[server3]
type=server
...

[monitor]
type=monitor
servers=server1,server2,server3
disk_space_threshold=/data:80
...
```
Above, `server1` has the disk used for the data directory mounted
at `/DbData` while both `server2` and `server3` have it mounted on
`/data` and thus the setting in the monitor covers them both.

### `disk_space_check_interval`

With this parameter it can be specified the minimum amount of time
between disk space checks. The interval is specified as documented
[here](../Getting-Started/Configuration-Guide.md#durations). If no explicit unit
is provided, the value is interpreted as milliseconds in MaxScale 2.4. In subsequent
versions a value without a unit may be rejected.
The default value is 0, which means that by default the disk space
will not be checked.

Note that as the checking is made as part of the regular monitor interval
cycle, the disk space check interval is affected by the value of
`monitor_interval`. In particular, even if the value of
`disk_space_check_interval` is smaller than that of `monitor_interval`,
the checking will still take place at `monitor_interval` intervals.
```
disk_space_check_interval=10000ms
```

### `script`

This command will be executed on a server state change. The parameter should
be an absolute path to a command or the command should be in the executable
path. The user running MaxScale should have execution rights to the file itself
and the directory it resides in. The script may have placeholders which
MaxScale will substitute with useful information when launching the script.

The placeholders and their substition results are:

* `$INITIATOR` -> IP and port of the server which initiated the event
* `$EVENT` -> event description, e.g. "server_up"
* `$LIST` -> list of IPs and ports of all servers
* `$NODELIST` -> list of IPs and ports of all running servers
* `$SLAVELIST` -> list of IPs and ports of all slave servers
* `$MASTERLIST` -> list of IPs and ports of all master servers
* `$SYNCEDLIST` -> list of IPs and ports of all synced Galera nodes
* `$PARENT` -> IP and port of the parent of the server which initiated the event.
For master-slave setups, this will be the master if the initiating server is a
slave.
* `$CHILDREN` -> list of IPs and ports of the child nodes of the server who
initiated the event. For master-slave setups, this will be a list of slave
servers if the initiating server is a master.

The expanded variable value can be an empty string if no servers match the
variable's requirements. For example, if no masters are available `$MASTERLIST`
will expand into an empty string. The list-type substitutions will only contain
servers monitored by the current monitor.

```
script=/home/user/myscript.sh initiator=$INITIATOR event=$EVENT live_nodes=$NODELIST
```

The above script could be executed as:

```
/home/user/myscript.sh initiator=[192.168.0.10]:3306 event=master_down live_nodes=[192.168.0.201]:3306,[192.168.0.121]:3306
```

See section [Script example](#script-example) below for an example script.

Any output by the executed script will be logged into the MaxScale log. Each
outputted line will be logged as a separate log message.

The log level on which the messages are logged depends on the format of the
messages. If the first word in the output line is one of `alert:`, `error:`,
`warning:`, `notice:`, `info:` or `debug:`, the message will be logged on the
corresponding level. If the message is not prefixed with one of the keywords,
the message will be logged on the notice level. Whitespace before, after or
between the keyword and the colon is ignored and the matching is
case-insensitive.

Currently, the script must not execute any of the following MaxCtrl and/or
MaxAdmin calls as they cause a deadlock:

* `alter monitor` to the monitor executing the script
* `stop monitor` to the monitor executing the script
* `call command` to a MariaDB-Monitor that is executing the script

### `script_timeout`

The timeout for the executed script. The interval is specified as documented
[here](../Getting-Started/Configuration-Guide.md#durations). If no explicit unit
is provided, the value is interpreted as seconds in MaxScale 2.4. In subsequent
versions a value without a unit may be rejected. Note that since the granularity
of the timeout is seconds, a timeout specified in milliseconds will be rejected,
even if the duration is longer than a second. The default value is 90 seconds.

If the script execution exceeds the configured timeout, it is stopped by sending
a SIGTERM signal to it. If the process does not stop, a SIGKILL signal will be
sent to it once the execution time is greater than twice the configured timeout.

### `events`

A list of event names which cause the script to be executed. If this option is not defined, all events cause the script to be executed. The list must contain a comma separated list of event names.

```
events=master_down,slave_down
```

## Script events

Here is a table of all possible event types and their descriptions that the monitors can be called with.

Event Name  |Description
------------|----------
master_down |A Master server has gone down
master_up   |A Master server has come up
slave_down  |A Slave server has gone down
slave_up    |A Slave server has come up
server_down |A server with no assigned role has gone down
server_up   |A server with no assigned role has come up
lost_master |A server lost Master status
lost_slave  |A server lost Slave status
new_master  |A new Master was detected
new_slave   |A new Slave was detected

### `journal_max_age`

The maximum journal file age. The interval is specified as documented
[here](../Getting-Started/Configuration-Guide.md#durations). If no explicit unit
is provided, the value is interpreted as seconds in MaxScale 2.4. In subsequent
versions a value without a unit may be rejected. Note that since the granularity
of the max age is seconds, a max age specified in milliseconds will be rejected,
even if the duration is longer than a second. The default value is 28800 seconds.

When the monitor starts, it reads any stored journal files. If the journal file
is older than the value of _journal_max_age_, it will be removed and the monitor
starts with no prior knowledge of the servers.

## Monitor Crash Safety

Starting with MaxScale 2.2.0, the monitor modules keep an on-disk journal of the
latest server states. This change makes the monitors crash-safe when options
that introduce states are used. It also allows the monitors to retain stateful
information when MaxScale is restarted.

For MySQL monitor, options that introduce states into the monitoring process are
the `detect_stale_master` and `detect_stale_slave` options, both of which are
enabled by default. Galeramon has the `disable_master_failback` parameter which
introduces a state.

The default location for the server state journal is in
`/var/lib/maxscale/<monitor name>/monitor.dat` where `<monitor name>` is the
name of the monitor section in the configuration file. If MaxScale crashes or is
shut down in an uncontrolled fashion, the journal will be read when MaxScale is
started. To skip the recovery process, manually delete the journal file before
starting MaxScale.

## Script example

Below is an example monitor configuration which launches a script with all
supported substitutions. The example script reads the results and prints it to
file and sends it as email.

```
[MyMonitor]
type=monitor
module=mariadbmon
servers=C1N1,C1N2,C1N3
user=maxscale
password=password
monitor_interval=10000
script=/path/to/maxscale_monitor_alert_script.sh --initiator=$INITIATOR --parent=$PARENT --children=$CHILDREN --event=$EVENT --node_list=$NODELIST --list=$LIST --master_list=$MASTERLIST --slave_list=$SLAVELIST --synced_list=$SYNCEDLIST
```

File "maxscale_monitor_alert_script.sh":
```
#!/usr/bin/env bash

initiator=""
parent=""
children=""
event=""
node_list=""
list=""
master_list=""
slave_list=""
synced_list=""

process_arguments()
{
   while [ "$1" != "" ]; do
      if [[ "$1" =~ ^--initiator=.* ]]; then
         initiator=${1#'--initiator='}
      elif [[ "$1" =~ ^--parent.* ]]; then
         parent=${1#'--parent='}
      elif [[ "$1" =~ ^--children.* ]]; then
         children=${1#'--children='}
      elif [[ "$1" =~ ^--event.* ]]; then
         event=${1#'--event='}
      elif [[ "$1" =~ ^--node_list.* ]]; then
         node_list=${1#'--node_list='}
      elif [[ "$1" =~ ^--list.* ]]; then
         list=${1#'--list='}
      elif [[ "$1" =~ ^--master_list.* ]]; then
         master_list=${1#'--master_list='}
      elif [[ "$1" =~ ^--slave_list.* ]]; then
         slave_list=${1#'--slave_list='}
      elif [[ "$1" =~ ^--synced_list.* ]]; then
         synced_list=${1#'--synced_list='}
      fi
      shift
   done
}

process_arguments $@
read -r -d '' MESSAGE << EOM
A server has changed state. The following information was provided:

Initiator: $initiator
Parent: $parent
Children: $children
Event: $event
Node list: $node_list
List: $list
Master list: $master_list
Slave list: $slave_list
Synced list: $synced_list
EOM

# print message to file
echo "$MESSAGE" > /path/to/script_output.txt
# email the message
echo "$MESSAGE" | mail -s "MaxScale received $event event for initiator $initiator." mariadb_admin@domain.com
```<|MERGE_RESOLUTION|>--- conflicted
+++ resolved
@@ -50,11 +50,7 @@
 the default value for this is 3 seconds.
 
 ```
-<<<<<<< HEAD
-backend_connect_timeout=6s
-=======
-backend_connect_timeout=3
->>>>>>> 24d6a582
+backend_connect_timeout=3s
 ```
 
 ### `backend_write_timeout`
@@ -69,11 +65,7 @@
 the default value for this is 3 seconds.
 
 ```
-<<<<<<< HEAD
-backend_write_timeout=4s
-=======
-backend_write_timeout=3
->>>>>>> 24d6a582
+backend_write_timeout=3s
 ```
 
 ### `backend_read_timeout`
@@ -88,11 +80,7 @@
 the default value for this is 3 seconds.
 
 ```
-<<<<<<< HEAD
-backend_read_timeout=2s
-=======
-backend_read_timeout=3
->>>>>>> 24d6a582
+backend_read_timeout=3s
 ```
 
 ### `backend_connect_attempts`
