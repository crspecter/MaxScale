/*
 * Copyright (c) 2016 MariaDB Corporation Ab
 *
 * Use of this software is governed by the Business Source License included
 * in the LICENSE.TXT file and at www.mariadb.com/bsl11.
 *
 * Change Date: 2024-03-10
 *
 * On the date above, in accordance with the Business Source License, use
 * of this software will be governed by version 2 or later of the General
 * Public License.
 */

require('./common.js')()

const server_fields = [
    {
        name: 'Server',
        path: 'id',
        description: 'Server name'
    },
    {
        name: 'Address',
        path: 'attributes.parameters.address',
        description: 'Address where the server listens'
    },
    {
        name: 'Port',
        path: 'attributes.parameters.port',
        description: 'The port on which the server listens'
    },
    {
        name: 'State',
        path: 'attributes.state',
        description: 'Server state'
    },
    {
        name: 'Version',
        path: 'attributes.version_string',
        description: 'Server version'
    },
    {
        name: 'Last Event',
        path: 'attributes.last_event',
        description: 'The type of the latest event'
    },
    {
        name: 'Triggered At',
        path: 'attributes.triggered_at',
        description: 'Time when the latest event was triggered at'
    },
    {
        name: 'Services',
        path: 'relationships.services.data[].id',
        description: 'Services that use this server'
    },
    {
        name: 'Monitors',
        path: 'relationships.monitors.data[].id',
        description: 'Monitors that monitor this server'
    },
    {
        name: 'Master ID',
        path: 'attributes.master_id',
        description: 'The server ID of the master'
    },
    {
        name: 'Node ID',
        path: 'attributes.node_id',
        description: 'The node ID of this server'
    },
    {
        name: 'Slave Server IDs',
        path: 'attributes.slaves',
        description: 'List of slave server IDs'
    },
    {
        name: 'Current Connections',
        path: 'attributes.statistics.connections',
        description: 'Current connection count'
    },
    {
        name: 'Total Connections',
        path: 'attributes.statistics.total_connections',
        description: 'Total cumulative connection count'
    },
    {
        name: 'Max Connections',
        path: 'attributes.statistics.max_connections',
        description: 'Maximum number of concurrent connections ever seen'
    },
    {
        name: 'Statistics',
        path: 'attributes.statistics',
        description: 'Server statistics'
    },
    {
        name: 'Parameters',
        path: 'attributes.parameters',
        description: 'Server parameters'
    }
]

const service_fields = [
    {
        name: 'Service',
        path: 'id',
        description: 'Service name'
    },
    {
        name: 'Router',
        path: 'attributes.router',
        description: 'Router that the service uses'
    },
    {
        name: 'State',
        path: 'attributes.state',
        description: 'Service state'
    },
    {
        name: 'Started At',
        path: 'attributes.started',
        description: 'When the service was started'
    },
    {
        name: 'Current Connections',
        path: 'attributes.statistics.connections',
        description: 'Current connection count'
    },
    {
        name: 'Total Connections',
        path: 'attributes.statistics.total_connections',
        description: 'Total connection count'
    },
    {
        name: 'Max Connections',
        path: 'attributes.statistics.max_connections',
        description: 'Historical maximum connection count'
    },
    {
        name: 'Cluster',
        path: 'relationships.monitors.data[].id',
        description: 'The cluster that the service uses'
    },
    {
        name: 'Servers',
        path: 'relationships.servers.data[].id',
        description: 'Servers that the service uses'
    },
    {
<<<<<<< HEAD
        name: 'Services',
        path: 'relationships.services.data[].id',
        description: 'Services that the service uses'
=======
        name: 'Filters',
        path: 'relationships.filters.data[].id',
        description: 'Filters that the service uses'
>>>>>>> 6fdb7ed0
    },
    {
        name: 'Parameters',
        path: 'attributes.parameters',
        description: 'Service parameter'
    },
    {
        name: 'Router Diagnostics',
        path: 'attributes.router_diagnostics',
        description: 'Diagnostics provided by the router module'
    }
]

const monitor_fields = [
    {
        name: 'Monitor',
        path: 'id',
        description: 'Monitor name'
    },
    {
        name: 'State',
        path: 'attributes.state',
        description: 'Monitor state'
    },
    {
        name: 'Servers',
        path: 'relationships.servers.data[].id',
        description: 'The servers that this monitor monitors'
    },
    {
        name: 'Parameters',
        path: 'attributes.parameters',
        description: 'Monitor parameters'
    },
    {
        name: 'Monitor Diagnostics',
        path: 'attributes.monitor_diagnostics',
        description: 'Diagnostics provided by the monitor module'
    }
]

const session_fields = [
    {
        name: 'Id',
        path: 'id',
        description: 'Session ID'
    },
    {
        name: 'Service',
        path: 'relationships.services.data[].id',
        description: 'The service where the session connected'
    },
    {
        name: 'State',
        path: 'attributes.state',
        description: 'Session state'
    },
    {
        name: 'User',
        path: 'attributes.user',
        description: 'Username'
    },
    {
        name: 'Host',
        path: 'attributes.remote',
        description: 'Client host address'
    },
    {
        name: 'Database',
        path: 'attributes.database',
        description: 'Current default database of the connection'
    },
    {
        name: 'Connected',
        path: 'attributes.connected',
        description: 'Time when the session started'
    },
    {
        name: 'Idle',
        path: 'attributes.idle',
        description: 'How long the session has been idle, in seconds'
    },
    {
        name: 'Connections',
        path: 'attributes.connections[].server',
        description: 'Ordered list of backend connections'
    },
    {
        name: 'Connection IDs',
        path: 'attributes.connections[].connection_id',
        description: 'Thread IDs for the backend connections'
    },
    {
        name: 'Queries',
        path: 'attributes.queries[].statement',
        description: 'Query history'
    },
    {
        name: 'Log',
        path: 'attributes.log',
        description: 'Per-session log messages'
    }
]

const filter_fields = [
    {
        name: 'Filter',
        path: 'id',
        description: 'Filter name'
    },
    {
        name: 'Module',
        path: 'attributes.module',
        description: 'The module that the filter uses'
    },
    {
        name: 'Services',
        path: 'relationships.services.data[].id',
        description: 'Services that use the filter'
    },
    {
        name: 'Parameters',
        path: 'attributes.parameters',
        description: 'Filter parameters'
    }
]

const module_fields = [
    {
        name: 'Module',
        path: 'id',
        description: 'Module name'
    },
    {
        name: 'Type',
        path: 'attributes.module_type',
        description: 'Module type'
    },
    {
        name: 'Version',
        path: 'attributes.version',
        description: 'Module version'
    },
    {
        name: 'Maturity',
        path: 'attributes.maturity',
        description: 'Module maturity'
    },
    {
        name: 'Description',
        path: 'attributes.description',
        description: 'Short description about the module'
    },
    {
        name: 'Parameters',
        path: 'attributes.parameters',
        description: 'All the parameters that the module accepts'
    },
    {
        name: 'Commands',
        path: 'attributes.commands',
        description: 'Commands that the module provides'
    }
]

const thread_fields = [
    {
        name: 'Id',
        path: 'id',
        description: 'Thread ID'
    },
    {
        name: 'Accepts',
        path: 'attributes.stats.accepts',
        description: 'Number of TCP accepts done by this thread'
    },
    {
        name: 'Reads',
        path: 'attributes.stats.reads',
        description: 'Number of EPOLLIN events'
    },
    {
        name: 'Writes',
        path: 'attributes.stats.writes',
        description: 'Number of EPOLLOUT events'
    },
    {
        name: 'Hangups',
        path: 'attributes.stats.hangups',
        description: 'Number of EPOLLHUP and EPOLLRDUP events'
    },
    {
        name: 'Errors',
        path: 'attributes.stats.errors',
        description: 'Number of EPOLLERR events'
    },
    {
        name: 'Avg event queue length',
        path: 'attributes.stats.avg_event_queue_length',
        description: 'Average number of events returned by one epoll_wait call'
    },
    {
        name: 'Max event queue length',
        path: 'attributes.stats.max_event_queue_length',
        description: 'Maximum number of events returned by one epoll_wait call'
    },
    {
        name: 'Max exec time',
        path: 'attributes.stats.max_exec_time',
        description: 'The longest time spent processing events returned by a epoll_wait call'
    },
    {
        name: 'Max queue time',
        path: 'attributes.stats.max_queue_time',
        description: 'The longest time an event had to wait before it was processed'
    },
    {
        name: 'Current FDs',
        path: 'attributes.stats.current_descriptors',
        description: 'Current number of managed file descriptors'
    },
    {
        name: 'Total FDs',
        path: 'attributes.stats.total_descriptors',
        description: 'Total number of managed file descriptors'
    },
    {
        name: 'Load (1s)',
        path: 'attributes.stats.load.last_second',
        description: 'Load percentage over the last second'
    },
    {
        name: 'Load (1m)',
        path: 'attributes.stats.load.last_minute',
        description: 'Load percentage over the last minute'
    },
    {
        name: 'Load (1h)',
        path: 'attributes.stats.load.last_hour',
        description: 'Load percentage over the last hour'
    },
    {
        name: 'QC cache size',
        path: 'attributes.stats.query_classifier_cache.size',
        description: 'Query classifier size'
    },
    {
        name: 'QC cache inserts',
        path: 'attributes.stats.query_classifier_cache.inserts',
        description: 'Number of times a new query was added into the query classification cache'
    },
    {
        name: 'QC cache hits',
        path: 'attributes.stats.query_classifier_cache.hits',
        description: 'How many times a query classification was found in the query classification cache'
    },
    {
        name: 'QC cache misses',
        path: 'attributes.stats.query_classifier_cache.misses',
        description: 'How many times a query classification was not found in the query classification cache'
    },
    {
        name: 'QC cache evictions',
        path: 'attributes.stats.query_classifier_cache.evictions',
        description: 'How many times a query classification result was evicted from the query classification cache'
    },
]

const show_maxscale_fields = [
    {
        name: 'Version',
        path: 'attributes.version',
        description: 'MaxScale version'
    },
    {
        name: 'Commit',
        path: 'attributes.commit',
        description: 'MaxScale commit ID'
    },
    {
        name: 'Started At',
        path: 'attributes.started_at',
        description: 'Time when MaxScale was started'
    },
    {
        name: 'Activated At',
        path: 'attributes.activated_at',
        description: 'Time when MaxScale left passive mode'
    },
    {
        name: 'Uptime',
        path: 'attributes.uptime',
        description: 'Time MaxScale has been running'
    },
    {
        name: 'Parameters',
        path: 'attributes.parameters',
        description: 'Global MaxScale parameters'
    }
]

const show_logging_fields = [
    {
        name: 'Current Log File',
        path: 'attributes.log_file',
        description: 'The current log file MaxScale is logging into'
    },
    {
        name: 'Enabled Log Levels',
        path: 'attributes.log_priorities',
        description: 'List of log levels enabled in MaxScale'
    },
    {
        name: 'Parameters',
        path: 'attributes.parameters',
        description: 'Logging parameters'
    }
]

const show_commands_fields = [
    {
        name: 'Command',
        path: 'id',
        description: 'Command name'
    },
    {
        name: 'Parameters',
        path: 'attributes.parameters[].type',
        description: 'Parameters the command supports'
    },
    {
        name: 'Descriptions',
        path: 'attributes.parameters[].description',
        description: 'Parameter descriptions'
    }
]

const qc_cache_fields = [
    {
        name: 'Statement',
        path: 'id',
        description: 'The canonical form of the SQL statement'
    },
    {
        name: 'Hits',
        path: 'attributes.hits',
        description: 'Number of times cache entry has been used'
    },
    {
        name: 'Type',
        path: 'attributes.classification.type_mask',
        description: 'Query type'
    }
]

const show_dbusers_fields = [
    {
        name: 'Users',
        path: 'attributes.authenticator_diagnostics[]',
        description: 'The list of users'
    },
    {
        name: 'Listener',
        path: 'id',
        description: 'Listener name'
    },
    {
        name: 'Authenticator',
        path: 'attributes.parameters.authenticator',
        description: 'The authenticator used by the listener'
    }
]

exports.command = 'show <command>'
exports.desc = 'Show objects'
exports.handler = function() {}
exports.builder = function(yargs) {
    yargs
        .command('server <server>', 'Show server', function(yargs) {
            return yargs.epilog('Show detailed information about a server. The `Parameters` ' +
                                'field contains the currently configured parameters for this ' +
                                'server. See `help alter server` for more details about altering ' +
                                'server parameters.' + fieldDescriptions(server_fields))
                .wrap(null)
                .usage('Usage: show server <server>')
        }, function(argv) {
            maxctrl(argv, function(host) {
                return getResource(host, 'servers/' + argv.server, server_fields)
            })
        })
        .command('servers', 'Show all servers', function(yargs) {
            return yargs.epilog('Show detailed information about all servers.' +
                                fieldDescriptions(server_fields))
                .wrap(null)
                .usage('Usage: show servers')
        }, function(argv) {
            maxctrl(argv, function(host) {
                return getCollectionAsResource(host, 'servers/', server_fields)
            })
        })
        .command('service <service>', 'Show service', function(yargs) {
            return yargs.epilog('Show detailed information about a service. The `Parameters` ' +
                                'field contains the currently configured parameters for this ' +
                                'service. See `help alter service` for more details about altering ' +
                                'service parameters.' + fieldDescriptions(service_fields))
                .wrap(null)
                .usage('Usage: show service <service>')
        }, function(argv) {
            maxctrl(argv, function(host) {
                return getResource(host, 'services/' + argv.service, service_fields)
            })
        })
        .command('services', 'Show all services', function(yargs) {
            return yargs.epilog('Show detailed information about all services.' +
                                fieldDescriptions(service_fields))
                .wrap(null)
                .usage('Usage: show services')
        }, function(argv) {
            maxctrl(argv, function(host) {
                return getCollectionAsResource(host, 'services/', service_fields)
            })
        })
        .command('monitor <monitor>', 'Show monitor', function(yargs) {
            return yargs.epilog('Show detailed information about a monitor. The `Parameters` ' +
                                'field contains the currently configured parameters for this ' +
                                'monitor. See `help alter monitor` for more details about altering ' +
                                'monitor parameters.' + fieldDescriptions(monitor_fields))
                .wrap(null)
                .usage('Usage: show monitor <monitor>')
        }, function(argv) {
            maxctrl(argv, function(host) {
                return getResource(host, 'monitors/' + argv.monitor, monitor_fields)
            })
        })
        .command('monitors', 'Show all monitors', function(yargs) {
            return yargs.epilog('Show detailed information about all monitors.' +
                                fieldDescriptions(monitor_fields))
                .wrap(null)
                .usage('Usage: show monitors')
        }, function(argv) {
            maxctrl(argv, function(host) {
                return getCollectionAsResource(host, 'monitors/', monitor_fields)
            })
        })
        .command('session <session>', 'Show session', function(yargs) {
            return yargs.epilog('Show detailed information about a single session. ' +
                                'The list of sessions can be retrieved with the ' +
                                '`list sessions` command. The <session> is the session ' +
                                'ID of a particular session.\n\n' +
                                'The `Connections` field lists the servers to which ' +
                                'the session is connected and the `Connection IDs` ' +
                                'field lists the IDs for those connections.' +
                                fieldDescriptions(session_fields))
                .wrap(null)
                .usage('Usage: show session <session>')
                .group([rDnsOption.shortname], 'Options:')
                .option(rDnsOption.shortname, rDnsOption.definition)
        }, function(argv) {
            maxctrl(argv, function(host) {
                var resource = 'sessions/' + argv.session
                if (argv[this.rDnsOption.shortname]) {
                    resource += '?' + this.rDnsOption.optionOn
                }
                return getResource(host, resource, session_fields)
            })
        })
        .command('sessions', 'Show all sessions', function(yargs) {
            return yargs.epilog('Show detailed information about all sessions. ' +
                                'See `help show session` for more details.' +
                                fieldDescriptions(session_fields))
                .wrap(null)
                .usage('Usage: show sessions')
                .group([rDnsOption.shortname], 'Options:')
                .option(rDnsOption.shortname, rDnsOption.definition)
        }, function(argv) {
            maxctrl(argv, function(host) {
                var resource = 'sessions/'
                if (argv[this.rDnsOption.shortname]) {
                    resource += '?' + this.rDnsOption.optionOn
                }
                return getCollectionAsResource(host, resource, session_fields)
            })
        })
        .command('filter <filter>', 'Show filter', function(yargs) {
            return yargs.epilog('The list of services that use this filter is show in the `Services` field.' +
                                fieldDescriptions(filter_fields))
                .wrap(null)
                .usage('Usage: show filter <filter>')
        }, function(argv) {
            maxctrl(argv, function(host) {
                return getResource(host, 'filters/' + argv.filter, filter_fields)
            })
        })
        .command('filters', 'Show all filters', function(yargs) {
            return yargs.epilog('Show detailed information of all filters.' +
                                fieldDescriptions(filter_fields))
                .wrap(null)
                .usage('Usage: show filters')
        }, function(argv) {
            maxctrl(argv, function(host) {
                return getCollectionAsResource(host, 'filters/', filter_fields)
            })
        })
        .command('module <module>', 'Show loaded module', function(yargs) {
            return yargs.epilog('This command shows all available parameters as well as ' +
                                'detailed version information of a loaded module.' +
                                fieldDescriptions(module_fields))
                .wrap(null)
                .usage('Usage: show module <module>')
        }, function(argv) {
            maxctrl(argv, function(host) {
                return getResource(host, 'maxscale/modules/' + argv.module, module_fields)
            })
        })
        .command('modules', 'Show all loaded modules', function(yargs) {
            return yargs.epilog('Displays detailed information about all modules.' +
                                fieldDescriptions(module_fields))
                .wrap(null)
                .usage('Usage: show modules')
        }, function(argv) {
            maxctrl(argv, function(host) {
                return getCollectionAsResource(host, 'maxscale/modules/', module_fields)
            })
        })
        .command('maxscale', 'Show MaxScale information', function(yargs) {
            return yargs.epilog('See `help alter maxscale` for more details about altering ' +
                                'MaxScale parameters.' + fieldDescriptions(show_maxscale_fields))
                .wrap(null)
                .usage('Usage: show maxscale')
        }, function(argv) {
            maxctrl(argv, function(host) {
                return getResource(host, 'maxscale', show_maxscale_fields)
            })
        })
        .command('thread <thread>', 'Show thread', function(yargs) {
            return yargs.epilog('Show detailed information about a worker thread.' +
                                fieldDescriptions(thread_fields))
                .wrap(null)
                .usage('Usage: show thread <thread>')
        }, function(argv) {
            maxctrl(argv, function(host) {
                return getResource(host, 'maxscale/threads/' + argv.thread, thread_fields)
            })
        })
        .command('threads', 'Show all threads', function(yargs) {
            return yargs.epilog('Show detailed information about all worker threads.' +
                                fieldDescriptions(thread_fields))
                .wrap(null)
                .usage('Usage: show threads')
        }, function(argv) {
            maxctrl(argv, function(host) {
                return getCollectionAsResource(host, 'maxscale/threads', thread_fields)
            })
        })
        .command('logging', 'Show MaxScale logging information', function(yargs) {
            return yargs.epilog('See `help alter logging` for more details about altering ' +
                                'logging parameters.' + fieldDescriptions(show_logging_fields))
                .wrap(null)
                .usage('Usage: show logging')
        }, function(argv) {
            maxctrl(argv, function(host) {
                return getResource(host, 'maxscale/logs', show_logging_fields)
            })
        })
        .command('commands <module>', 'Show module commands of a module', function(yargs) {
            return yargs.epilog('This command shows the parameters the command expects with ' +
                                'the parameter descriptions.' + fieldDescriptions(show_commands_fields))
                .wrap(null)
                .usage('Usage: show commands <module>')
        }, function(argv) {
            maxctrl(argv, function(host) {
                return getSubCollection(host, 'maxscale/modules/' + argv.module, 'attributes.commands',
                                        show_commands_fields)
            })
        })
        .command('qc_cache', 'Show query classifier cache', function(yargs) {
            return yargs.epilog('Show contents (statement and hits) of query classifier cache.')
                .wrap(null)
                .usage('Usage: show qc_cache')
        }, function(argv) {
            maxctrl(argv, function(host) {
                return getCollection(host, 'maxscale/query_classifier/cache', qc_cache_fields)
            })
        })
        .command('dbusers <service>', 'Show database users of the service', function(yargs) {
            return yargs.epilog('Show information about the database users of the service')
                .wrap(null)
                .usage('Usage: show dbusers <service>')
        }, function(argv) {
            maxctrl(argv, function(host) {
                return getSubCollection(host, 'services/' + argv.service, 'attributes.listeners[]', show_dbusers_fields)
            })
        })
        .wrap(null)
        .usage('Usage: show <command>')
        .help()
        .command('*', 'the default command', {}, function(argv) {
            maxctrl(argv, function(host) {
                return error('Unknown command. See output of `help show` for a list of commands.')
            })
        })
}<|MERGE_RESOLUTION|>--- conflicted
+++ resolved
@@ -148,15 +148,14 @@
         description: 'Servers that the service uses'
     },
     {
-<<<<<<< HEAD
         name: 'Services',
         path: 'relationships.services.data[].id',
         description: 'Services that the service uses'
-=======
+    },
+    {
         name: 'Filters',
         path: 'relationships.filters.data[].id',
         description: 'Filters that the service uses'
->>>>>>> 6fdb7ed0
     },
     {
         name: 'Parameters',
