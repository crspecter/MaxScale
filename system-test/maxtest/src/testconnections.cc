--- conflicted
+++ resolved
@@ -776,294 +776,6 @@
     return copy_maxscale_logs(elapsedTime);
 }
 
-<<<<<<< HEAD
-int TestConnections::prepare_binlog(int m)
-{
-    char version_str[1024] = "";
-    repl->connect();
-    find_field(repl->nodes[0], "SELECT @@version", "@@version", version_str);
-    tprintf("Master server version '%s'", version_str);
-
-    if (*version_str
-        && strstr(version_str, "10.0") == NULL
-        && strstr(version_str, "10.1") == NULL
-        && strstr(version_str, "10.2") == NULL)
-    {
-        add_result(maxscales->ssh_node_f(m,
-                                         true,
-                                         "sed -i \"s/,mariadb10-compatibility=1//\" %s",
-                                         maxscales->maxscale_cnf[m].c_str()),
-                   "Error editing maxscale.cnf");
-    }
-
-    if (!m_local_maxscale)
-    {
-        tprintf("Removing all binlog data from Maxscale node");
-        add_result(maxscales->ssh_node_f(m, true, "rm -rf %s", maxscales->maxscale_binlog_dir[m].c_str()),
-                   "Removing binlog data failed");
-
-        tprintf("Creating binlog dir");
-        add_result(maxscales->ssh_node_f(m, true, "mkdir -p %s", maxscales->maxscale_binlog_dir[m].c_str()),
-                   "Creating binlog data dir failed");
-        tprintf("Set 'maxscale' as a owner of binlog dir");
-        add_result(maxscales->ssh_node_f(m,
-                                         false,
-                                         "%s mkdir -p %s; %s chown maxscale:maxscale -R %s",
-                                         maxscales->access_sudo(m),
-                                         maxscales->maxscale_binlog_dir[m].c_str(),
-                                         maxscales->access_sudo(m),
-                                         maxscales->maxscale_binlog_dir[m].c_str()),
-                   "directory ownership change failed");
-    }
-    else
-    {
-        perform_manual_action("Remove all local binlog data");
-    }
-
-    return 0;
-}
-
-int TestConnections::start_binlog(int m)
-{
-    char sys1[4096];
-    MYSQL* binlog;
-    char log_file[256];
-    char log_pos[256];
-    char cmd_opt[256];
-
-    int i;
-    int global_result = 0;
-    bool no_pos;
-
-    no_pos = repl->no_set_pos;
-
-    switch (binlog_cmd_option)
-    {
-    case 1:
-        sprintf(cmd_opt, "--binlog-checksum=CRC32");
-        break;
-
-    case 2:
-        sprintf(cmd_opt, "--binlog-checksum=NONE");
-        break;
-
-    default:
-        sprintf(cmd_opt, " ");
-    }
-
-    repl->stop_nodes();
-
-    if (!m_local_maxscale)
-    {
-        binlog =
-            open_conn_no_db(maxscales->binlog_port[m], maxscales->ip4(m), repl->user_name, repl->password,
-                            ssl);
-        execute_query(binlog, "stop slave");
-        execute_query(binlog, "reset slave all");
-        mysql_close(binlog);
-
-        tprintf("Stopping maxscale\n");
-        add_result(maxscales->stop_maxscale(m), "Maxscale stopping failed\n");
-    }
-    else
-    {
-        perform_manual_action(
-            "Perform the equivalent of 'STOP SLAVE; RESET SLAVE ALL' and stop local Maxscale");
-    }
-
-    for (i = 0; i < repl->N; i++)
-    {
-        repl->start_node(i, cmd_opt);
-    }
-    sleep(5);
-
-    tprintf("Connecting to all backend nodes\n");
-    repl->connect();
-
-    tprintf("Stopping everything\n");
-    for (i = 0; i < repl->N; i++)
-    {
-        execute_query(repl->nodes[i], "stop slave");
-        execute_query(repl->nodes[i], "reset slave all");
-        execute_query(repl->nodes[i], "reset master");
-    }
-    prepare_binlog(m);
-    tprintf("Testing binlog when MariaDB is started with '%s' option\n", cmd_opt);
-
-    if (!m_local_maxscale)
-    {
-        tprintf("ls binlog data dir on Maxscale node\n");
-        add_result(maxscales->ssh_node_f(m, true, "ls -la %s/", maxscales->maxscale_binlog_dir[m].c_str()),
-                   "ls failed\n");
-    }
-
-    if (binlog_master_gtid)
-    {
-        // GTID to connect real Master
-        tprintf("GTID for connection 1st slave to master!\n");
-        try_query(repl->nodes[1], "stop slave");
-        try_query(repl->nodes[1], "SET @@global.gtid_slave_pos=''");
-        sprintf(sys1,
-                "CHANGE MASTER TO MASTER_HOST='%s', MASTER_PORT=%d, MASTER_USER='repl', MASTER_PASSWORD='repl', MASTER_USE_GTID=Slave_pos",
-                repl->ip_private(0),
-                repl->port[0]);
-        try_query(repl->nodes[1], "%s", sys1);
-        try_query(repl->nodes[1], "start slave");
-    }
-    else
-    {
-        tprintf("show master status\n");
-        find_field(repl->nodes[0], (char*) "show master status", (char*) "File", &log_file[0]);
-        find_field(repl->nodes[0], (char*) "show master status", (char*) "Position", &log_pos[0]);
-        tprintf("Real master file: %s\n", log_file);
-        tprintf("Real master pos : %s\n", log_pos);
-
-        tprintf("Stopping first slave (node 1)\n");
-        try_query(repl->nodes[1], "stop slave;");
-        // repl->no_set_pos = true;
-        repl->no_set_pos = false;
-        tprintf("Configure first backend slave node to be slave of real master\n");
-        repl->set_slave(repl->nodes[1], repl->ip_private(0), repl->port[0], log_file, log_pos);
-    }
-
-    if (!m_local_maxscale)
-    {
-        tprintf("Starting back Maxscale\n");
-        add_result(maxscales->start_maxscale(m), "Maxscale start failed\n");
-    }
-    else
-    {
-        perform_manual_action("Start Maxscale");
-    }
-
-    tprintf("Connecting to MaxScale binlog router (with any DB)\n");
-    binlog =
-        open_conn_no_db(maxscales->binlog_port[m], maxscales->ip4(m), repl->user_name, repl->password, ssl);
-
-    add_result(mysql_errno(binlog), "Error connection to binlog router %s\n", mysql_error(binlog));
-
-    if (binlog_master_gtid)
-    {
-        // GTID to connect real Master
-        tprintf("GTID for connection binlog router to master!\n");
-        try_query(binlog, "stop slave");
-        try_query(binlog, "SET @@global.gtid_slave_pos=''");
-        sprintf(sys1,
-                "CHANGE MASTER TO MASTER_HOST='%s', MASTER_PORT=%d, MASTER_USER='repl', MASTER_PASSWORD='repl', MASTER_USE_GTID=Slave_pos",
-                repl->ip_private(0),
-                repl->port[0]);
-        try_query(binlog, "%s", sys1);
-    }
-    else
-    {
-        repl->no_set_pos = true;
-        tprintf("configuring Maxscale binlog router\n");
-        repl->set_slave(binlog, repl->ip_private(0), repl->port[0], log_file, log_pos);
-    }
-    // ssl between binlog router and Master
-    if (backend_ssl)
-    {
-        auto homedir = maxscales->access_homedir(m);
-        sprintf(sys1,
-                "CHANGE MASTER TO master_ssl_cert='%s/certs/client-cert.pem', "
-                "master_ssl_ca='%s/certs/ca.pem', master_ssl=1, master_ssl_key='%s/certs/client-key.pem'",
-                homedir, homedir, homedir);
-
-        tprintf("Configuring Master ssl: %s\n", sys1);
-        try_query(binlog, "%s", sys1);
-    }
-    try_query(binlog, "start slave");
-    try_query(binlog, "show slave status");
-
-    if (binlog_slave_gtid)
-    {
-        tprintf("GTID for connection slaves to binlog router!\n");
-        tprintf("Setup all backend nodes except first one to be slaves of binlog Maxscale node\n");
-        fflush(stdout);
-        for (i = 2; i < repl->N; i++)
-        {
-            try_query(repl->nodes[i], "stop slave");
-            try_query(repl->nodes[i], "SET @@global.gtid_slave_pos=''");
-            sprintf(sys1,
-                    "CHANGE MASTER TO MASTER_HOST='%s', MASTER_PORT=%d, MASTER_USER='repl', MASTER_PASSWORD='repl', MASTER_USE_GTID=Slave_pos",
-                    maxscales->ip_private(m),
-                    maxscales->binlog_port[m]);
-            try_query(repl->nodes[i], "%s", sys1);
-            try_query(repl->nodes[i], "start slave");
-        }
-    }
-    else
-    {
-        repl->no_set_pos = false;
-
-        // get Master status from Maxscale binlog
-        tprintf("show master status\n");
-        find_field(binlog, (char*) "show master status", (char*) "File", &log_file[0]);
-        find_field(binlog, (char*) "show master status", (char*) "Position", &log_pos[0]);
-
-        tprintf("Maxscale binlog master file: %s\n", log_file);
-        tprintf("Maxscale binlog master pos : %s\n", log_pos);
-
-        tprintf("Setup all backend nodes except first one to be slaves of binlog Maxscale node\n");
-        fflush(stdout);
-        for (i = 2; i < repl->N; i++)
-        {
-            try_query(repl->nodes[i], "stop slave");
-            repl->set_slave(repl->nodes[i], maxscales->ip_private(m), maxscales->binlog_port[m],
-                            log_file, log_pos);
-        }
-    }
-
-    repl->close_connections();
-    try_query(binlog, "show slave status");
-    mysql_close(binlog);
-    repl->no_set_pos = no_pos;
-    return global_result;
-}
-
-bool TestConnections::replicate_from_master(int m)
-{
-    bool rval = true;
-
-    /** Stop the binlogrouter */
-    MYSQL* conn = open_conn_no_db(maxscales->binlog_port[m],
-                                  maxscales->ip4(m),
-                                  repl->user_name,
-                                  repl->password,
-                                  ssl);
-    execute_query_silent(conn, "stop slave");
-    mysql_close(conn);
-
-    repl->execute_query_all_nodes("STOP SLAVE");
-
-    /** Clean up MaxScale directories */
-    maxscales->stop_maxscale(m);
-    prepare_binlog(m);
-    maxscales->start_maxscale(m);
-
-    char log_file[256] = "";
-    char log_pos[256] = "4";
-
-    repl->connect();
-    execute_query(repl->nodes[0], "RESET MASTER");
-
-    conn = open_conn_no_db(maxscales->binlog_port[m], maxscales->ip4(m),
-                           repl->user_name, repl->password, ssl);
-
-    if (find_field(repl->nodes[0], "show master status", "File", log_file)
-        || repl->set_slave(conn, repl->ip_private(0), repl->port[0], log_file, log_pos)
-        || execute_query(conn, "start slave"))
-    {
-        rval = false;
-    }
-
-    mysql_close(conn);
-
-    return rval;
-}
-
-=======
->>>>>>> 3b0c87ca
 void TestConnections::revert_replicate_from_master()
 {
     char log_file[256] = "";
