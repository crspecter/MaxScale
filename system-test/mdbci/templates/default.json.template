{
  "node_000" :
  {
        "hostname" : "node000",
        "box" : "${backend_box}",
        "memory_size" : "${vm_memory}",
        "cpu_count" : "8",
        "labels" : [
                "REPL_BACKEND"
        ],
	"product" : {
      		"name": "${product}",
		"version": "${version}",
                "cnf_template" : "server1.cnf",
                "cnf_template_path": "${cnf_path}",
                "force_version": ${force_backend_verion}
	}

  },

  "node_001" :
  {
        "hostname" : "node001",
        "box" : "${backend_box}",
        "memory_size" : "${vm_memory}",
        "cpu_count" : "8",
        "labels" : [
                "REPL_BACKEND"
        ],
        "product" : {
                "name": "${product}",
                "version": "${version}",
                "cnf_template" : "server2.cnf",
                "cnf_template_path": "${cnf_path}",
                "force_version": ${force_backend_verion}
        }
  },

  "node_002" :
  {
        "hostname" : "node002",
        "box" : "${backend_box}",
        "memory_size" : "${vm_memory}",
        "cpu_count" : "8",
        "labels" : [
                "REPL_BACKEND"
        ],
        "product" : {
                "name": "${product}",
                "version": "${version}",
                "cnf_template" : "server3.cnf",
                "cnf_template_path": "${cnf_path}",
                "force_version": ${force_backend_verion}
        }
  },

  "node_003" :
  {
        "hostname" : "node003",
        "box" : "${backend_box}",
        "memory_size" : "${vm_memory}",
        "cpu_count" : "8",
        "labels" : [
                "REPL_BACKEND"
        ],
        "product" : {
                "name": "${product}",
                "version": "${version}",
                "cnf_template" : "server4.cnf",
                "cnf_template_path": "${cnf_path}",
                "force_version": ${force_backend_verion}
        }
  },

  "node_004" :
  {
        "hostname" : "node004",
        "box" : "${backend_box}",
        "memory_size" : "${vm_memory}",
        "cpu_count" : "8",
        "labels" : [
                "BIG_REPL_BACKEND"
        ],
        "product" : {
                "name": "${product}",
                "version": "${version}",
                "cnf_template" : "server5.cnf",
                "cnf_template_path": "${cnf_path}",
                "force_version": ${force_backend_verion}
        }
  },

  "node_005" :
  {
        "hostname" : "node005",
        "box" : "${backend_box}",
        "memory_size" : "${vm_memory}",
        "cpu_count" : "8",
        "labels" : [
                "BIG_REPL_BACKEND"
        ],
        "product" : {
                "name": "${product}",
                "version": "${version}",
                "cnf_template" : "server6.cnf",
                "cnf_template_path": "${cnf_path}",
                "force_version": ${force_backend_verion}
        }
  },

  "node_006" :
  {
        "hostname" : "node006",
        "box" : "${backend_box}",
        "memory_size" : "${vm_memory}",
        "cpu_count" : "8",
        "labels" : [
                "BIG_REPL_BACKEND"
        ],
        "product" : {
                "name": "${product}",
                "version": "${version}",
                "cnf_template" : "server7.cnf",
                "cnf_template_path": "${cnf_path}",
                "force_version": ${force_backend_verion}
        }
  },

  "node_007" :
  {
        "hostname" : "node007",
        "box" : "${backend_box}",
        "memory_size" : "${vm_memory}",
        "cpu_count" : "8",
        "labels" : [
                "BIG_REPL_BACKEND"
        ],
        "product" : {
                "name": "${product}",
                "version": "${version}",
                "cnf_template" : "server8.cnf",
                "cnf_template_path": "${cnf_path}",
                "force_version": ${force_backend_verion}
        }
  },

  "node_008" :
  {
        "hostname" : "node008",
        "box" : "${backend_box}",
        "cpu_count" : "8",
        "memory_size" : "${vm_memory}",
        "cpu_count" : "8",
        "labels" : [
                "BIG_REPL_BACKEND"
        ],
        "product" : {
                "name": "${product}",
                "version": "${version}",
                "cnf_template" : "server9.cnf",
                "cnf_template_path": "${cnf_path}",
                "force_version": ${force_backend_verion}
        }
  },

  "node_009" :
  {
        "hostname" : "node009",
        "box" : "${backend_box}",
        "memory_size" : "${vm_memory}",
        "cpu_count" : "8",
        "labels" : [
                "BIG_REPL_BACKEND"
        ],
        "product" : {
                "name": "${product}",
                "version": "${version}",
                "cnf_template" : "server10.cnf",
                "cnf_template_path": "${cnf_path}",
                "force_version": ${force_backend_verion}
        }
  },

  "node_010" :
  {
        "hostname" : "node010",
        "box" : "${backend_box}",
        "memory_size" : "${vm_memory}",
        "cpu_count" : "8",
        "labels" : [
                "BIG_REPL_BACKEND"
        ],
        "product" : {
                "name": "${product}",
                "version": "${version}",
                "cnf_template" : "server11.cnf",
                "cnf_template_path": "${cnf_path}",
                "force_version": ${force_backend_verion}
        }
  },

  "node_011" :
  {
        "hostname" : "node011",
        "box" : "${backend_box}",
        "memory_size" : "${vm_memory}",
        "cpu_count" : "8",
        "labels" : [
                "BIG_REPL_BACKEND"
        ],
        "product" : {
                "name": "${product}",
                "version": "${version}",
                "cnf_template" : "server12.cnf",
                "cnf_template_path": "${cnf_path}",
                "force_version": ${force_backend_verion}
        }
  },

  "node_012" :
  {
        "hostname" : "node012",
        "box" : "${backend_box}",
        "memory_size" : "${vm_memory}",
        "cpu_count" : "8",
        "labels" : [
                "BIG_REPL_BACKEND"
        ],
        "product" : {
                "name": "${product}",
                "version": "${version}",
                "cnf_template" : "server13.cnf",
                "cnf_template_path": "${cnf_path}",
                "force_version": ${force_backend_verion}
        }
  },

  "node_013" :
  {
        "hostname" : "node013",
        "box" : "${backend_box}",
        "memory_size" : "${vm_memory}",
        "cpu_count" : "8",
        "labels" : [
                "BIG_REPL_BACKEND"
        ],
        "product" : {
                "name": "${product}",
                "version": "${version}",
                "cnf_template" : "server14.cnf",
                "cnf_template_path": "${cnf_path}",
                "force_version": ${force_backend_verion}
        }
  },

  "node_014" :
  {
        "hostname" : "node013",
        "box" : "${backend_box}",
        "memory_size" : "${vm_memory}",
        "cpu_count" : "8",
        "labels" : [
                "BIG_REPL_BACKEND"
        ],
        "product" : {
                "name": "${product}",
                "version": "${version}",
                "cnf_template" : "server15.cnf",
                "cnf_template_path": "${cnf_path}",
                "force_version": ${force_backend_verion}
        }
  },

  "galera_000" :
  {
        "hostname" : "galera000",
        "box" : "${backend_box}",
        "memory_size" : "${vm_memory}",
        "cpu_count" : "8",
        "labels" : [
                "GALERA_BACKEND"
        ],
        "products" : [
                {
                        "name": "${product}",
                        "version": "${version}",
                        "force_version": ${force_backend_verion}
                },
                {
                        "name": "galera_config",
                        "cnf_template" : "galera_server1.cnf"
                }
        ],
        "cnf_template_path": "${cnf_path}"
  },

  "galera_001" :
  {
        "hostname" : "galera001",
        "box" : "${backend_box}",
        "memory_size" : "${vm_memory}",
        "cpu_count" : "8",
        "labels" : [
                "GALERA_BACKEND"
        ],
        "products" : [
                {
                        "name": "${product}",
                        "version": "${version}",
                        "force_version": ${force_backend_verion}
                },
                {
                        "name": "galera_config",
                        "cnf_template" : "galera_server2.cnf"
                }
        ],
        "cnf_template_path": "${cnf_path}"
  },

  "galera_002" :
  {
        "hostname" : "galera002",
        "box" : "${backend_box}",
        "memory_size" : "${vm_memory}",
        "cpu_count" : "8",
        "labels" : [
                "GALERA_BACKEND"
        ],
        "products" : [
                {
                        "name": "${product}",
                        "version": "${version}",
                        "force_version": ${force_backend_verion}
                },
                {
                        "name": "galera_config",
                        "cnf_template" : "galera_server3.cnf"
                }
        ],
        "cnf_template_path": "${cnf_path}"
  },

  "galera_003" :
  {
        "hostname" : "galera003",
        "box" : "${backend_box}",
        "memory_size" : "${vm_memory}",
        "cpu_count" : "8",
        "labels" : [
                "GALERA_BACKEND"
        ],
        "products" : [
                {
                        "name": "${product}",
                        "version": "${version}",
                        "force_version": ${force_backend_verion}
                },
                {
                        "name": "galera_config",
                        "cnf_template" : "galera_server4.cnf"
                }
        ],
        "cnf_template_path": "${cnf_path}"
  },

  "maxscale_000" :
  {
        "hostname" : "maxscale",
        "box" : "${box}",
        "memory_size" : "${vm_memory}",
        "cpu_count" : "8",
        "labels" : [
                "MAXSCALE"
        ],
        "product" : {
<<<<<<< HEAD
                 "name" : "${maxscale_product}",
                "version" : "${target}"
=======
                "name" : "${maxscale_product}",
                "version" : "${target}",
                "force_version": ${force_maxscale_verion}
                
>>>>>>> 6ed1173c
        }

  },

  "maxscale_001" :
  {
        "hostname" : "maxscale2",
        "box" : "${box}",
        "memory_size" : "${vm_memory}",
        "cpu_count" : "8",
        "labels" : [
                "SECOND_MAXSCALE"
        ],
        "product" : {
                "name" : "${maxscale_product}",
<<<<<<< HEAD
                "version" : "${target}"
=======
                "version" : "${target}",
                "force_version": ${force_maxscale_verion}
>>>>>>> 6ed1173c
        }

  }
}<|MERGE_RESOLUTION|>--- conflicted
+++ resolved
@@ -373,15 +373,9 @@
                 "MAXSCALE"
         ],
         "product" : {
-<<<<<<< HEAD
-                 "name" : "${maxscale_product}",
-                "version" : "${target}"
-=======
                 "name" : "${maxscale_product}",
                 "version" : "${target}",
                 "force_version": ${force_maxscale_verion}
-                
->>>>>>> 6ed1173c
         }
 
   },
@@ -397,12 +391,8 @@
         ],
         "product" : {
                 "name" : "${maxscale_product}",
-<<<<<<< HEAD
-                "version" : "${target}"
-=======
                 "version" : "${target}",
                 "force_version": ${force_maxscale_verion}
->>>>>>> 6ed1173c
         }
 
   }
