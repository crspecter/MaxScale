#include <getopt.h>
#include <libgen.h>
#include <pthread.h>
#include <stdarg.h>
#include <sys/time.h>
#include <time.h>
#include <signal.h>
#include <execinfo.h>
#include <sys/stat.h>
#include <iostream>
#include <sstream>
#include <string>
#include <fstream>
#include <iostream>
#include <future>
#include <regex>
#include <limits.h>
#include <maxbase/stacktrace.hh>
#include <maxbase/string.hh>
#include <algorithm>

#include "mariadb_func.h"
#include "sql_t1.h"
#include "testconnections.h"
#include "test_info.hh"
#include "envv.h"

using namespace mxb;
using std::cout;
using std::endl;
using std::string;

namespace
{
// These must match the labels recognized by MDBCI.
const string label_repl_be = "REPL_BACKEND";
const string label_galera_be = "GALERA_BACKEND";
const string label_big_be = "BIG_REPL_BACKEND";
const string label_2nd_mxs = "SECOND_MAXSCALE";
const string label_cs_be = "COLUMNSTORE_BACKEND";
const string label_clx_be = "CLUSTRIX_BACKEND";

const StringSet recognized_mdbci_labels =
{label_repl_be, label_big_be, label_galera_be, label_2nd_mxs, label_cs_be, label_clx_be};

const int MDBCI_FAIL = 200;      // Exit code when failure caused by MDBCI non-zero exit
const int BROKEN_VM_FAIL = 201;  // Exit code when failure caused by broken VMs
}

namespace maxscale
{

static bool start = true;
static bool check_nodes = true;
static bool manual_debug = false;
static std::string required_repl_version;
static std::string required_galera_version;
static bool restart_galera = false;
static bool require_galera = false;
static bool require_columnstore = false;
static bool multiple_maxscales = false;
}

static void perform_manual_action(const char* zMessage)
{
    std::cout << zMessage << " (press enter when done)." << std::endl;
    std::string not_used;
    std::getline(std::cin, not_used);
    std::cout << "Ok" << std::endl;
}

static void signal_set(int sig, void (* handler)(int))
{
    struct sigaction sigact = {};
    sigact.sa_handler = handler;

    do
    {
        errno = 0;
        sigaction(sig, &sigact, NULL);
    }
    while (errno == EINTR);
}

static int call_system(const char* command)
{
    int rv = system(command);

    if (rv == -1)
    {
        printf("error: Could not execute '%s'.\n", command);
    }

    return rv;
}

void sigfatal_handler(int i)
{
    dump_stacktrace();
    signal_set(i, SIG_DFL);
    raise(i);
}

void TestConnections::check_nodes(bool value)
{
    maxscale::check_nodes = value;
}

void TestConnections::skip_maxscale_start(bool value)
{
    maxscale::start = !value;
}

void TestConnections::multiple_maxscales(bool value)
{
    maxscale::multiple_maxscales = value;
}

void TestConnections::require_repl_version(const char* version)
{
    maxscale::required_repl_version = version;
}

void TestConnections::require_galera_version(const char* version)
{
    maxscale::required_galera_version = version;
}

void TestConnections::require_galera(bool value)
{
    maxscale::require_galera = value;
}

void TestConnections::require_columnstore(bool value)
{
    maxscale::require_columnstore = value;
}

void TestConnections::restart_galera(bool value)
{
    maxscale::restart_galera = value;
}

bool TestConnections::verbose = false;

TestConnections::TestConnections(int argc, char* argv[])
    : no_clustrix(false)
{
    std::ios::sync_with_stdio(true);
    signal_set(SIGSEGV, sigfatal_handler);
    signal_set(SIGABRT, sigfatal_handler);
    signal_set(SIGFPE, sigfatal_handler);
    signal_set(SIGILL, sigfatal_handler);
#ifdef SIGBUS
    signal_set(SIGBUS, sigfatal_handler);
#endif
    gettimeofday(&m_start_time, NULL);

    read_env();

    bool maxscale_init = true;

    static struct option long_options[] =
    {

        {"help",              no_argument,              0,                        'h'                },
        {"verbose",           no_argument,              0,                        'v'                },
        {"silent",            no_argument,              0,                        'n'                },
        {"quiet",             no_argument,              0,                        'q'                },
        {"no-maxscale-start", no_argument,              0,                        's'                },
        {"no-maxscale-init",  no_argument,              0,                        'i'                },
        {"no-nodes-check",    no_argument,              0,                        'r'                },
        {"restart-galera",    no_argument,              0,                        'g'                },
        {"no-timeouts",       no_argument,              0,                        'z'                },
        {"no-galera",         no_argument,              0,                        'y'                },
        {"local-maxscale",    optional_argument,        0,                        'l'                },
        {"reinstall-maxscale",no_argument,              0,                        'm'                },
        {0,                   0,                        0,                        0                  }
    };

    int c;
    int option_index = 0;

    while ((c = getopt_long(argc, argv, "hvnqsirgzyl::", long_options, &option_index)) != -1)
    {
        switch (c)
        {
        case 'v':
            verbose = true;
            break;

        case 'n':
            verbose = false;
            break;

        case 'q':
            if (!freopen("/dev/null", "w", stdout))
            {
                printf("warning: Could not redirect stdout to /dev/null.\n");
            }
            break;

        case 'h':
            {
                printf("Options:\n");

                struct option* o = long_options;

                while (o->name)
                {
                    printf("-%c, --%s\n", o->val, o->name);
                    ++o;
                }
                exit(0);
            }
            break;

        case 's':
            printf("Maxscale won't be started\n");
            maxscale::start = false;
            maxscale::manual_debug = true;
            break;

        case 'i':
            printf("Maxscale won't be started and Maxscale.cnf won't be uploaded\n");
            maxscale_init = false;
            break;

        case 'r':
            printf("Nodes are not checked before test and are not restarted\n");
            maxscale::check_nodes = false;
            break;

        case 'g':
            printf("Restarting Galera setup\n");
            maxscale::restart_galera = true;
            break;

        case 'z':
            m_enable_timeouts = false;
            break;

        case 'y':
            printf("Do not use Galera setup\n");
            no_galera = true;
            break;

        case 'l':
            {
                printf("MaxScale assumed to be running locally; "
                       "not started and logs not downloaded.");

                maxscale::start = false;
                maxscale::manual_debug = true;
                maxscale_init = false;
                m_no_maxscale_log_copy = true;
                m_local_maxscale = true;

                std::regex regex1("maxscale_000_network=[0-9]+\\.[0-9]+\\.[0-9]+\\.[0-9]+");
                std::string replace1("maxscale_000_network=127.0.0.1");
                m_network_config = regex_replace(m_network_config, regex1, replace1);

                std::regex regex2("maxscale_000_private_ip=[0-9]+\\.[0-9]+\\.[0-9]+\\.[0-9]+");
                std::string replace2("maxscale_000_private_ip=127.0.0.1");
                m_network_config = regex_replace(m_network_config, regex2, replace2);
            }
            break;

        case 'm':
            printf("Maxscale will be reinstalled");
            m_reinstall_maxscale = true;
            break;

        default:
            printf("UNKNOWN OPTION: %c\n", c);
            break;
        }
    }

    m_test_name = (optind < argc) ? argv[optind] : basename(argv[0]);
    set_template_and_labels();
    tprintf("Test: '%s', config template: '%s', labels: '%s'",
            m_test_name.c_str(), m_cnf_template_path.c_str(), m_test_labels_str.c_str());
    set_mdbci_labels();

    if (m_test_labels.count("BACKEND_SSL") > 0)
    {
        backend_ssl = true;
        tprintf("Test has BACKEND_SSL label");
    }

    StringSet missing_mdbci_labels;
    std::set_difference(m_required_mdbci_labels.begin(), m_required_mdbci_labels.end(),
                        m_configured_mdbci_labels.begin(), m_configured_mdbci_labels.end(),
                        std::inserter(missing_mdbci_labels, missing_mdbci_labels.begin()));

    bool mdbci_call_needed = false;
    if (missing_mdbci_labels.empty())
    {
        if (verbose)
        {
            tprintf("Machines with all required labels '%s' are running, MDBCI UP call is not needed",
                    m_mdbci_labels_str.c_str());
        }
    }
    else
    {
        string missing_labels_str = flatten_stringset(missing_mdbci_labels);
        tprintf("Machines with labels '%s' are not running, MDBCI UP call is needed",
                missing_labels_str.c_str());
        mdbci_call_needed = true;
    }

    if (mdbci_call_needed)
    {
        if (call_mdbci(""))
        {
            exit(MDBCI_FAIL);
        }
    }

    if (m_required_mdbci_labels.count(label_repl_be) == 0)
    {
        no_repl = true;
        if (verbose)
        {
            tprintf("No need to use Master/Slave");
        }
    }

    if (m_required_mdbci_labels.count(label_galera_be) == 0)
    {
        no_galera = true;
        if (verbose)
        {
            tprintf("No need to use Galera");
        }
    }

    if (m_required_mdbci_labels.count(label_clx_be) == 0)
    {
        no_clustrix = true;
        if (verbose)
        {
            tprintf("No need to use Clustrix");
        }
    }

    m_get_logs_command = (string)test_dir + "/get_logs.sh";

    sprintf(m_ssl_options,
            "--ssl-cert=%s/ssl-cert/client-cert.pem --ssl-key=%s/ssl-cert/client-key.pem",
            test_dir,
            test_dir);
    setenv("ssl_options", m_ssl_options, 1);

    if (maxscale::require_columnstore)
    {
        cout << "ColumnStore testing is not yet implemented, skipping test" << endl;
        exit(0);
    }

    std::future<bool> repl_future;
    std::future<bool> galera_future;

    if (!no_repl)
    {
        repl = new Mariadb_nodes("node", test_dir, verbose, m_network_config);
        repl->setup();
        repl->use_ipv6 = m_use_ipv6;
        repl->take_snapshot_command = m_take_snapshot_command.c_str();
        repl->revert_snapshot_command = m_revert_snapshot_command.c_str();
        repl_future = std::async(std::launch::async, &Mariadb_nodes::check_nodes, repl);
    }
    else
    {
        repl = NULL;
    }

    if (!no_galera)
    {
        galera = new Galera_nodes("galera", test_dir, verbose, m_network_config);
        galera->setup();
        galera->use_ipv6 = false;
        galera->take_snapshot_command = m_take_snapshot_command.c_str();
        galera->revert_snapshot_command = m_revert_snapshot_command.c_str();
        galera_future = std::async(std::launch::async, &Galera_nodes::check_nodes, galera);
    }
    else
    {
        galera = NULL;
    }

    if (!no_clustrix)
    {
        clustrix = new Clustrix_nodes("clustrix", test_dir, verbose, m_network_config);
        clustrix->setup();
        clustrix->use_ipv6 = false;
        clustrix->take_snapshot_command = m_take_snapshot_command.c_str();
        clustrix->revert_snapshot_command = m_revert_snapshot_command.c_str();
        clustrix->fix_replication();
    }
    else
    {
        clustrix = NULL;
    }

    maxscales = new Maxscales("maxscale", test_dir, verbose, m_network_config);
    maxscales->setup();

    bool maxscale_ok = maxscales->check_nodes();
    bool repl_ok = no_repl || repl_future.get();
    bool galera_ok = no_galera || galera_future.get();
    bool node_error = !maxscale_ok || !repl_ok || !galera_ok;
    bool initialize = false;

    if (node_error || too_many_maxscales())
    {
        initialize = true;
        tprintf("Recreating VMs: %s", node_error ? "node check failed" : "too many maxscales");

        if (call_mdbci("--recreate"))
        {
            exit(MDBCI_FAIL);
        }
    }

    if (m_reinstall_maxscale)
    {
        initialize = true;

        if (reinstall_maxscales())
        {
            tprintf("Failed to install Maxscale: target is %s", m_target.c_str());
            exit(MDBCI_FAIL);
        }
    }

    if (initialize)
    {
        std::string src = std::string(test_dir) + "/mdbci/add_core_cnf.sh";
        maxscales->copy_to_node(0, src.c_str(), maxscales->access_homedir[0]);
        maxscales->ssh_node_f(0, true, "%s/add_core_cnf.sh %s", maxscales->access_homedir[0],
                              verbose ? "verbose" : "");
    }


    maxscales->use_ipv6 = m_use_ipv6;
    maxscales->ssl = ssl;

    // Stop MaxScale to prevent it from interfering with the replication setup process
    if (!maxscale::manual_debug)
    {
        maxscales->stop_all();
    }

    if ((maxscale::restart_galera) && (galera))
    {
        galera->stop_nodes();
        galera->start_replication();
    }

    if (maxscale::check_nodes)
    {
        if (repl && !repl->fix_replication())
        {
            exit(BROKEN_VM_FAIL);
        }
        if (galera && !galera->fix_replication())
        {
            exit(BROKEN_VM_FAIL);
        }
    }

    if (repl && maxscale::required_repl_version.length())
    {
        int ver_repl_required = get_int_version(maxscale::required_repl_version);
        std::string ver_repl = repl->get_lowest_version();
        int int_ver_repl = get_int_version(ver_repl);

        if (int_ver_repl < ver_repl_required)
        {
            tprintf("Test requires a higher version of backend servers, skipping test.");
            tprintf("Required version: %s", maxscale::required_repl_version.c_str());
            tprintf("Master-slave version: %s", ver_repl.c_str());
            exit(0);
        }
    }

    if (galera && maxscale::required_galera_version.length())
    {
        int ver_galera_required = get_int_version(maxscale::required_galera_version);
        std::string ver_galera = galera->get_lowest_version();
        int int_ver_galera = get_int_version(ver_galera);

        if (int_ver_galera < ver_galera_required)
        {
            tprintf("Test requires a higher version of backend servers, skipping test.");
            tprintf("Required version: %s", maxscale::required_galera_version.c_str());
            tprintf("Galera version: %s", ver_galera.c_str());
            exit(0);
        }
    }

    if (maxscale_init)
    {
        init_maxscales();
    }

    if (backend_ssl)
    {
        tprintf("Configuring backends for ssl \n");
        repl->configure_ssl(true);
        if (galera)
        {
            galera->configure_ssl(false);
            galera->start_replication();
        }
    }

    if (mdbci_call_needed)
    {
        int ec;
        char * ver = maxscales->ssh_node_output(0, "maxscale --version-full", false, &ec);
        if (ec)
        {
            tprintf("Error retrival of Maxscale version info");
        }
        else
        {
            tprintf("Maxscale_full_version_start:\n%s\nMaxscale_full_version_end\n", ver);
        }
    }

    char str[1024];
    sprintf(str, "mkdir -p LOGS/%s", m_test_name.c_str());
    call_system(str);

    timeout = 999999999;
    set_log_copy_interval(999999999);
    pthread_create(&timeout_thread_p, NULL, timeout_thread, this);
    pthread_create(&log_copy_thread_p, NULL, log_copy_thread, this);
    tprintf("Starting test");
    gettimeofday(&m_start_time, NULL);
}

TestConnections::~TestConnections()
{
    for (auto& a : m_on_destroy)
    {
        a();
    }

    if (backend_ssl)
    {
        repl->disable_ssl();
        // galera->disable_ssl();
    }

    // stop all Maxscales to detect crashes on exit
    for (int i = 0; i < maxscales->N; i++)
    {
        stop_maxscale(i);
    }

    if (maxscales->use_valgrind)
    {
        sleep(15);      // sleep to let logs be written do disks
    }

    copy_all_logs();

    /* Temporary disable snapshot revert due to Galera failures
     *  if (global_result != 0 )
     *  {
     *   if (no_vm_revert)
     *   {
     *       tprintf("no_vm_revert flag is set, not reverting VMs\n");
     *   }
     *   else
     *   {
     *       tprintf("Reverting snapshot\n");
     *       revert_snapshot((char*) "clean");
     *   }
     *  }
     */

    if (repl)
    {
        delete repl;
    }
    if (galera)
    {
        delete galera;
    }

    if (maxscale::multiple_maxscales)
    {
        maxscales->stop_all();
    }

    if (global_result)
    {
        // This causes the test to fail if a core dump is found
        exit(1);
    }
}

void TestConnections::report_result(const char* format, va_list argp)
{
    timeval t2;
    gettimeofday(&t2, NULL);
    double elapsedTime = (t2.tv_sec - m_start_time.tv_sec);
    elapsedTime += (double) (t2.tv_usec - m_start_time.tv_usec) / 1000000.0;

    global_result += 1;

    printf("%04f: TEST_FAILED! ", elapsedTime);

    vprintf(format, argp);

    if (format[strlen(format) - 1] != '\n')
    {
        printf("\n");
    }
}

void TestConnections::add_result(bool result, const char* format, ...)
{
    if (result)
    {
        va_list argp;
        va_start(argp, format);
        report_result(format, argp);
        va_end(argp);
    }
}

bool TestConnections::expect(bool result, const char* format, ...)
{
    if (!result)
    {
        va_list argp;
        va_start(argp, format);
        report_result(format, argp);
        va_end(argp);
    }

    return result;
}

void TestConnections::read_mdbci_info()
{
    m_mdbci_vm_path = envvar_read_write_def_str("MDBCI_VM_PATH", "%s/vms/", getenv("HOME"));

    string cmd = "mkdir -p " + m_mdbci_vm_path;
    if (system(cmd.c_str()))
    {
        tprintf("Unable to create MDBCI VMs direcory '%s', exiting", m_mdbci_vm_path.c_str());
        exit(MDBCI_FAIL);
    }
    m_mdbci_template = envvar_read_write_def_str("template", "default");
    m_target = envvar_read_write_def_str("target", "develop");

    m_mdbci_config_name = envvar_read_write_def_str("mdbci_config_name", "local");
    m_vm_path = m_mdbci_vm_path + "/" + m_mdbci_config_name;

    if (!m_mdbci_config_name.empty())
    {
        std::ifstream nc_file;
        nc_file.open(m_vm_path + "_network_config");
        std::stringstream strStream;
        strStream << nc_file.rdbuf();
        m_network_config = strStream.str();
        nc_file.close();

        nc_file.open(m_vm_path + "_configured_labels");
        std::stringstream strStream1;
        strStream1 << nc_file.rdbuf();
        m_configured_mdbci_labels = parse_to_stringset(strStream1.str());
        nc_file.close();
    }
    else
    {
        tprintf("The name of MDBCI configuration is not defined, exiting!");
        exit(1);
    }
    if (verbose)
    {
        tprintf(m_network_config.c_str());
    }
}

void TestConnections::read_env()
{
    read_mdbci_info();
    if (verbose)
    {
        printf("Reading test setup configuration from environmental variables\n");
    }

    ssl = readenv_bool("ssl", true);

    if (readenv_bool("mysql51_only", false) || readenv_bool("no_nodes_check", false))
    {
        maxscale::check_nodes = false;
    }

    if (readenv_bool("no_maxscale_start", false))
    {
        maxscale::start = false;
    }

    m_no_backend_log_copy = readenv_bool("no_backend_log_copy", false);
    m_no_maxscale_log_copy = readenv_bool("no_maxscale_log_copy", false);
    m_use_ipv6 = readenv_bool("use_ipv6", false);
    backend_ssl = readenv_bool("backend_ssl", false);
<<<<<<< HEAD
    smoke = readenv_bool("smoke", true);
    threads = readenv_int("threads", 4);
=======
    smoke = readenv_bool("smoke", false);
    m_threads = readenv_int("threads", 4);
>>>>>>> 3bbeaa17
    m_use_snapshots = readenv_bool("use_snapshots", false);
    m_take_snapshot_command = envvar_read_write_def_str(
        "take_snapshot_command", "mdbci snapshot take --path-to-nodes %s --snapshot-name ",
        m_mdbci_config_name.c_str());
    m_revert_snapshot_command = envvar_read_write_def_str(
        "revert_snapshot_command", "mdbci snapshot revert --path-to-nodes %s --snapshot-name ",
        m_mdbci_config_name.c_str());
    no_vm_revert = readenv_bool("no_vm_revert", true);
}

void TestConnections::print_env()
{
    printf("Maxscale IP\t%s\n", maxscales->IP[0]);
    printf("Maxscale User name\t%s\n", maxscales->user_name);
    printf("Maxscale Password\t%s\n", maxscales->password);
    printf("Maxscale SSH key\t%s\n", maxscales->sshkey[0]);
    printf("Access user\t%s\n", maxscales->access_user[0]);
    if (repl)
    {
        repl->print_env();
    }
    if (galera)
    {
        galera->print_env();
    }
}

/**
 * Set config template file and test labels.
 */
void TestConnections::set_template_and_labels()
{
    const TestDefinition* found = nullptr;
    for (int i = 0; test_definitions[i].name; i++)
    {
        auto* test = &test_definitions[i];
        if (test->name == m_test_name)
        {
            found = test;
            break;
        }
    }

    if (found)
    {
        m_cnf_template_path = found->config_template;
        m_test_labels_str = found->labels;
    }
    else
    {
        printf("Failed to find configuration template for test '%s', using default template '%s' and "
               "labels '%s'.\n",
               m_test_name.c_str(), default_template, label_repl_be.c_str());
        m_cnf_template_path = default_template;
        m_test_labels_str = label_repl_be;
    }

    // Parse the labels-string to a set.
    m_test_labels = parse_to_stringset(m_test_labels_str);
}

void TestConnections::process_template(int m, const string& cnf_template_path, const char* dest)
{
    struct stat stb;
    char str[4096];
    string template_file = cnf_template_path;

    char extended_template_file[1024 + 12];
    sprintf(extended_template_file, "%s.%03d", cnf_template_path.c_str(), m);
    if (stat(extended_template_file, &stb) == 0)
    {
        template_file = extended_template_file;
    }

    tprintf("Template file is %s\n", template_file.c_str());

    sprintf(str, "cp %s maxscale.cnf", template_file.c_str());
    if (verbose)
    {
        tprintf("Executing '%s' command\n", str);
    }
    if (system(str) != 0)
    {
        tprintf("Error copying maxscale.cnf template\n");
        return;
    }

    if (backend_ssl)
    {
        tprintf("Adding ssl settings\n");
        system("sed -i \"s|type=server|type=server\\nssl=required\\nssl_cert=/###access_homedir###/certs/client-cert.pem\\nssl_key=/###access_homedir###/certs/client-key.pem\\nssl_ca_cert=/###access_homedir###/certs/ca.pem\\nssl_cert_verify_depth=9\\nssl_version=MAX|g\" maxscale.cnf");
    }

    sprintf(str, "sed -i \"s/###threads###/%d/\"  maxscale.cnf", m_threads);
    system(str);

    Mariadb_nodes * mdn[3];
    char * IPcnf;
    mdn[0] = repl;
    mdn[1] = galera;
    mdn[2] = clustrix;
    int i, j;
    int mdn_n = 3;

    for (j = 0; j < mdn_n; j++)
    {
        if (mdn[j])
        {
            for (i = 0; i < mdn[j]->N; i++)
            {
                if (mdn[j]->use_ipv6)
                {
                    IPcnf = mdn[j]->IP6[i];
                }
                else
                {
                    IPcnf = mdn[j]->IP_private[i];
                }
                sprintf(str, "sed -i \"s/###%s_server_IP_%0d###/%s/\" maxscale.cnf",
                        mdn[j]->prefix, i + 1, IPcnf);
                system(str);

                sprintf(str, "sed -i \"s/###%s_server_port_%0d###/%d/\" maxscale.cnf",
                        mdn[j]->prefix, i + 1, mdn[j]->port[i]);
                system(str);
            }

            sprintf(str, "sed -i \"s/###%s###/%s/\" maxscale.cnf", mdn[j]->cnf_server_name.c_str(), mdn[j]->cnf_servers().c_str());
            system(str);
            sprintf(str, "sed -i \"s/###%s_line###/%s/\" maxscale.cnf", mdn[j]->cnf_server_name.c_str(), mdn[j]->cnf_servers_line().c_str());
            system(str);

            mdn[j]->connect();
            execute_query(mdn[j]->nodes[0], (char *) "CREATE DATABASE IF NOT EXISTS test");
            mdn[j]->close_connections();
        }
    }

    sprintf(str, "sed -i \"s/###access_user###/%s/g\" maxscale.cnf", maxscales->access_user[m]);
    system(str);

    sprintf(str, "sed -i \"s|###access_homedir###|%s|g\" maxscale.cnf", maxscales->access_homedir[m]);
    system(str);

    if (repl && repl->v51)
    {
        system("sed -i \"s/###repl51###/mysql51_replication=true/g\" maxscale.cnf");
    }
    maxscales->copy_to_node_legacy((char *) "maxscale.cnf", (char *) dest, m);
}

void TestConnections::init_maxscales()
{
    // Always initialize the first MaxScale
    init_maxscale(0);

    if (maxscale::multiple_maxscales)
    {
        for (int i = 1; i < maxscales->N; i++)
        {
            init_maxscale(i);
        }
    }
}

void TestConnections::init_maxscale(int m)
{
    process_template(m, m_cnf_template_path, maxscales->access_homedir[m]);
    if (maxscales->ssh_node_f(m, true, "test -d %s/certs", maxscales->access_homedir[m]))
    {
        tprintf("SSL certificates not found, copying to maxscale");
        maxscales->ssh_node_f(m,
                              true,
                              "rm -rf %s/certs;mkdir -m a+wrx %s/certs;",
                              maxscales->access_homedir[m],
                              maxscales->access_homedir[m]);

        char str[4096];
        char dtr[4096];
        sprintf(str, "%s/ssl-cert/*", test_dir);
        sprintf(dtr, "%s/certs/", maxscales->access_homedir[m]);
        maxscales->copy_to_node_legacy(str, dtr, m);
        sprintf(str, "cp %s/ssl-cert/* .", test_dir);
        call_system(str);
        maxscales->ssh_node_f(m, true, "chmod -R a+rx %s;", maxscales->access_homedir[m]);
    }

    maxscales->ssh_node_f(m,
                          true,
                          "cp maxscale.cnf %s;"
                          "iptables -F INPUT;"
                          "rm -rf %s/*.log /tmp/core* /dev/shm/* /var/lib/maxscale/* /var/lib/maxscale/.secrets;"
                          "find /var/*/maxscale -name 'maxscale.lock' -delete;",
                          maxscales->maxscale_cnf[m],
                          maxscales->maxscale_log_dir[m]);
    if (maxscale::start)
    {
        maxscales->restart_maxscale(m);
        maxscales->ssh_node_f(m,
                              true,
                              "maxctrl api get maxscale/debug/monitor_wait");
    }
    else
    {
        maxscales->stop_maxscale(m);
    }
}

void TestConnections::copy_one_mariadb_log(Mariadb_nodes* nrepl, int i, std::string filename)
{
    auto log_retrive_commands =
    {
        "cat /var/lib/mysql/*.err",
        "cat /var/log/syslog | grep mysql",
        "cat /var/log/messages | grep mysql"
    };

    int j = 1;

    for (auto cmd : log_retrive_commands)
    {
        auto output = nrepl->ssh_output(cmd, i).second;

        if (!output.empty())
        {
            std::ofstream outfile(filename + std::to_string(j++));

            if (outfile)
            {
                outfile << output;
            }
        }
    }
}

int TestConnections::copy_mariadb_logs(Mariadb_nodes* nrepl,
                                       const char* prefix,
                                       std::vector<std::thread>& threads)
{
    int local_result = 0;

    if (nrepl)
    {
        for (int i = 0; i < nrepl->N; i++)
        {
            // Do not copy MariaDB logs in case of local backend
            if (strcmp(nrepl->IP[i], "127.0.0.1") != 0)
            {
                char str[4096];
                sprintf(str, "LOGS/%s/%s%d_mariadb_log", m_test_name.c_str(), prefix, i);
                threads.emplace_back(&TestConnections::copy_one_mariadb_log, this, nrepl, i, str);
            }
        }
    }

    return local_result;
}

int TestConnections::copy_all_logs()
{
    set_timeout(300);

    char str[PATH_MAX + 1];
    sprintf(str, "mkdir -p LOGS/%s", m_test_name.c_str());
    call_system(str);

    std::vector<std::thread> threads;

    if (!m_no_backend_log_copy)
    {
        copy_mariadb_logs(repl, "node", threads);
        copy_mariadb_logs(galera, "galera", threads);
    }

    int rv = 0;

    if (!m_no_maxscale_log_copy)
    {
        rv = copy_maxscale_logs(0);
    }

    for (auto& a : threads)
    {
        a.join();
    }

    return rv;
}

void TestConnections::copy_one_maxscale_log(int i, double timestamp)
{
    char log_dir[PATH_MAX + 1024];
    char log_dir_i[sizeof(log_dir) + 1024];
    char sys[sizeof(log_dir_i) + 1024];
    if (timestamp == 0)
    {
        sprintf(log_dir, "LOGS/%s", m_test_name.c_str());
    }
    else
    {
        sprintf(log_dir, "LOGS/%s/%04f", m_test_name.c_str(), timestamp);
    }

    sprintf(log_dir_i, "%s/%03d", log_dir, i);
    sprintf(sys, "mkdir -p %s", log_dir_i);
    call_system(sys);

    if (strcmp(maxscales->IP[i], "127.0.0.1") != 0)
    {
        int rc = maxscales->ssh_node_f(i, true,
                                       "rm -rf %s/logs;"
                                       "mkdir %s/logs;"
                                       "cp %s/*.log %s/logs/;"
                                       "cp /tmp/core* %s/logs/ >& /dev/null;"
                                       "cp %s %s/logs/;"
                                       "chmod 777 -R %s/logs;"
                                       "ls /tmp/core* >& /dev/null && exit 42;",
                                       maxscales->access_homedir[i],
                                       maxscales->access_homedir[i],
                                       maxscales->maxscale_log_dir[i],
                                       maxscales->access_homedir[i],
                                       maxscales->access_homedir[i],
                                       maxscales->maxscale_cnf[i],
                                       maxscales->access_homedir[i],
                                       maxscales->access_homedir[i]);
        sprintf(sys, "%s/logs/*", maxscales->access_homedir[i]);
        maxscales->copy_from_node(i, sys, log_dir_i);
        expect(rc != 42, "Test should not generate core files");
    }
    else
    {
        maxscales->ssh_node_f(i, true, "cp %s/*.logs %s/", maxscales->maxscale_log_dir[i], log_dir_i);
        maxscales->ssh_node_f(i, true, "cp /tmp/core* %s/", log_dir_i);
        maxscales->ssh_node_f(i, true, "cp %s %s/", maxscales->maxscale_cnf[i], log_dir_i);
        maxscales->ssh_node_f(i, true, "chmod a+r -R %s", log_dir_i);
    }
}

int TestConnections::copy_maxscale_logs(double timestamp)
{
    std::vector<std::thread> threads;

    for (int i = 0; i < maxscales->N; i++)
    {
        threads.emplace_back([this, i, timestamp]() {
                                 copy_one_maxscale_log(i, timestamp);
                             });
    }

    for (auto& a : threads)
    {
        a.join();
    }

    return 0;
}

int TestConnections::copy_all_logs_periodic()
{
    timeval t2;
    gettimeofday(&t2, NULL);
    double elapsedTime = (t2.tv_sec - m_start_time.tv_sec);
    elapsedTime += (double) (t2.tv_usec - m_start_time.tv_usec) / 1000000.0;

    return copy_maxscale_logs(elapsedTime);
}

int TestConnections::prepare_binlog(int m)
{
    char version_str[1024] = "";
    repl->connect();
    find_field(repl->nodes[0], "SELECT @@version", "@@version", version_str);
    tprintf("Master server version '%s'", version_str);

    if (*version_str
        && strstr(version_str, "10.0") == NULL
        && strstr(version_str, "10.1") == NULL
        && strstr(version_str, "10.2") == NULL)
    {
        add_result(maxscales->ssh_node_f(m,
                                         true,
                                         "sed -i \"s/,mariadb10-compatibility=1//\" %s",
                                         maxscales->maxscale_cnf[m]),
                   "Error editing maxscale.cnf");
    }

    if (!m_local_maxscale)
    {
        tprintf("Removing all binlog data from Maxscale node");
        add_result(maxscales->ssh_node_f(m, true, "rm -rf %s", maxscales->maxscale_binlog_dir[m]),
                   "Removing binlog data failed");

        tprintf("Creating binlog dir");
        add_result(maxscales->ssh_node_f(m, true, "mkdir -p %s", maxscales->maxscale_binlog_dir[m]),
                   "Creating binlog data dir failed");
        tprintf("Set 'maxscale' as a owner of binlog dir");
        add_result(maxscales->ssh_node_f(m,
                                         false,
                                         "%s mkdir -p %s; %s chown maxscale:maxscale -R %s",
                                         maxscales->access_sudo[m],
                                         maxscales->maxscale_binlog_dir[m],
                                         maxscales->access_sudo[m],
                                         maxscales->maxscale_binlog_dir[m]),
                   "directory ownership change failed");
    }
    else
    {
        perform_manual_action("Remove all local binlog data");
    }

    return 0;
}

int TestConnections::start_binlog(int m)
{
    char sys1[4096];
    MYSQL* binlog;
    char log_file[256];
    char log_pos[256];
    char cmd_opt[256];

    int i;
    int global_result = 0;
    bool no_pos;

    no_pos = repl->no_set_pos;

    switch (binlog_cmd_option)
    {
    case 1:
        sprintf(cmd_opt, "--binlog-checksum=CRC32");
        break;

    case 2:
        sprintf(cmd_opt, "--binlog-checksum=NONE");
        break;

    default:
        sprintf(cmd_opt, " ");
    }

    repl->stop_nodes();

    if (!m_local_maxscale)
    {
        binlog =
            open_conn_no_db(maxscales->binlog_port[m], maxscales->IP[m], repl->user_name, repl->password,
                            ssl);
        execute_query(binlog, "stop slave");
        execute_query(binlog, "reset slave all");
        mysql_close(binlog);

        tprintf("Stopping maxscale\n");
        add_result(maxscales->stop_maxscale(m), "Maxscale stopping failed\n");
    }
    else
    {
        perform_manual_action(
            "Perform the equivalent of 'STOP SLAVE; RESET SLAVE ALL' and stop local Maxscale");
    }

    for (i = 0; i < repl->N; i++)
    {
        repl->start_node(i, cmd_opt);
    }
    sleep(5);

    tprintf("Connecting to all backend nodes\n");
    repl->connect();

    tprintf("Stopping everything\n");
    for (i = 0; i < repl->N; i++)
    {
        execute_query(repl->nodes[i], "stop slave");
        execute_query(repl->nodes[i], "reset slave all");
        execute_query(repl->nodes[i], "reset master");
    }
    prepare_binlog(m);
    tprintf("Testing binlog when MariaDB is started with '%s' option\n", cmd_opt);

    if (!m_local_maxscale)
    {
        tprintf("ls binlog data dir on Maxscale node\n");
        add_result(maxscales->ssh_node_f(m, true, "ls -la %s/", maxscales->maxscale_binlog_dir[m]),
                   "ls failed\n");
    }

    if (binlog_master_gtid)
    {
        // GTID to connect real Master
        tprintf("GTID for connection 1st slave to master!\n");
        try_query(repl->nodes[1], "stop slave");
        try_query(repl->nodes[1], "SET @@global.gtid_slave_pos=''");
        sprintf(sys1,
                "CHANGE MASTER TO MASTER_HOST='%s', MASTER_PORT=%d, MASTER_USER='repl', MASTER_PASSWORD='repl', MASTER_USE_GTID=Slave_pos",
                repl->IP_private[0],
                repl->port[0]);
        try_query(repl->nodes[1], "%s", sys1);
        try_query(repl->nodes[1], "start slave");
    }
    else
    {
        tprintf("show master status\n");
        find_field(repl->nodes[0], (char*) "show master status", (char*) "File", &log_file[0]);
        find_field(repl->nodes[0], (char*) "show master status", (char*) "Position", &log_pos[0]);
        tprintf("Real master file: %s\n", log_file);
        tprintf("Real master pos : %s\n", log_pos);

        tprintf("Stopping first slave (node 1)\n");
        try_query(repl->nodes[1], "stop slave;");
        // repl->no_set_pos = true;
        repl->no_set_pos = false;
        tprintf("Configure first backend slave node to be slave of real master\n");
        repl->set_slave(repl->nodes[1], repl->IP_private[0], repl->port[0], log_file, log_pos);
    }

    if (!m_local_maxscale)
    {
        tprintf("Starting back Maxscale\n");
        add_result(maxscales->start_maxscale(m), "Maxscale start failed\n");
    }
    else
    {
        perform_manual_action("Start Maxscale");
    }

    tprintf("Connecting to MaxScale binlog router (with any DB)\n");
    binlog =
        open_conn_no_db(maxscales->binlog_port[m], maxscales->IP[m], repl->user_name, repl->password, ssl);

    add_result(mysql_errno(binlog), "Error connection to binlog router %s\n", mysql_error(binlog));

    if (binlog_master_gtid)
    {
        // GTID to connect real Master
        tprintf("GTID for connection binlog router to master!\n");
        try_query(binlog, "stop slave");
        try_query(binlog, "SET @@global.gtid_slave_pos=''");
        sprintf(sys1,
                "CHANGE MASTER TO MASTER_HOST='%s', MASTER_PORT=%d, MASTER_USER='repl', MASTER_PASSWORD='repl', MASTER_USE_GTID=Slave_pos",
                repl->IP_private[0],
                repl->port[0]);
        try_query(binlog, "%s", sys1);
    }
    else
    {
        repl->no_set_pos = true;
        tprintf("configuring Maxscale binlog router\n");
        repl->set_slave(binlog, repl->IP_private[0], repl->port[0], log_file, log_pos);
    }
    // ssl between binlog router and Master
    if (backend_ssl)
    {
        sprintf(sys1,
                "CHANGE MASTER TO master_ssl_cert='%s/certs/client-cert.pem', master_ssl_ca='%s/certs/ca.pem', master_ssl=1, master_ssl_key='%s/certs/client-key.pem'",
                maxscales->access_homedir[m],
                maxscales->access_homedir[m],
                maxscales->access_homedir[m]);
        tprintf("Configuring Master ssl: %s\n", sys1);
        try_query(binlog, "%s", sys1);
    }
    try_query(binlog, "start slave");
    try_query(binlog, "show slave status");

    if (binlog_slave_gtid)
    {
        tprintf("GTID for connection slaves to binlog router!\n");
        tprintf("Setup all backend nodes except first one to be slaves of binlog Maxscale node\n");
        fflush(stdout);
        for (i = 2; i < repl->N; i++)
        {
            try_query(repl->nodes[i], "stop slave");
            try_query(repl->nodes[i], "SET @@global.gtid_slave_pos=''");
            sprintf(sys1,
                    "CHANGE MASTER TO MASTER_HOST='%s', MASTER_PORT=%d, MASTER_USER='repl', MASTER_PASSWORD='repl', MASTER_USE_GTID=Slave_pos",
                    maxscales->IP_private[m],
                    maxscales->binlog_port[m]);
            try_query(repl->nodes[i], "%s", sys1);
            try_query(repl->nodes[i], "start slave");
        }
    }
    else
    {
        repl->no_set_pos = false;

        // get Master status from Maxscale binlog
        tprintf("show master status\n");
        find_field(binlog, (char*) "show master status", (char*) "File", &log_file[0]);
        find_field(binlog, (char*) "show master status", (char*) "Position", &log_pos[0]);

        tprintf("Maxscale binlog master file: %s\n", log_file);
        tprintf("Maxscale binlog master pos : %s\n", log_pos);

        tprintf("Setup all backend nodes except first one to be slaves of binlog Maxscale node\n");
        fflush(stdout);
        for (i = 2; i < repl->N; i++)
        {
            try_query(repl->nodes[i], "stop slave");
            repl->set_slave(repl->nodes[i], maxscales->IP_private[m], maxscales->binlog_port[m], log_file, log_pos);
        }
    }

    repl->close_connections();
    try_query(binlog, "show slave status");
    mysql_close(binlog);
    repl->no_set_pos = no_pos;
    return global_result;
}

bool TestConnections::replicate_from_master(int m)
{
    bool rval = true;

    /** Stop the binlogrouter */
    MYSQL* conn = open_conn_no_db(maxscales->binlog_port[m],
                                  maxscales->IP[m],
                                  repl->user_name,
                                  repl->password,
                                  ssl);
    execute_query_silent(conn, "stop slave");
    mysql_close(conn);

    repl->execute_query_all_nodes("STOP SLAVE");

    /** Clean up MaxScale directories */
    maxscales->stop_maxscale(m);
    prepare_binlog(m);
    maxscales->start_maxscale(m);

    char log_file[256] = "";
    char log_pos[256] = "4";

    repl->connect();
    execute_query(repl->nodes[0], "RESET MASTER");

    conn = open_conn_no_db(maxscales->binlog_port[m], maxscales->IP[m], repl->user_name, repl->password, ssl);

    if (find_field(repl->nodes[0], "show master status", "File", log_file)
        || repl->set_slave(conn, repl->IP_private[0], repl->port[0], log_file, log_pos)
        || execute_query(conn, "start slave"))
    {
        rval = false;
    }

    mysql_close(conn);

    return rval;
}

void TestConnections::revert_replicate_from_master()
{
    char log_file[256] = "";

    repl->connect();
    execute_query(repl->nodes[0], "RESET MASTER");
    find_field(repl->nodes[0], "show master status", "File", log_file);

    for (int i = 1; i < repl->N; i++)
    {
        repl->set_slave(repl->nodes[i], repl->IP_private[0], repl->port[0], log_file, (char*)"4");
        execute_query(repl->nodes[i], "start slave");
    }
}

int TestConnections::start_mm(int m)
{
    int i;
    char log_file1[256];
    char log_pos1[256];
    char log_file2[256];
    char log_pos2[256];

    tprintf("Stopping maxscale\n");
    int global_result = maxscales->stop_maxscale(m);

    tprintf("Stopping all backend nodes\n");
    global_result += repl->stop_nodes();

    for (i = 0; i < 2; i++)
    {
        tprintf("Starting back node %d\n", i);
        global_result += repl->start_node(i, (char*) "");
    }

    repl->connect();
    for (i = 0; i < 2; i++)
    {
        execute_query(repl->nodes[i], "stop slave");
        execute_query(repl->nodes[i], "reset master");
    }

    execute_query(repl->nodes[0], "SET GLOBAL READ_ONLY=ON");

    find_field(repl->nodes[0], (char*) "show master status", (char*) "File", log_file1);
    find_field(repl->nodes[0], (char*) "show master status", (char*) "Position", log_pos1);

    find_field(repl->nodes[1], (char*) "show master status", (char*) "File", log_file2);
    find_field(repl->nodes[1], (char*) "show master status", (char*) "Position", log_pos2);

    repl->set_slave(repl->nodes[0], repl->IP_private[1], repl->port[1], log_file2, log_pos2);
    repl->set_slave(repl->nodes[1], repl->IP_private[0], repl->port[0], log_file1, log_pos1);

    repl->close_connections();

    tprintf("Starting back Maxscale\n");
    global_result += maxscales->start_maxscale(m);

    return global_result;
}

bool TestConnections::log_matches(int m, const char* pattern)
{

    // Replace single quotes with wildcard characters, should solve most problems
    std::string p = pattern;
    for (auto& a : p)
    {
        if (a == '\'')
        {
            a = '.';
        }
    }

    return maxscales->ssh_node_f(m, true, "grep '%s' /var/log/maxscale/maxscale*.log", p.c_str()) == 0;
}

void TestConnections::log_includes(int m, const char* pattern)
{
    add_result(!log_matches(m, pattern), "Log does not match pattern '%s'", pattern);
}

void TestConnections::log_excludes(int m, const char* pattern)
{
    add_result(log_matches(m, pattern), "Log matches pattern '%s'", pattern);
}

static int read_log(const char* name, char** err_log_content_p)
{
    FILE* f;
    *err_log_content_p = NULL;
    char* err_log_content;
    f = fopen(name, "rb");
    if (f != NULL)
    {

        int prev = ftell(f);
        fseek(f, 0L, SEEK_END);
        long int size = ftell(f);
        fseek(f, prev, SEEK_SET);
        err_log_content = (char*)malloc(size + 2);
        if (err_log_content != NULL)
        {
            fread(err_log_content, 1, size, f);
            for (int i = 0; i < size; i++)
            {
                if (err_log_content[i] == 0)
                {
                    // printf("null detected at position %d\n", i);
                    err_log_content[i] = '\n';
                }
            }
            // printf("s=%ld\n", strlen(err_log_content));
            err_log_content[size] = '\0';
            // printf("s=%ld\n", strlen(err_log_content));
            * err_log_content_p = err_log_content;
            fclose(f);
            return 0;
        }
        else
        {
            printf("Error allocationg memory for the log\n");
            return 1;
        }
    }
    else
    {
        printf ("Error reading log %s \n", name);
        return 1;
    }
}

int TestConnections::find_connected_slave(int m, int* global_result)
{
    int conn_num;
    int all_conn = 0;
    int current_slave = -1;
    repl->connect();
    for (int i = 0; i < repl->N; i++)
    {
        conn_num = get_conn_num(repl->nodes[i], maxscales->ip(m), maxscales->hostname[m], (char*) "test");
        tprintf("connections to %d: %u\n", i, conn_num);
        if ((i == 0) && (conn_num != 1))
        {
            tprintf("There is no connection to master\n");
            *global_result = 1;
        }
        all_conn += conn_num;
        if ((i != 0) && (conn_num != 0))
        {
            current_slave = i;
        }
    }
    if (all_conn != 2)
    {
        tprintf("total number of connections is not 2, it is %d\n", all_conn);
        *global_result = 1;
    }
    tprintf("Now connected slave node is %d (%s)\n", current_slave, repl->IP[current_slave]);
    repl->close_connections();
    return current_slave;
}

int TestConnections::find_connected_slave1(int m)
{
    int conn_num;
    int all_conn = 0;
    int current_slave = -1;
    repl->connect();
    for (int i = 0; i < repl->N; i++)
    {
        conn_num = get_conn_num(repl->nodes[i], maxscales->ip(m), maxscales->hostname[m], (char*) "test");
        tprintf("connections to %d: %u\n", i, conn_num);
        all_conn += conn_num;
        if ((i != 0) && (conn_num != 0))
        {
            current_slave = i;
        }
    }
    tprintf("Now connected slave node is %d (%s)\n", current_slave, repl->IP[current_slave]);
    repl->close_connections();
    return current_slave;
}

int TestConnections::check_maxscale_processes(int m, int expected)
{
    const char* ps_cmd = maxscales->use_valgrind ?
        "ps ax | grep valgrind | grep maxscale | grep -v grep | wc -l" :
        "ps -C maxscale | grep maxscale | wc -l";

    int exit_code;
    char* maxscale_num = maxscales->ssh_node_output(m, ps_cmd, false, &exit_code);

    if ((maxscale_num == NULL) || (exit_code != 0))
    {
        return -1;
    }
    char* nl = strchr(maxscale_num, '\n');
    if (nl)
    {
        *nl = '\0';
    }

    if (atoi(maxscale_num) != expected)
    {
        tprintf("%s maxscale processes detected, trying again in 5 seconds\n", maxscale_num);
        sleep(5);
        maxscale_num = maxscales->ssh_node_output(m, ps_cmd, false, &exit_code);

        if (atoi(maxscale_num) != expected)
        {
            add_result(1, "Number of MaxScale processes is not %d, it is %s\n", expected, maxscale_num);
        }
    }

    return exit_code;
}

int TestConnections::stop_maxscale(int m)
{
    int res = maxscales->stop_maxscale(m);
    check_maxscale_processes(m, 0);
    fflush(stdout);
    return res;
}

int TestConnections::start_maxscale(int m)
{
    int res = maxscales->start_maxscale(m);
    check_maxscale_processes(m, 1);
    fflush(stdout);
    return res;
}

int TestConnections::check_maxscale_alive(int m)
{
    int gr = global_result;
    set_timeout(10);
    tprintf("Connecting to Maxscale\n");
    add_result(maxscales->connect_maxscale(m), "Can not connect to Maxscale\n");
    tprintf("Trying simple query against all sevices\n");
    tprintf("RWSplit \n");
    set_timeout(10);
    try_query(maxscales->conn_rwsplit[m], "show databases;");
    tprintf("ReadConn Master \n");
    set_timeout(10);
    try_query(maxscales->conn_master[m], "show databases;");
    tprintf("ReadConn Slave \n");
    set_timeout(10);
    try_query(maxscales->conn_slave[m], "show databases;");
    set_timeout(10);
    maxscales->close_maxscale_connections(m);
    add_result(global_result - gr, "Maxscale is not alive\n");
    stop_timeout();
    check_maxscale_processes(m, 1);

    return global_result - gr;
}

int TestConnections::test_maxscale_connections(int m, bool rw_split, bool rc_master, bool rc_slave)
{
    int rval = 0;
    int rc;

    tprintf("Testing RWSplit, expecting %s\n", (rw_split ? "success" : "failure"));
    rc = execute_query(maxscales->conn_rwsplit[m], "select 1");
    if ((rc == 0) != rw_split)
    {
        tprintf("Error: Query %s\n", (rw_split ? "failed" : "succeeded"));
        rval++;
    }

    tprintf("Testing ReadConnRoute Master, expecting %s\n", (rc_master ? "success" : "failure"));
    rc = execute_query(maxscales->conn_master[m], "select 1");
    if ((rc == 0) != rc_master)
    {
        tprintf("Error: Query %s", (rc_master ? "failed" : "succeeded"));
        rval++;
    }

    tprintf("Testing ReadConnRoute Slave, expecting %s\n", (rc_slave ? "success" : "failure"));
    rc = execute_query(maxscales->conn_slave[m], "select 1");
    if ((rc == 0) != rc_slave)
    {
        tprintf("Error: Query %s", (rc_slave ? "failed" : "succeeded"));
        rval++;
    }
    return rval;
}


int TestConnections::create_connections(int m,
                                        int conn_N,
                                        bool rwsplit_flag,
                                        bool master_flag,
                                        bool slave_flag,
                                        bool galera_flag)
{
    int i;
    int local_result = 0;
    MYSQL* rwsplit_conn[conn_N];
    MYSQL* master_conn[conn_N];
    MYSQL* slave_conn[conn_N];
    MYSQL* galera_conn[conn_N];


    tprintf("Opening %d connections to each router\n", conn_N);
    for (i = 0; i < conn_N; i++)
    {
        set_timeout(20);

        if (verbose)
        {
            tprintf("opening %d-connection: ", i + 1);
        }

        if (rwsplit_flag)
        {
            if (verbose)
            {
                printf("RWSplit \t");
            }

            rwsplit_conn[i] = maxscales->open_rwsplit_connection(m);
            if (!rwsplit_conn[i])
            {
                local_result++;
                tprintf("RWSplit connection failed\n");
            }
        }
        if (master_flag)
        {
            if (verbose)
            {
                printf("ReadConn master \t");
            }

            master_conn[i] = maxscales->open_readconn_master_connection(m);
            if (mysql_errno(master_conn[i]) != 0)
            {
                local_result++;
                tprintf("ReadConn master connection failed, error: %s\n", mysql_error(master_conn[i]));
            }
        }
        if (slave_flag)
        {
            if (verbose)
            {
                printf("ReadConn slave \t");
            }

            slave_conn[i] = maxscales->open_readconn_slave_connection(m);
            if (mysql_errno(slave_conn[i]) != 0)
            {
                local_result++;
                tprintf("ReadConn slave connection failed, error: %s\n", mysql_error(slave_conn[i]));
            }
        }
        if (galera_flag)
        {
            if (verbose)
            {
                printf("Galera \n");
            }

            galera_conn[i] =
                open_conn(4016, maxscales->IP[m], maxscales->user_name, maxscales->password, ssl);
            if (mysql_errno(galera_conn[i]) != 0)
            {
                local_result++;
                tprintf("Galera connection failed, error: %s\n", mysql_error(galera_conn[i]));
            }
        }
    }
    for (i = 0; i < conn_N; i++)
    {
        set_timeout(20);

        if (verbose)
        {
            tprintf("Trying query against %d-connection: ", i + 1);
        }

        if (rwsplit_flag)
        {
            if (verbose)
            {
                tprintf("RWSplit \t");
            }
            local_result += execute_query(rwsplit_conn[i], "select 1;");
        }
        if (master_flag)
        {
            if (verbose)
            {
                tprintf("ReadConn master \t");
            }
            local_result += execute_query(master_conn[i], "select 1;");
        }
        if (slave_flag)
        {
            if (verbose)
            {
                tprintf("ReadConn slave \t");
            }
            local_result += execute_query(slave_conn[i], "select 1;");
        }
        if (galera_flag)
        {
            if (verbose)
            {
                tprintf("Galera \n");
            }
            local_result += execute_query(galera_conn[i], "select 1;");
        }
    }

    // global_result += check_pers_conn(Test, pers_conn_expected);
    tprintf("Closing all connections\n");
    for (i = 0; i < conn_N; i++)
    {
        set_timeout(20);
        if (rwsplit_flag)
        {
            mysql_close(rwsplit_conn[i]);
        }
        if (master_flag)
        {
            mysql_close(master_conn[i]);
        }
        if (slave_flag)
        {
            mysql_close(slave_conn[i]);
        }
        if (galera_flag)
        {
            mysql_close(galera_conn[i]);
        }
    }
    stop_timeout();

    return local_result;
}

int TestConnections::get_client_ip(int m, char* ip)
{
    int ret = 1;
    auto c = maxscales->rwsplit(m);

    if (c.connect())
    {
        std::string host = c.field("SELECT host FROM information_schema.processlist WHERE id = connection_id()");
        strcpy(ip, host.c_str());
        ret = 0;
    }

    return ret;
}

int TestConnections::set_timeout(long int timeout_seconds)
{
    if (m_enable_timeouts)
    {
        timeout = timeout_seconds;
    }
    return 0;
}

int TestConnections::set_log_copy_interval(long int interval_seconds)
{
    log_copy_to_go = interval_seconds;
    log_copy_interval = interval_seconds;
    return 0;
}

int TestConnections::stop_timeout()
{
    timeout = 999999999;
    return 0;
}

void TestConnections::tprintf(const char* format, ...)
{
    timeval t2;
    gettimeofday(&t2, NULL);
    double elapsedTime = (t2.tv_sec - m_start_time.tv_sec);
    elapsedTime += (double) (t2.tv_usec - m_start_time.tv_usec) / 1000000.0;

    struct tm tm_now;
    localtime_r(&t2.tv_sec, &tm_now);
    unsigned int msec = t2.tv_usec / 1000;

    printf("%02u:%02u:%02u.%03u %04f: ", tm_now.tm_hour, tm_now.tm_min, tm_now.tm_sec, msec, elapsedTime);

    va_list argp;
    va_start(argp, format);
    vprintf(format, argp);
    va_end(argp);

    /** Add a newline if the message doesn't have one */
    if (format[strlen(format) - 1] != '\n')
    {
        printf("\n");
    }

    fflush(stdout);
    fflush(stderr);
}

void TestConnections::log_printf(const char* format, ...)
{
    va_list argp;
    va_start(argp, format);
    int n = vsnprintf(nullptr, 0, format, argp);
    va_end(argp);

    va_start(argp, format);
    char buf[n + 1];
    vsnprintf(buf, sizeof(buf), format, argp);
    va_end(argp);

    tprintf("%s", buf);

    while (char* c = strchr(buf, '\''))
    {
        *c = '^';
    }

    maxscales->ssh_node_f(0, true, "echo '--- %s ---' >> /var/log/maxscale/maxscale.log", buf);
}

int TestConnections::get_master_server_id(int m)
{
    int master_id = -1;
    MYSQL* conn = maxscales->open_rwsplit_connection(m);
    char str[100];
    if (find_field(conn, "SELECT @@server_id, @@last_insert_id;", "@@server_id", str) == 0)
    {
        char* endptr = NULL;
        auto colvalue = strtol(str, &endptr, 0);
        if (endptr && *endptr == '\0')
        {
            master_id = colvalue;
        }
    }
    mysql_close(conn);
    return master_id;
}
void* timeout_thread(void* ptr)
{
    TestConnections* Test = (TestConnections*) ptr;
    struct timespec tim;
    while (Test->timeout > 0)
    {
        tim.tv_sec = 1;
        tim.tv_nsec = 0;
        nanosleep(&tim, NULL);
        Test->timeout--;
    }
    Test->tprintf("\n **** Timeout! *** \n");
    Test->~TestConnections();
    exit(250);
}

void* log_copy_thread(void* ptr)
{
    TestConnections* Test = (TestConnections*) ptr;
    struct timespec tim;
    while (true)
    {
        while (Test->log_copy_to_go > 0)
        {
            tim.tv_sec = 1;
            tim.tv_nsec = 0;
            nanosleep(&tim, NULL);
            Test->log_copy_to_go--;
        }
        Test->log_copy_to_go = Test->log_copy_interval;
        Test->tprintf("\n **** Copying all logs *** \n");
        Test->copy_all_logs_periodic();
    }

    return NULL;
}

int TestConnections::insert_select(int m, int N)
{
    int result = 0;

    tprintf("Create t1\n");
    set_timeout(30);
    create_t1(maxscales->conn_rwsplit[m]);

    tprintf("Insert data into t1\n");
    set_timeout(N * 16 + 30);
    insert_into_t1(maxscales->conn_rwsplit[m], N);
    stop_timeout();
    repl->sync_slaves();

    tprintf("SELECT: rwsplitter\n");
    set_timeout(30);
    result += select_from_t1(maxscales->conn_rwsplit[m], N);

    tprintf("SELECT: master\n");
    set_timeout(30);
    result += select_from_t1(maxscales->conn_master[m], N);

    tprintf("SELECT: slave\n");
    set_timeout(30);
    result += select_from_t1(maxscales->conn_slave[m], N);

    return result;
}

int TestConnections::use_db(int m, char* db)
{
    int local_result = 0;
    char sql[100];

    sprintf(sql, "USE %s;", db);
    set_timeout(20);
    tprintf("selecting DB '%s' for rwsplit\n", db);
    local_result += execute_query(maxscales->conn_rwsplit[m], "%s", sql);
    tprintf("selecting DB '%s' for readconn master\n", db);
    local_result += execute_query(maxscales->conn_slave[m], "%s", sql);
    tprintf("selecting DB '%s' for readconn slave\n", db);
    local_result += execute_query(maxscales->conn_master[m], "%s", sql);
    for (int i = 0; i < repl->N; i++)
    {
        tprintf("selecting DB '%s' for direct connection to node %d\n", db, i);
        local_result += execute_query(repl->nodes[i], "%s", sql);
    }
    return local_result;
}

int TestConnections::check_t1_table(int m, bool presence, char* db)
{
    const char* expected = presence ? "" : "NOT";
    const char* actual = presence ? "NOT" : "";
    int start_result = global_result;

    add_result(use_db(m, db), "use db failed\n");
    stop_timeout();
    repl->sync_slaves();

    tprintf("Checking: table 't1' should %s be found in '%s' database\n", expected, db);
    set_timeout(30);
    int exists = check_if_t1_exists(maxscales->conn_rwsplit[m]);

    if (exists == presence)
    {
        tprintf("RWSplit: ok\n");
    }
    else
    {
        add_result(1, "Table t1 is %s found in '%s' database using RWSplit\n", actual, db);
    }

    set_timeout(30);
    exists = check_if_t1_exists(maxscales->conn_master[m]);

    if (exists == presence)
    {
        tprintf("ReadConn master: ok\n");
    }
    else
    {
        add_result(1,
                   "Table t1 is %s found in '%s' database using Readconnrouter with router option master\n",
                   actual,
                   db);
    }

    set_timeout(30);
    exists = check_if_t1_exists(maxscales->conn_slave[m]);

    if (exists == presence)
    {
        tprintf("ReadConn slave: ok\n");
    }
    else
    {
        add_result(1,
                   "Table t1 is %s found in '%s' database using Readconnrouter with router option slave\n",
                   actual,
                   db);
    }


    for (int i = 0; i < repl->N; i++)
    {
        set_timeout(30);
        exists = check_if_t1_exists(repl->nodes[i]);
        if (exists == presence)
        {
            tprintf("Node %d: ok\n", i);
        }
        else
        {
            add_result(1,
                       "Table t1 is %s found in '%s' database using direct connect to node %d\n",
                       actual,
                       db,
                       i);
        }
    }

    stop_timeout();

    return global_result - start_result;
}

int TestConnections::try_query(MYSQL* conn, const char* format, ...)
{
    va_list valist;

    va_start(valist, format);
    int message_len = vsnprintf(NULL, 0, format, valist);
    va_end(valist);

    char sql[message_len + 1];

    va_start(valist, format);
    vsnprintf(sql, sizeof(sql), format, valist);
    va_end(valist);

    int res = execute_query_silent(conn, sql, false);
    add_result(res,
               "Query '%.*s%s' failed!\n",
               message_len < 100 ? message_len : 100,
               sql,
               message_len < 100 ? "" : "...");
    return res;
}

int TestConnections::try_query_all(int m, const char* sql)
{
    return try_query(maxscales->conn_rwsplit[m], "%s", sql)
           + try_query(maxscales->conn_master[m], "%s", sql)
           + try_query(maxscales->conn_slave[m], "%s", sql);
}

StringSet TestConnections::get_server_status(const std::string& name, int m)
{
    return maxscales->get_server_status(name, m);
}

int TestConnections::list_dirs(int m)
{
    for (int i = 0; i < repl->N; i++)
    {
        tprintf("ls on node %d\n", i);
        repl->ssh_node(i, (char*) "ls -la /var/lib/mysql", true);
        fflush(stdout);
    }
    tprintf("ls maxscale \n");
    maxscales->ssh_node(m, "ls -la /var/lib/maxscale/", true);
    fflush(stdout);
    return 0;
}

void TestConnections::check_current_operations(int m, int value)
{
    for (int i = 0; i < repl->N; i++)
    {
        auto res = maxctrl("api get servers/server"
                           + std::to_string(i + 1)
                           + " data.attributes.statistics.active_operations", m);

        expect(std::stoi(res.second) == value,
               "Current no. of operations is not %d for server%d", value, i + 1);
    }
}

void TestConnections::check_current_connections(int m, int value)
{
    for (int i = 0; i < repl->N; i++)
    {
        auto res = maxctrl("api get servers/server"
                           + std::to_string(i + 1)
                           + " data.attributes.statistics.connections", m);

        expect(std::stoi(res.second) == value,
               "Current no. of conns is not %d for server%d", value, i + 1);
    }
}

void TestConnections::check_current_persistent_connections(int m, const std::string& name, int value)
{
    auto res = maxctrl("api get servers/" + name
                       + " data.attributes.statistics.persistent_connections", m);

    expect(atoi(res.second.c_str()) == value,
           "Current no. of persistent conns is '%s' not '%d' for %s",
           res.second.c_str(), value, name.c_str());
}

int TestConnections::take_snapshot(char* snapshot_name)
{
    char str[m_take_snapshot_command.length() + strlen(snapshot_name) + 2];
    sprintf(str, "%s %s", m_take_snapshot_command.c_str(), snapshot_name);
    return call_system(str);
}

int TestConnections::revert_snapshot(char* snapshot_name)
{
    char str[m_revert_snapshot_command.length() + strlen(snapshot_name) + 2];
    sprintf(str, "%s %s", m_revert_snapshot_command.c_str(), snapshot_name);
    return call_system(str);
}

bool TestConnections::test_bad_config(int m, const string& config)
{
    process_template(m, config, "/tmp/");

    // Set the timeout to prevent hangs with configurations that work
    set_timeout(20);

    return maxscales->ssh_node_f(m,
                                 true,
                                 "cp /tmp/maxscale.cnf /etc/maxscale.cnf; pkill -9 maxscale; "
                                 "maxscale -U maxscale -lstdout &> /dev/null && sleep 1 && pkill -9 maxscale")
           == 0;
}
int TestConnections::call_mdbci(const char * options)
{
    struct stat buf;
    string filepath = m_mdbci_vm_path + "/" + m_mdbci_config_name;
    if (stat(filepath.c_str(), &buf))
    {
        if (process_mdbci_template())
        {
            tprintf("Failed to generate MDBCI virtual machines template");
            return 1;
        }
        if (system((std::string("mdbci --override --template ") + m_vm_path +
                    ".json generate " + m_mdbci_config_name).c_str() ))
        {
            tprintf("MDBCI failed to generate virtual machines description");
            return 1;
        }
        if (system((std::string("cp -r ") + test_dir + std::string("/mdbci/cnf ") +
                    m_vm_path + "/").c_str()))
        {
            tprintf("Failed to copy my.cnf files");
            return 1;
        }
    }

    if (system((std::string("mdbci up ") +
               m_mdbci_config_name +
               std::string(" --labels ") +
               m_mdbci_labels_str +
               std::string(" ") +
               std::string(options)).c_str() ))
    {
        tprintf("MDBCI failed to bring up virtual machines");
        return 1;
    }

    std::string team_keys = readenv("team_keys", "~/.ssh/id_rsa.pub");
    string cmd = "mdbci public_keys --key " + team_keys + " " + m_mdbci_config_name;
    system(cmd.c_str());
    read_env();
    if (repl)
    {
        repl->read_basic_env();
    }
    if (galera)
    {
        galera->read_basic_env();
    }
    if (maxscales)
    {
        maxscales->read_basic_env();
    }
    return 0;
}

int TestConnections::process_mdbci_template()
{
    char * product = readenv("product", "mariadb");
    char * box = readenv("box", "centos_7_libvirt");
    char * __attribute__((unused)) backend_box = readenv("backend_box", "%s", box);
    char * version = readenv("version", "10.3");
    char * __attribute__((unused)) target = readenv("target", "develop");
    char * __attribute__((unused)) vm_memory = readenv("vm_memory", "2048");
    char * __attribute__((unused)) galera_version = readenv("galera_version", "%s", version);

    if (strcmp(product, "mysql") == 0 )
    {
        setenv("cnf_path",
               (m_vm_path + "/cnf/mysql56/").c_str(),
               1);
    }
    else
    {
        setenv("cnf_path", (m_vm_path + "/cnf/").c_str(), 1);
    }

    std::string name = std::string(test_dir) + "/mdbci/templates/" + m_mdbci_template + ".json.template";
    std::string sys = std::string("envsubst < ") + name + " > " + m_vm_path + ".json";
    if (verbose)
    {
        std::cout << sys << std::endl;
    }
    return system(sys.c_str());
}

std::string dump_status(const StringSet& current, const StringSet& expected)
{
    std::stringstream ss;
    ss << "Current status: (";

    for (const auto& a : current)
    {
        ss << a << ",";
    }

    ss << ") Expected status: (";

    for (const auto& a : expected)
    {
        ss << a << ",";
    }

    ss << ")";

    return ss.str();
}
int TestConnections::reinstall_maxscales()
{
    char sys[m_target.length() + m_mdbci_config_name.length() + strlen(maxscales->prefix) + 70];
    for (int i = 0; i < maxscales->N; i++)
    {
        printf("Installing Maxscale on node %d\n", i);
        //TODO: make it via MDBCI and compatible with any distro
        maxscales->ssh_node(i, "yum remove maxscale -y", true);
        maxscales->ssh_node(i, "yum clean all", true);

        sprintf(sys, "mdbci install_product --product maxscale_ci --product-version %s %s/%s_%03d",
                m_target.c_str(), m_mdbci_config_name.c_str(), maxscales->prefix, i);
        if (system(sys))
        {
            return 1;
        }
    }
    return 0;
}

bool TestConnections::too_many_maxscales() const
{
    return maxscales->N < 2 && m_required_mdbci_labels.count(label_2nd_mxs) > 0;
}

std::string TestConnections::flatten_stringset(const StringSet& set)
{
    string rval;
    string sep;
    for (auto& elem : set)
    {
        rval += sep;
        rval += elem;
        sep = ",";
    }
    return rval;
}

StringSet TestConnections::parse_to_stringset(const string& source)
{
    string copy = source;
    StringSet rval;
    if (!copy.empty())
    {
        char* ptr = &copy[0];
        char* save_ptr = nullptr;
        // mdbci uses ',' and cmake uses ';'. Add ' ' as well to ensure trimming.
        const char delim[] = ",; ";
        char* token = strtok_r(ptr, delim, &save_ptr);
        while (token)
        {
            rval.insert(token);
            token = strtok_r(nullptr, delim, &save_ptr);
        }
    }
    return rval;
}

/**
 * MDBCI recognizes labels which affect backend configuration. Save those labels to a separate field.
 * Also save a string version.
 */
void TestConnections::set_mdbci_labels()
{
    StringSet mdbci_labels;
    mdbci_labels.insert("MAXSCALE");
    std::set_intersection(recognized_mdbci_labels.begin(), recognized_mdbci_labels.end(),
                          m_test_labels.begin(), m_test_labels.end(),
                          std::inserter(mdbci_labels, mdbci_labels.begin()));

    std::string mdbci_labels_str = flatten_stringset(mdbci_labels);
    if (TestConnections::verbose)
    {
        printf("mdbci-labels: %s\n", mdbci_labels_str.c_str());
    }
    m_required_mdbci_labels = mdbci_labels;
    m_mdbci_labels_str = mdbci_labels_str;
}<|MERGE_RESOLUTION|>--- conflicted
+++ resolved
@@ -715,13 +715,8 @@
     m_no_maxscale_log_copy = readenv_bool("no_maxscale_log_copy", false);
     m_use_ipv6 = readenv_bool("use_ipv6", false);
     backend_ssl = readenv_bool("backend_ssl", false);
-<<<<<<< HEAD
     smoke = readenv_bool("smoke", true);
-    threads = readenv_int("threads", 4);
-=======
-    smoke = readenv_bool("smoke", false);
     m_threads = readenv_int("threads", 4);
->>>>>>> 3bbeaa17
     m_use_snapshots = readenv_bool("use_snapshots", false);
     m_take_snapshot_command = envvar_read_write_def_str(
         "take_snapshot_command", "mdbci snapshot take --path-to-nodes %s --snapshot-name ",
